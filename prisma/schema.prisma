--- conflicted
+++ resolved
@@ -112,14 +112,11 @@
   projectLikes          ProjectLike[]
   projectCollaborations ProjectCollaborator[]
 
-<<<<<<< HEAD
   // Attendance Relations (only for STUDENT users)
-  attendanceRecords Attendance[]
-=======
+  attendanceRecords        Attendance[]
   // Chat Relations
   conversationParticipants ConversationParticipant[]
   chatMessages             ChatMessage[]
->>>>>>> 8132de19
 
   @@map("users")
 }
@@ -135,20 +132,20 @@
 }
 
 model Cohort {
-  id          String   @id @default(cuid())
+  id          String    @id @default(cuid())
   name        String
   startDate   DateTime
   endDate     DateTime? // Course end date (optional for migration)
   description String?
   image       String?
   avatar      String? // Cohort avatar URL or base64 data
-  slug        String   @unique
-
-  createdAt DateTime @default(now())
-  updatedAt DateTime @updatedAt
-
-  // Relations
-  students User[]
+  slug        String    @unique
+
+  createdAt DateTime @default(now())
+  updatedAt DateTime @updatedAt
+
+  // Relations
+  students          User[]
   attendanceRecords Attendance[]
 
   @@map("cohorts")
@@ -877,7 +874,6 @@
   INTERNSHIP
 }
 
-<<<<<<< HEAD
 // Attendance Management
 model Attendance {
   id     String           @id @default(cuid())
@@ -902,7 +898,8 @@
   ABSENT_SICK
   ABSENT_EXCUSED
   ABSENT_UNEXCUSED
-=======
+}
+
 // Chat Models
 model Conversation {
   id          String           @id @default(cuid())
@@ -967,5 +964,4 @@
   MEMBER
   ADMIN
   OWNER
->>>>>>> 8132de19
 }