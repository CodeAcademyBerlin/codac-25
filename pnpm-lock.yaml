lockfileVersion: '9.0'

settings:
  autoInstallPeers: true
  excludeLinksFromLockfile: false

importers:

  .:
    dependencies:
      '@ai-sdk/openai':
        specifier: ^1.3.23
        version: 1.3.23(zod@3.25.64)
      '@ai-sdk/provider':
        specifier: ^1.1.3
        version: 1.1.3
      '@ai-sdk/provider-utils':
        specifier: ^2.2.8
        version: 2.2.8(zod@3.25.64)
      '@ai-sdk/react':
        specifier: ^1.2.12
        version: 1.2.12(react@19.1.0)(zod@3.25.64)
      '@ariakit/react':
        specifier: ^0.4.17
        version: 0.4.17(react-dom@19.1.0(react@19.1.0))(react@19.1.0)
      '@auth/prisma-adapter':
        specifier: ^2.9.1
        version: 2.9.1(@prisma/client@6.15.0(prisma@6.15.0(typescript@5.8.3))(typescript@5.8.3))
      '@emoji-mart/data':
        specifier: 1.2.1
        version: 1.2.1
      '@faker-js/faker':
        specifier: 10.0.0
        version: 10.0.0
      '@hookform/resolvers':
        specifier: ^5.1.1
        version: 5.1.1(react-hook-form@7.57.0(react@19.1.0))
      '@octokit/rest':
        specifier: 22.0.0
        version: 22.0.0
      '@platejs/ai':
        specifier: ^49.0.1
        version: 49.0.1(platejs@49.0.2(@types/react@19.1.8)(immer@10.1.1)(react-dom@19.1.0(react@19.1.0))(react@19.1.0)(scheduler@0.26.0)(slate-dom@0.116.0(slate@0.117.0))(slate@0.117.0)(use-sync-external-store@1.5.0(react@19.1.0)))(react-dom@19.1.0(react@19.1.0))(react@19.1.0)(typescript@5.8.3)
      '@platejs/autoformat':
        specifier: ^49.0.0
        version: 49.0.0(platejs@49.0.2(@types/react@19.1.8)(immer@10.1.1)(react-dom@19.1.0(react@19.1.0))(react@19.1.0)(scheduler@0.26.0)(slate-dom@0.116.0(slate@0.117.0))(slate@0.117.0)(use-sync-external-store@1.5.0(react@19.1.0)))(react-dom@19.1.0(react@19.1.0))(react@19.1.0)
      '@platejs/basic-nodes':
        specifier: ^49.0.0
        version: 49.0.0(platejs@49.0.2(@types/react@19.1.8)(immer@10.1.1)(react-dom@19.1.0(react@19.1.0))(react@19.1.0)(scheduler@0.26.0)(slate-dom@0.116.0(slate@0.117.0))(slate@0.117.0)(use-sync-external-store@1.5.0(react@19.1.0)))(react-dom@19.1.0(react@19.1.0))(react@19.1.0)
      '@platejs/basic-styles':
        specifier: ^49.0.0
        version: 49.0.0(platejs@49.0.2(@types/react@19.1.8)(immer@10.1.1)(react-dom@19.1.0(react@19.1.0))(react@19.1.0)(scheduler@0.26.0)(slate-dom@0.116.0(slate@0.117.0))(slate@0.117.0)(use-sync-external-store@1.5.0(react@19.1.0)))(react-dom@19.1.0(react@19.1.0))(react@19.1.0)
      '@platejs/callout':
        specifier: ^49.0.0
        version: 49.0.0(platejs@49.0.2(@types/react@19.1.8)(immer@10.1.1)(react-dom@19.1.0(react@19.1.0))(react@19.1.0)(scheduler@0.26.0)(slate-dom@0.116.0(slate@0.117.0))(slate@0.117.0)(use-sync-external-store@1.5.0(react@19.1.0)))(react-dom@19.1.0(react@19.1.0))(react@19.1.0)
      '@platejs/caption':
        specifier: ^49.0.0
        version: 49.0.0(@types/react@19.1.8)(platejs@49.0.2(@types/react@19.1.8)(immer@10.1.1)(react-dom@19.1.0(react@19.1.0))(react@19.1.0)(scheduler@0.26.0)(slate-dom@0.116.0(slate@0.117.0))(slate@0.117.0)(use-sync-external-store@1.5.0(react@19.1.0)))(react-dom@19.1.0(react@19.1.0))(react@19.1.0)
      '@platejs/code-block':
        specifier: ^49.0.0
        version: 49.0.0(platejs@49.0.2(@types/react@19.1.8)(immer@10.1.1)(react-dom@19.1.0(react@19.1.0))(react@19.1.0)(scheduler@0.26.0)(slate-dom@0.116.0(slate@0.117.0))(slate@0.117.0)(use-sync-external-store@1.5.0(react@19.1.0)))(react-dom@19.1.0(react@19.1.0))(react@19.1.0)
      '@platejs/combobox':
        specifier: ^49.0.0
        version: 49.0.0(platejs@49.0.2(@types/react@19.1.8)(immer@10.1.1)(react-dom@19.1.0(react@19.1.0))(react@19.1.0)(scheduler@0.26.0)(slate-dom@0.116.0(slate@0.117.0))(slate@0.117.0)(use-sync-external-store@1.5.0(react@19.1.0)))(react-dom@19.1.0(react@19.1.0))(react@19.1.0)
      '@platejs/comment':
        specifier: ^49.0.0
        version: 49.0.0(platejs@49.0.2(@types/react@19.1.8)(immer@10.1.1)(react-dom@19.1.0(react@19.1.0))(react@19.1.0)(scheduler@0.26.0)(slate-dom@0.116.0(slate@0.117.0))(slate@0.117.0)(use-sync-external-store@1.5.0(react@19.1.0)))(react-dom@19.1.0(react@19.1.0))(react@19.1.0)
      '@platejs/date':
        specifier: ^49.0.2
        version: 49.0.2(platejs@49.0.2(@types/react@19.1.8)(immer@10.1.1)(react-dom@19.1.0(react@19.1.0))(react@19.1.0)(scheduler@0.26.0)(slate-dom@0.116.0(slate@0.117.0))(slate@0.117.0)(use-sync-external-store@1.5.0(react@19.1.0)))(react-dom@19.1.0(react@19.1.0))(react@19.1.0)
      '@platejs/dnd':
        specifier: ^49.0.0
        version: 49.0.0(platejs@49.0.2(@types/react@19.1.8)(immer@10.1.1)(react-dom@19.1.0(react@19.1.0))(react@19.1.0)(scheduler@0.26.0)(slate-dom@0.116.0(slate@0.117.0))(slate@0.117.0)(use-sync-external-store@1.5.0(react@19.1.0)))(react-dnd-html5-backend@16.0.1)(react-dnd@16.0.1(@types/node@22.18.1)(@types/react@19.1.8)(react@19.1.0))(react-dom@19.1.0(react@19.1.0))(react@19.1.0)
      '@platejs/docx':
        specifier: ^49.0.0
        version: 49.0.0(platejs@49.0.2(@types/react@19.1.8)(immer@10.1.1)(react-dom@19.1.0(react@19.1.0))(react@19.1.0)(scheduler@0.26.0)(slate-dom@0.116.0(slate@0.117.0))(slate@0.117.0)(use-sync-external-store@1.5.0(react@19.1.0)))(react-dom@19.1.0(react@19.1.0))(react@19.1.0)
      '@platejs/emoji':
        specifier: ^49.0.0
        version: 49.0.0(@emoji-mart/data@1.2.1)(platejs@49.0.2(@types/react@19.1.8)(immer@10.1.1)(react-dom@19.1.0(react@19.1.0))(react@19.1.0)(scheduler@0.26.0)(slate-dom@0.116.0(slate@0.117.0))(slate@0.117.0)(use-sync-external-store@1.5.0(react@19.1.0)))(react-dom@19.1.0(react@19.1.0))(react@19.1.0)
      '@platejs/floating':
        specifier: ^49.0.0
        version: 49.0.0(platejs@49.0.2(@types/react@19.1.8)(immer@10.1.1)(react-dom@19.1.0(react@19.1.0))(react@19.1.0)(scheduler@0.26.0)(slate-dom@0.116.0(slate@0.117.0))(slate@0.117.0)(use-sync-external-store@1.5.0(react@19.1.0)))(react-dom@19.1.0(react@19.1.0))(react@19.1.0)
      '@platejs/indent':
        specifier: ^49.0.0
        version: 49.0.0(platejs@49.0.2(@types/react@19.1.8)(immer@10.1.1)(react-dom@19.1.0(react@19.1.0))(react@19.1.0)(scheduler@0.26.0)(slate-dom@0.116.0(slate@0.117.0))(slate@0.117.0)(use-sync-external-store@1.5.0(react@19.1.0)))(react-dom@19.1.0(react@19.1.0))(react@19.1.0)
      '@platejs/layout':
        specifier: ^49.0.0
        version: 49.0.0(platejs@49.0.2(@types/react@19.1.8)(immer@10.1.1)(react-dom@19.1.0(react@19.1.0))(react@19.1.0)(scheduler@0.26.0)(slate-dom@0.116.0(slate@0.117.0))(slate@0.117.0)(use-sync-external-store@1.5.0(react@19.1.0)))(react-dom@19.1.0(react@19.1.0))(react@19.1.0)
      '@platejs/link':
        specifier: ^49.0.0
        version: 49.0.0(platejs@49.0.2(@types/react@19.1.8)(immer@10.1.1)(react-dom@19.1.0(react@19.1.0))(react@19.1.0)(scheduler@0.26.0)(slate-dom@0.116.0(slate@0.117.0))(slate@0.117.0)(use-sync-external-store@1.5.0(react@19.1.0)))(react-dom@19.1.0(react@19.1.0))(react@19.1.0)
      '@platejs/list':
        specifier: ^49.0.0
        version: 49.0.0(platejs@49.0.2(@types/react@19.1.8)(immer@10.1.1)(react-dom@19.1.0(react@19.1.0))(react@19.1.0)(scheduler@0.26.0)(slate-dom@0.116.0(slate@0.117.0))(slate@0.117.0)(use-sync-external-store@1.5.0(react@19.1.0)))(react-dom@19.1.0(react@19.1.0))(react@19.1.0)
      '@platejs/markdown':
        specifier: ^49.0.0
        version: 49.0.0(platejs@49.0.2(@types/react@19.1.8)(immer@10.1.1)(react-dom@19.1.0(react@19.1.0))(react@19.1.0)(scheduler@0.26.0)(slate-dom@0.116.0(slate@0.117.0))(slate@0.117.0)(use-sync-external-store@1.5.0(react@19.1.0)))(react-dom@19.1.0(react@19.1.0))(react@19.1.0)(typescript@5.8.3)
      '@platejs/math':
        specifier: ^49.0.0
        version: 49.0.0(platejs@49.0.2(@types/react@19.1.8)(immer@10.1.1)(react-dom@19.1.0(react@19.1.0))(react@19.1.0)(scheduler@0.26.0)(slate-dom@0.116.0(slate@0.117.0))(slate@0.117.0)(use-sync-external-store@1.5.0(react@19.1.0)))(react-dom@19.1.0(react@19.1.0))(react@19.1.0)
      '@platejs/media':
        specifier: ^49.0.0
        version: 49.0.0(platejs@49.0.2(@types/react@19.1.8)(immer@10.1.1)(react-dom@19.1.0(react@19.1.0))(react@19.1.0)(scheduler@0.26.0)(slate-dom@0.116.0(slate@0.117.0))(slate@0.117.0)(use-sync-external-store@1.5.0(react@19.1.0)))(react-dom@19.1.0(react@19.1.0))(react@19.1.0)
      '@platejs/mention':
        specifier: ^49.0.0
        version: 49.0.0(platejs@49.0.2(@types/react@19.1.8)(immer@10.1.1)(react-dom@19.1.0(react@19.1.0))(react@19.1.0)(scheduler@0.26.0)(slate-dom@0.116.0(slate@0.117.0))(slate@0.117.0)(use-sync-external-store@1.5.0(react@19.1.0)))(react-dom@19.1.0(react@19.1.0))(react@19.1.0)
      '@platejs/resizable':
        specifier: ^49.0.0
        version: 49.0.0(platejs@49.0.2(@types/react@19.1.8)(immer@10.1.1)(react-dom@19.1.0(react@19.1.0))(react@19.1.0)(scheduler@0.26.0)(slate-dom@0.116.0(slate@0.117.0))(slate@0.117.0)(use-sync-external-store@1.5.0(react@19.1.0)))(react-dom@19.1.0(react@19.1.0))(react@19.1.0)
      '@platejs/selection':
        specifier: ^49.0.1
        version: 49.0.1(platejs@49.0.2(@types/react@19.1.8)(immer@10.1.1)(react-dom@19.1.0(react@19.1.0))(react@19.1.0)(scheduler@0.26.0)(slate-dom@0.116.0(slate@0.117.0))(slate@0.117.0)(use-sync-external-store@1.5.0(react@19.1.0)))(react-dom@19.1.0(react@19.1.0))(react@19.1.0)
      '@platejs/slash-command':
        specifier: ^49.0.0
        version: 49.0.0(platejs@49.0.2(@types/react@19.1.8)(immer@10.1.1)(react-dom@19.1.0(react@19.1.0))(react@19.1.0)(scheduler@0.26.0)(slate-dom@0.116.0(slate@0.117.0))(slate@0.117.0)(use-sync-external-store@1.5.0(react@19.1.0)))(react-dom@19.1.0(react@19.1.0))(react@19.1.0)
      '@platejs/suggestion':
        specifier: ^49.0.0
        version: 49.0.0(platejs@49.0.2(@types/react@19.1.8)(immer@10.1.1)(react-dom@19.1.0(react@19.1.0))(react@19.1.0)(scheduler@0.26.0)(slate-dom@0.116.0(slate@0.117.0))(slate@0.117.0)(use-sync-external-store@1.5.0(react@19.1.0)))(react-dom@19.1.0(react@19.1.0))(react@19.1.0)
      '@platejs/table':
        specifier: ^49.0.1
        version: 49.0.1(platejs@49.0.2(@types/react@19.1.8)(immer@10.1.1)(react-dom@19.1.0(react@19.1.0))(react@19.1.0)(scheduler@0.26.0)(slate-dom@0.116.0(slate@0.117.0))(slate@0.117.0)(use-sync-external-store@1.5.0(react@19.1.0)))(react-dom@19.1.0(react@19.1.0))(react@19.1.0)
      '@platejs/toc':
        specifier: ^49.0.0
        version: 49.0.0(platejs@49.0.2(@types/react@19.1.8)(immer@10.1.1)(react-dom@19.1.0(react@19.1.0))(react@19.1.0)(scheduler@0.26.0)(slate-dom@0.116.0(slate@0.117.0))(slate@0.117.0)(use-sync-external-store@1.5.0(react@19.1.0)))(react-dom@19.1.0(react@19.1.0))(react@19.1.0)
      '@platejs/toggle':
        specifier: ^49.0.0
        version: 49.0.0(platejs@49.0.2(@types/react@19.1.8)(immer@10.1.1)(react-dom@19.1.0(react@19.1.0))(react@19.1.0)(scheduler@0.26.0)(slate-dom@0.116.0(slate@0.117.0))(slate@0.117.0)(use-sync-external-store@1.5.0(react@19.1.0)))(react-dom@19.1.0(react@19.1.0))(react@19.1.0)
      '@prisma/client':
        specifier: ^6.15.0
        version: 6.15.0(prisma@6.15.0(typescript@5.8.3))(typescript@5.8.3)
      '@radix-ui/react-accordion':
        specifier: ^1.2.11
        version: 1.2.11(@types/react-dom@19.1.6(@types/react@19.1.8))(@types/react@19.1.8)(react-dom@19.1.0(react@19.1.0))(react@19.1.0)
      '@radix-ui/react-alert-dialog':
        specifier: ^1.1.14
        version: 1.1.14(@types/react-dom@19.1.6(@types/react@19.1.8))(@types/react@19.1.8)(react-dom@19.1.0(react@19.1.0))(react@19.1.0)
      '@radix-ui/react-aspect-ratio':
        specifier: ^1.1.7
        version: 1.1.7(@types/react-dom@19.1.6(@types/react@19.1.8))(@types/react@19.1.8)(react-dom@19.1.0(react@19.1.0))(react@19.1.0)
      '@radix-ui/react-avatar':
        specifier: ^1.1.10
        version: 1.1.10(@types/react-dom@19.1.6(@types/react@19.1.8))(@types/react@19.1.8)(react-dom@19.1.0(react@19.1.0))(react@19.1.0)
      '@radix-ui/react-checkbox':
        specifier: ^1.3.2
        version: 1.3.2(@types/react-dom@19.1.6(@types/react@19.1.8))(@types/react@19.1.8)(react-dom@19.1.0(react@19.1.0))(react@19.1.0)
      '@radix-ui/react-collapsible':
        specifier: ^1.1.11
        version: 1.1.11(@types/react-dom@19.1.6(@types/react@19.1.8))(@types/react@19.1.8)(react-dom@19.1.0(react@19.1.0))(react@19.1.0)
      '@radix-ui/react-context-menu':
        specifier: ^2.2.15
        version: 2.2.15(@types/react-dom@19.1.6(@types/react@19.1.8))(@types/react@19.1.8)(react-dom@19.1.0(react@19.1.0))(react@19.1.0)
      '@radix-ui/react-dialog':
        specifier: ^1.1.14
        version: 1.1.14(@types/react-dom@19.1.6(@types/react@19.1.8))(@types/react@19.1.8)(react-dom@19.1.0(react@19.1.0))(react@19.1.0)
      '@radix-ui/react-dropdown-menu':
        specifier: ^2.1.15
        version: 2.1.15(@types/react-dom@19.1.6(@types/react@19.1.8))(@types/react@19.1.8)(react-dom@19.1.0(react@19.1.0))(react@19.1.0)
      '@radix-ui/react-hover-card':
        specifier: ^1.1.14
        version: 1.1.14(@types/react-dom@19.1.6(@types/react@19.1.8))(@types/react@19.1.8)(react-dom@19.1.0(react@19.1.0))(react@19.1.0)
      '@radix-ui/react-label':
        specifier: ^2.1.7
        version: 2.1.7(@types/react-dom@19.1.6(@types/react@19.1.8))(@types/react@19.1.8)(react-dom@19.1.0(react@19.1.0))(react@19.1.0)
      '@radix-ui/react-popover':
        specifier: ^1.1.14
        version: 1.1.14(@types/react-dom@19.1.6(@types/react@19.1.8))(@types/react@19.1.8)(react-dom@19.1.0(react@19.1.0))(react@19.1.0)
      '@radix-ui/react-progress':
        specifier: ^1.1.7
        version: 1.1.7(@types/react-dom@19.1.6(@types/react@19.1.8))(@types/react@19.1.8)(react-dom@19.1.0(react@19.1.0))(react@19.1.0)
      '@radix-ui/react-scroll-area':
        specifier: ^1.2.9
        version: 1.2.9(@types/react-dom@19.1.6(@types/react@19.1.8))(@types/react@19.1.8)(react-dom@19.1.0(react@19.1.0))(react@19.1.0)
      '@radix-ui/react-select':
        specifier: ^2.2.5
        version: 2.2.5(@types/react-dom@19.1.6(@types/react@19.1.8))(@types/react@19.1.8)(react-dom@19.1.0(react@19.1.0))(react@19.1.0)
      '@radix-ui/react-separator':
        specifier: ^1.1.7
        version: 1.1.7(@types/react-dom@19.1.6(@types/react@19.1.8))(@types/react@19.1.8)(react-dom@19.1.0(react@19.1.0))(react@19.1.0)
      '@radix-ui/react-slot':
        specifier: ^1.2.3
        version: 1.2.3(@types/react@19.1.8)(react@19.1.0)
      '@radix-ui/react-switch':
        specifier: ^1.2.5
        version: 1.2.5(@types/react-dom@19.1.6(@types/react@19.1.8))(@types/react@19.1.8)(react-dom@19.1.0(react@19.1.0))(react@19.1.0)
      '@radix-ui/react-tabs':
        specifier: ^1.1.12
        version: 1.1.12(@types/react-dom@19.1.6(@types/react@19.1.8))(@types/react@19.1.8)(react-dom@19.1.0(react@19.1.0))(react@19.1.0)
      '@radix-ui/react-toggle':
        specifier: ^1.1.9
        version: 1.1.9(@types/react-dom@19.1.6(@types/react@19.1.8))(@types/react@19.1.8)(react-dom@19.1.0(react@19.1.0))(react@19.1.0)
      '@radix-ui/react-toggle-group':
        specifier: ^1.1.10
        version: 1.1.10(@types/react-dom@19.1.6(@types/react@19.1.8))(@types/react@19.1.8)(react-dom@19.1.0(react@19.1.0))(react@19.1.0)
      '@radix-ui/react-toolbar':
        specifier: ^1.1.10
        version: 1.1.10(@types/react-dom@19.1.6(@types/react@19.1.8))(@types/react@19.1.8)(react-dom@19.1.0(react@19.1.0))(react@19.1.0)
      '@radix-ui/react-tooltip':
        specifier: ^1.2.7
        version: 1.2.7(@types/react-dom@19.1.6(@types/react@19.1.8))(@types/react@19.1.8)(react-dom@19.1.0(react@19.1.0))(react@19.1.0)
      '@supabase/ssr':
        specifier: 0.7.0
        version: 0.7.0(@supabase/supabase-js@2.57.2)
      '@supabase/supabase-js':
        specifier: 2.57.2
        version: 2.57.2
      '@tabler/icons-react':
        specifier: ^3.34.0
        version: 3.34.0(react@19.1.0)
      '@udecode/cn':
        specifier: ^48.0.3
        version: 48.0.3(@types/react@19.1.8)(class-variance-authority@0.7.1)(react-dom@19.1.0(react@19.1.0))(react@19.1.0)(tailwind-merge@3.3.1)
      '@uploadthing/react':
        specifier: 7.3.1
        version: 7.3.1(next@15.3.3(@babel/core@7.28.4)(@opentelemetry/api@1.9.0)(@playwright/test@1.54.2)(react-dom@19.1.0(react@19.1.0))(react@19.1.0))(react@19.1.0)(uploadthing@7.7.2(next@15.3.3(@babel/core@7.28.4)(@opentelemetry/api@1.9.0)(@playwright/test@1.54.2)(react-dom@19.1.0(react@19.1.0))(react@19.1.0))(tailwindcss@4.1.10))
      ai:
        specifier: ^4.3.19
        version: 4.3.19(react@19.1.0)(zod@3.25.64)
      bcryptjs:
        specifier: ^3.0.2
        version: 3.0.2
      class-variance-authority:
        specifier: ^0.7.1
        version: 0.7.1
      clsx:
        specifier: ^2.1.1
        version: 2.1.1
      cmdk:
        specifier: ^1.1.1
        version: 1.1.1(@types/react-dom@19.1.6(@types/react@19.1.8))(@types/react@19.1.8)(react-dom@19.1.0(react@19.1.0))(react@19.1.0)
      date-fns:
        specifier: ^4.1.0
        version: 4.1.0
      embla-carousel-react:
        specifier: ^8.6.0
        version: 8.6.0(react@19.1.0)
      gray-matter:
        specifier: ^4.0.3
        version: 4.0.3
      html2canvas-pro:
        specifier: 1.5.11
        version: 1.5.11
      input-otp:
        specifier: ^1.4.2
        version: 1.4.2(react-dom@19.1.0(react@19.1.0))(react@19.1.0)
      lodash:
        specifier: ^4.17.21
        version: 4.17.21
      lowlight:
        specifier: ^3.3.0
        version: 3.3.0
      lucide-react:
        specifier: ^0.515.0
        version: 0.515.0(react@19.1.0)
      next:
        specifier: 15.3.3
        version: 15.3.3(@babel/core@7.28.4)(@opentelemetry/api@1.9.0)(@playwright/test@1.54.2)(react-dom@19.1.0(react@19.1.0))(react@19.1.0)
      next-auth:
        specifier: 5.0.0-beta.28
        version: 5.0.0-beta.28(next@15.3.3(@babel/core@7.28.4)(@opentelemetry/api@1.9.0)(@playwright/test@1.54.2)(react-dom@19.1.0(react@19.1.0))(react@19.1.0))(react@19.1.0)
      next-themes:
        specifier: ^0.4.6
        version: 0.4.6(react-dom@19.1.0(react@19.1.0))(react@19.1.0)
      pdf-lib:
        specifier: 1.17.1
        version: 1.17.1
      pg:
        specifier: ^8.12.0
        version: 8.16.3
      platejs:
        specifier: ^49.0.2
        version: 49.0.2(@types/react@19.1.8)(immer@10.1.1)(react-dom@19.1.0(react@19.1.0))(react@19.1.0)(scheduler@0.26.0)(slate-dom@0.116.0(slate@0.117.0))(slate@0.117.0)(use-sync-external-store@1.5.0(react@19.1.0))
      react:
        specifier: ^19.0.0
        version: 19.1.0
      react-day-picker:
        specifier: ^9.9.0
        version: 9.9.0(react@19.1.0)
      react-dnd:
        specifier: ^16.0.1
        version: 16.0.1(@types/node@22.18.1)(@types/react@19.1.8)(react@19.1.0)
      react-dnd-html5-backend:
        specifier: ^16.0.1
        version: 16.0.1
      react-dom:
        specifier: ^19.0.0
        version: 19.1.0(react@19.1.0)
      react-hook-form:
        specifier: ^7.57.0
        version: 7.57.0(react@19.1.0)
      react-lite-youtube-embed:
        specifier: 2.5.6
        version: 2.5.6(react-dom@19.1.0(react@19.1.0))(react@19.1.0)
      react-player:
        specifier: ^3.3.1
        version: 3.3.1(@types/react-dom@19.1.6(@types/react@19.1.8))(@types/react@19.1.8)(react-dom@19.1.0(react@19.1.0))(react@19.1.0)
      react-resizable-panels:
        specifier: ^3.0.3
        version: 3.0.3(react-dom@19.1.0(react@19.1.0))(react@19.1.0)
      react-textarea-autosize:
        specifier: ^8.5.9
        version: 8.5.9(@types/react@19.1.8)(react@19.1.0)
      react-tweet:
        specifier: 3.2.2
        version: 3.2.2(react-dom@19.1.0(react@19.1.0))(react@19.1.0)
      recharts:
        specifier: ^2.15.3
        version: 2.15.3(react-dom@19.1.0(react@19.1.0))(react@19.1.0)
      remark-gfm:
        specifier: ^4.0.1
        version: 4.0.1
      remark-math:
        specifier: ^6.0.0
        version: 6.0.0
      resend:
        specifier: 6.0.1
        version: 6.0.1
      sharp:
        specifier: ^0.34.2
        version: 0.34.2
      sonner:
        specifier: ^2.0.5
        version: 2.0.5(react-dom@19.1.0(react@19.1.0))(react@19.1.0)
      tailwind-merge:
        specifier: ^3.3.1
        version: 3.3.1
      tailwind-scrollbar-hide:
        specifier: ^4.0.0
        version: 4.0.0(tailwindcss@4.1.10)
      uploadthing:
        specifier: 7.7.2
<<<<<<< HEAD
        version: 7.7.2(next@15.3.3(@opentelemetry/api@1.9.0)(@playwright/test@1.54.2)(react-dom@19.1.0(react@19.1.0))(react@19.1.0))(tailwindcss@4.1.10)
      use-file-picker:
        specifier: 2.1.2
        version: 2.1.2(react@19.1.0)
=======
        version: 7.7.2(next@15.3.3(@babel/core@7.28.4)(@opentelemetry/api@1.9.0)(@playwright/test@1.54.2)(react-dom@19.1.0(react@19.1.0))(react@19.1.0))(tailwindcss@4.1.10)
      vite-tsconfig-paths:
        specifier: 5.1.4
        version: 5.1.4(typescript@5.8.3)(vite@7.1.5(@types/node@22.18.1)(jiti@2.4.2)(lightningcss@1.30.1)(tsx@4.20.3))
>>>>>>> 062a73a5
      zod:
        specifier: ^3.25.64
        version: 3.25.64
    devDependencies:
      '@axe-core/playwright':
        specifier: 4.10.2
        version: 4.10.2(playwright-core@1.54.2)
      '@eslint/eslintrc':
        specifier: ^3
        version: 3.3.1
      '@playwright/test':
        specifier: 1.54.2
        version: 1.54.2
      '@tailwindcss/postcss':
        specifier: ^4
        version: 4.1.10
      '@testing-library/jest-dom':
        specifier: 6.8.0
        version: 6.8.0
      '@testing-library/react':
        specifier: 16.3.0
        version: 16.3.0(@testing-library/dom@10.4.1)(@types/react-dom@19.1.6(@types/react@19.1.8))(@types/react@19.1.8)(react-dom@19.1.0(react@19.1.0))(react@19.1.0)
      '@testing-library/user-event':
        specifier: 14.6.1
        version: 14.6.1(@testing-library/dom@10.4.1)
      '@types/lodash':
        specifier: ^4.17.17
        version: 4.17.17
      '@types/node':
        specifier: ^22
        version: 22.18.1
      '@types/pg':
        specifier: ^8.11.6
        version: 8.15.5
      '@types/react':
        specifier: ^19
        version: 19.1.8
      '@types/react-dom':
        specifier: ^19
        version: 19.1.6(@types/react@19.1.8)
      '@vitejs/plugin-react':
        specifier: 5.0.2
        version: 5.0.2(vite@7.1.5(@types/node@22.18.1)(jiti@2.4.2)(lightningcss@1.30.1)(tsx@4.20.3))
      '@vitest/ui':
        specifier: 3.2.4
        version: 3.2.4(vitest@3.2.4)
      axe-core:
        specifier: 4.10.3
        version: 4.10.3
      eslint:
        specifier: ^9
        version: 9.29.0(jiti@2.4.2)
      eslint-config-next:
        specifier: 15.3.3
        version: 15.3.3(eslint@9.29.0(jiti@2.4.2))(typescript@5.8.3)
      jsdom:
        specifier: 26.1.0
        version: 26.1.0
      prisma:
        specifier: ^6.15.0
        version: 6.15.0(typescript@5.8.3)
      tailwindcss:
        specifier: ^4
        version: 4.1.10
      tsx:
        specifier: ^4.20.3
        version: 4.20.3
      tw-animate-css:
        specifier: ^1.3.4
        version: 1.3.4
      typescript:
        specifier: ^5
        version: 5.8.3
      vitest:
        specifier: 3.2.4
        version: 3.2.4(@types/debug@4.1.12)(@types/node@22.18.1)(@vitest/ui@3.2.4)(jiti@2.4.2)(jsdom@26.1.0)(lightningcss@1.30.1)(tsx@4.20.3)
      vitest-mock-extended:
        specifier: 3.1.0
        version: 3.1.0(typescript@5.8.3)(vitest@3.2.4)

packages:

<<<<<<< HEAD
  '@ai-sdk/openai@1.3.23':
    resolution: {integrity: sha512-86U7rFp8yacUAOE/Jz8WbGcwMCqWvjK33wk5DXkfnAOEn3mx2r7tNSJdjukQFZbAK97VMXGPPHxF+aEARDXRXQ==}
=======
  '@adobe/css-tools@4.4.4':
    resolution: {integrity: sha512-Elp+iwUx5rN5+Y8xLt5/GRoG20WGoDCQ/1Fb+1LiGtvwbDavuSk0jhD/eZdckHAuzcDzccnkv+rEjyWfRx18gg==}

  '@ai-sdk/openai@1.3.22':
    resolution: {integrity: sha512-QwA+2EkG0QyjVR+7h6FE7iOu2ivNqAVMm9UJZkVxxTk5OIq5fFJDTEI/zICEMuHImTTXR2JjsL6EirJ28Jc4cw==}
>>>>>>> 062a73a5
    engines: {node: '>=18'}
    peerDependencies:
      zod: ^3.0.0

  '@ai-sdk/provider-utils@2.2.8':
    resolution: {integrity: sha512-fqhG+4sCVv8x7nFzYnFo19ryhAa3w096Kmc3hWxMQfW/TubPOmt3A6tYZhl4mUfQWWQMsuSkLrtjlWuXBVSGQA==}
    engines: {node: '>=18'}
    peerDependencies:
      zod: ^3.23.8

  '@ai-sdk/provider@1.1.3':
    resolution: {integrity: sha512-qZMxYJ0qqX/RfnuIaab+zp8UAeJn/ygXXAffR5I4N0n1IrvA6qBsjc8hXLmBiMV2zoXlifkacF7sEFnYnjBcqg==}
    engines: {node: '>=18'}

  '@ai-sdk/react@1.2.12':
    resolution: {integrity: sha512-jK1IZZ22evPZoQW3vlkZ7wvjYGYF+tRBKXtrcolduIkQ/m/sOAVcVeVDUDvh1T91xCnWCdUGCPZg2avZ90mv3g==}
    engines: {node: '>=18'}
    peerDependencies:
      react: ^18 || ^19 || ^19.0.0-rc
      zod: ^3.23.8
    peerDependenciesMeta:
      zod:
        optional: true

  '@ai-sdk/ui-utils@1.2.11':
    resolution: {integrity: sha512-3zcwCc8ezzFlwp3ZD15wAPjf2Au4s3vAbKsXQVyhxODHcmu0iyPO2Eua6D/vicq/AUm/BAo60r97O6HU+EI0+w==}
    engines: {node: '>=18'}
    peerDependencies:
      zod: ^3.23.8

  '@alloc/quick-lru@5.2.0':
    resolution: {integrity: sha512-UrcABB+4bUrFABwbluTIBErXwvbsU/V7TZWfmbgJfbkwiBuziS9gxdODUyuiecfdGQ85jglMW6juS3+z5TsKLw==}
    engines: {node: '>=10'}

  '@ampproject/remapping@2.3.0':
    resolution: {integrity: sha512-30iZtAPgz+LTIYoeivqYo853f02jBYSd5uGnGpkFV0M3xOt9aN73erkgYAmZU43x4VfqcnLxW9Kpg3R5LC4YYw==}
    engines: {node: '>=6.0.0'}

  '@ariakit/core@0.4.15':
    resolution: {integrity: sha512-vvxmZvkNhiisKM+Y1TbGMUfVVchV/sWu9F0xw0RYADXcimWPK31dd9JnIZs/OQ5pwAryAHmERHwuGQVESkSjwQ==}

  '@ariakit/react-core@0.4.17':
    resolution: {integrity: sha512-kFF6n+gC/5CRQIyaMTFoBPio2xUe0k9rZhMNdUobWRmc/twfeLVkODx+8UVYaNyKilTge8G0JFqwvFKku/jKEw==}
    peerDependencies:
      react: ^17.0.0 || ^18.0.0 || ^19.0.0
      react-dom: ^17.0.0 || ^18.0.0 || ^19.0.0

  '@ariakit/react@0.4.17':
    resolution: {integrity: sha512-HQaIboE2axtlncJz1hRTaiQfJ1GGjhdtNcAnPwdjvl2RybfmlHowIB+HTVBp36LzroKPs/M4hPCxk7XTaqRZGg==}
    peerDependencies:
      react: ^17.0.0 || ^18.0.0 || ^19.0.0
      react-dom: ^17.0.0 || ^18.0.0 || ^19.0.0

  '@asamuzakjp/css-color@3.2.0':
    resolution: {integrity: sha512-K1A6z8tS3XsmCMM86xoWdn7Fkdn9m6RSVtocUrJYIwZnFVkng/PvkEoWtOWmP+Scc6saYWHWZYbndEEXxl24jw==}

  '@auth/core@0.39.1':
    resolution: {integrity: sha512-McD8slui0oOA1pjR5sPjLPl5Zm//nLP/8T3kr8hxIsvNLvsiudYvPHhDFPjh1KcZ2nFxCkZmP6bRxaaPd/AnLA==}
    peerDependencies:
      '@simplewebauthn/browser': ^9.0.1
      '@simplewebauthn/server': ^9.0.2
      nodemailer: ^6.8.0
    peerDependenciesMeta:
      '@simplewebauthn/browser':
        optional: true
      '@simplewebauthn/server':
        optional: true
      nodemailer:
        optional: true

  '@auth/prisma-adapter@2.9.1':
    resolution: {integrity: sha512-0ZfjOPt3Ci8yx8SMCydAuBAjR/exI/8SAr6JDVYtqDFhm0JaV1XuHYgEzgzXZZfW2+WKC29LowCWxdCjoAz9kQ==}
    peerDependencies:
      '@prisma/client': '>=2.26.0 || >=3 || >=4 || >=5 || >=6'

  '@axe-core/playwright@4.10.2':
    resolution: {integrity: sha512-6/b5BJjG6hDaRNtgzLIfKr5DfwyiLHO4+ByTLB0cJgWSM8Ll7KqtdblIS6bEkwSF642/Ex91vNqIl3GLXGlceg==}
    peerDependencies:
      playwright-core: '>= 1.0.0'

  '@babel/code-frame@7.27.1':
    resolution: {integrity: sha512-cjQ7ZlQ0Mv3b47hABuTevyTuYN4i+loJKGeV9flcCgIK37cCXRh+L1bd3iBHlynerhQ7BhCkn2BPbQUL+rGqFg==}
    engines: {node: '>=6.9.0'}

  '@babel/compat-data@7.28.4':
    resolution: {integrity: sha512-YsmSKC29MJwf0gF8Rjjrg5LQCmyh+j/nD8/eP7f+BeoQTKYqs9RoWbjGOdy0+1Ekr68RJZMUOPVQaQisnIo4Rw==}
    engines: {node: '>=6.9.0'}

  '@babel/core@7.28.4':
    resolution: {integrity: sha512-2BCOP7TN8M+gVDj7/ht3hsaO/B/n5oDbiAyyvnRlNOs+u1o+JWNYTQrmpuNp1/Wq2gcFrI01JAW+paEKDMx/CA==}
    engines: {node: '>=6.9.0'}

  '@babel/generator@7.28.3':
    resolution: {integrity: sha512-3lSpxGgvnmZznmBkCRnVREPUFJv2wrv9iAoFDvADJc0ypmdOxdUtcLeBgBJ6zE0PMeTKnxeQzyk0xTBq4Ep7zw==}
    engines: {node: '>=6.9.0'}

  '@babel/helper-compilation-targets@7.27.2':
    resolution: {integrity: sha512-2+1thGUUWWjLTYTHZWK1n8Yga0ijBz1XAhUXcKy81rd5g6yh7hGqMp45v7cadSbEHc9G3OTv45SyneRN3ps4DQ==}
    engines: {node: '>=6.9.0'}

  '@babel/helper-globals@7.28.0':
    resolution: {integrity: sha512-+W6cISkXFa1jXsDEdYA8HeevQT/FULhxzR99pxphltZcVaugps53THCeiWA8SguxxpSp3gKPiuYfSWopkLQ4hw==}
    engines: {node: '>=6.9.0'}

  '@babel/helper-module-imports@7.27.1':
    resolution: {integrity: sha512-0gSFWUPNXNopqtIPQvlD5WgXYI5GY2kP2cCvoT8kczjbfcfuIljTbcWrulD1CIPIX2gt1wghbDy08yE1p+/r3w==}
    engines: {node: '>=6.9.0'}

  '@babel/helper-module-transforms@7.28.3':
    resolution: {integrity: sha512-gytXUbs8k2sXS9PnQptz5o0QnpLL51SwASIORY6XaBKF88nsOT0Zw9szLqlSGQDP/4TljBAD5y98p2U1fqkdsw==}
    engines: {node: '>=6.9.0'}
    peerDependencies:
      '@babel/core': ^7.0.0

  '@babel/helper-plugin-utils@7.27.1':
    resolution: {integrity: sha512-1gn1Up5YXka3YYAHGKpbideQ5Yjf1tDa9qYcgysz+cNCXukyLl6DjPXhD3VRwSb8c0J9tA4b2+rHEZtc6R0tlw==}
    engines: {node: '>=6.9.0'}

  '@babel/helper-string-parser@7.27.1':
    resolution: {integrity: sha512-qMlSxKbpRlAridDExk92nSobyDdpPijUq2DW6oDnUqd0iOGxmQjyqhMIihI9+zv4LPyZdRje2cavWPbCbWm3eA==}
    engines: {node: '>=6.9.0'}

  '@babel/helper-validator-identifier@7.27.1':
    resolution: {integrity: sha512-D2hP9eA+Sqx1kBZgzxZh0y1trbuU+JoDkiEwqhQ36nodYqJwyEIhPSdMNd7lOm/4io72luTPWH20Yda0xOuUow==}
    engines: {node: '>=6.9.0'}

  '@babel/helper-validator-option@7.27.1':
    resolution: {integrity: sha512-YvjJow9FxbhFFKDSuFnVCe2WxXk1zWc22fFePVNEaWJEu8IrZVlda6N0uHwzZrUM1il7NC9Mlp4MaJYbYd9JSg==}
    engines: {node: '>=6.9.0'}

  '@babel/helpers@7.28.4':
    resolution: {integrity: sha512-HFN59MmQXGHVyYadKLVumYsA9dBFun/ldYxipEjzA4196jpLZd8UjEEBLkbEkvfYreDqJhZxYAWFPtrfhNpj4w==}
    engines: {node: '>=6.9.0'}

  '@babel/parser@7.28.4':
    resolution: {integrity: sha512-yZbBqeM6TkpP9du/I2pUZnJsRMGGvOuIrhjzC1AwHwW+6he4mni6Bp/m8ijn0iOuZuPI2BfkCoSRunpyjnrQKg==}
    engines: {node: '>=6.0.0'}
    hasBin: true

  '@babel/plugin-transform-react-jsx-self@7.27.1':
    resolution: {integrity: sha512-6UzkCs+ejGdZ5mFFC/OCUrv028ab2fp1znZmCZjAOBKiBK2jXD1O+BPSfX8X2qjJ75fZBMSnQn3Rq2mrBJK2mw==}
    engines: {node: '>=6.9.0'}
    peerDependencies:
      '@babel/core': ^7.0.0-0

  '@babel/plugin-transform-react-jsx-source@7.27.1':
    resolution: {integrity: sha512-zbwoTsBruTeKB9hSq73ha66iFeJHuaFkUbwvqElnygoNbj/jHRsSeokowZFN3CZ64IvEqcmmkVe89OPXc7ldAw==}
    engines: {node: '>=6.9.0'}
    peerDependencies:
      '@babel/core': ^7.0.0-0

  '@babel/runtime@7.27.6':
    resolution: {integrity: sha512-vbavdySgbTTrmFE+EsiqUTzlOr5bzlnJtUv9PynGCAKvfQqjIXbvFdumPM/GxMDfyuGMJaJAU6TO4zc1Jf1i8Q==}
    engines: {node: '>=6.9.0'}

<<<<<<< HEAD
  '@date-fns/tz@1.4.1':
    resolution: {integrity: sha512-P5LUNhtbj6YfI3iJjw5EL9eUAG6OitD0W3fWQcpQjDRc/QIsL0tRNuO1PcDvPccWL1fSTXXdE1ds+l95DV/OFA==}
=======
  '@babel/template@7.27.2':
    resolution: {integrity: sha512-LPDZ85aEJyYSd18/DkjNh4/y1ntkE5KwUHWTiqgRxruuZL2F1yuHligVHLvcHY2vMHXttKFpJn6LwfI7cw7ODw==}
    engines: {node: '>=6.9.0'}

  '@babel/traverse@7.28.4':
    resolution: {integrity: sha512-YEzuboP2qvQavAcjgQNVgsvHIDv6ZpwXvcvjmyySP2DIMuByS/6ioU5G9pYrWHM6T2YDfc7xga9iNzYOs12CFQ==}
    engines: {node: '>=6.9.0'}

  '@babel/types@7.28.4':
    resolution: {integrity: sha512-bkFqkLhh3pMBUQQkpVgWDWq/lqzc2678eUyDlTBhRqhCHFguYYGM0Efga7tYk4TogG/3x0EEl66/OQ+WGbWB/Q==}
    engines: {node: '>=6.9.0'}

  '@csstools/color-helpers@5.1.0':
    resolution: {integrity: sha512-S11EXWJyy0Mz5SYvRmY8nJYTFFd1LCNV+7cXyAgQtOOuzb4EsgfqDufL+9esx72/eLhsRdGZwaldu/h+E4t4BA==}
    engines: {node: '>=18'}

  '@csstools/css-calc@2.1.4':
    resolution: {integrity: sha512-3N8oaj+0juUw/1H3YwmDDJXCgTB1gKU6Hc/bB502u9zR0q2vd786XJH9QfrKIEgFlZmhZiq6epXl4rHqhzsIgQ==}
    engines: {node: '>=18'}
    peerDependencies:
      '@csstools/css-parser-algorithms': ^3.0.5
      '@csstools/css-tokenizer': ^3.0.4

  '@csstools/css-color-parser@3.1.0':
    resolution: {integrity: sha512-nbtKwh3a6xNVIp/VRuXV64yTKnb1IjTAEEh3irzS+HkKjAOYLTGNb9pmVNntZ8iVBHcWDA2Dof0QtPgFI1BaTA==}
    engines: {node: '>=18'}
    peerDependencies:
      '@csstools/css-parser-algorithms': ^3.0.5
      '@csstools/css-tokenizer': ^3.0.4

  '@csstools/css-parser-algorithms@3.0.5':
    resolution: {integrity: sha512-DaDeUkXZKjdGhgYaHNJTV9pV7Y9B3b644jCLs9Upc3VeNGg6LWARAT6O+Q+/COo+2gg/bM5rhpMAtf70WqfBdQ==}
    engines: {node: '>=18'}
    peerDependencies:
      '@csstools/css-tokenizer': ^3.0.4

  '@csstools/css-tokenizer@3.0.4':
    resolution: {integrity: sha512-Vd/9EVDiu6PPJt9yAh6roZP6El1xHrdvIVGjyBsHR0RYwNHgL7FJPyIIW4fANJNG6FtyZfvlRPpFI4ZM/lubvw==}
    engines: {node: '>=18'}

  '@date-fns/tz@1.2.0':
    resolution: {integrity: sha512-LBrd7MiJZ9McsOgxqWX7AaxrDjcFVjWH/tIKJd7pnR7McaslGYOP1QmmiBXdJH/H/yLCT+rcQ7FaPBUxRGUtrg==}
>>>>>>> 062a73a5

  '@effect/platform@0.81.0':
    resolution: {integrity: sha512-RZ0pqpSUET0Ab3CBjOhJ12C2/vWLQsy+SLJbGNxjcOm9xZAwQowggWCs4S3ZXhdnNTR5WJHH02WlAWHJDaMKhA==}
    peerDependencies:
      effect: ^3.14.21

  '@emnapi/core@1.4.3':
    resolution: {integrity: sha512-4m62DuCE07lw01soJwPiBGC0nAww0Q+RY70VZ+n49yDIO13yyinhbWCeNnaob0lakDtWQzSdtNWzJeOJt2ma+g==}

  '@emnapi/runtime@1.4.3':
    resolution: {integrity: sha512-pBPWdu6MLKROBX05wSNKcNb++m5Er+KQ9QkB+WVM+pW2Kx9hoSrVTnu3BdkI5eBLZoKu/J6mW/B6i6bJB2ytXQ==}

  '@emnapi/wasi-threads@1.0.2':
    resolution: {integrity: sha512-5n3nTJblwRi8LlXkJ9eBzu+kZR8Yxcc7ubakyQTFzPMtIhFpUBRbsnc2Dv88IZDIbCDlBiWrknhB4Lsz7mg6BA==}

  '@emoji-mart/data@1.2.1':
    resolution: {integrity: sha512-no2pQMWiBy6gpBEiqGeU77/bFejDqUTRY7KX+0+iur13op3bqUsXdnwoZs6Xb1zbv0gAj5VvS1PWoUUckSr5Dw==}

  '@esbuild/aix-ppc64@0.25.5':
    resolution: {integrity: sha512-9o3TMmpmftaCMepOdA5k/yDw8SfInyzWWTjYTFCX3kPSDJMROQTb8jg+h9Cnwnmm1vOzvxN7gIfB5V2ewpjtGA==}
    engines: {node: '>=18'}
    cpu: [ppc64]
    os: [aix]

  '@esbuild/android-arm64@0.25.5':
    resolution: {integrity: sha512-VGzGhj4lJO+TVGV1v8ntCZWJktV7SGCs3Pn1GRWI1SBFtRALoomm8k5E9Pmwg3HOAal2VDc2F9+PM/rEY6oIDg==}
    engines: {node: '>=18'}
    cpu: [arm64]
    os: [android]

  '@esbuild/android-arm@0.25.5':
    resolution: {integrity: sha512-AdJKSPeEHgi7/ZhuIPtcQKr5RQdo6OO2IL87JkianiMYMPbCtot9fxPbrMiBADOWWm3T2si9stAiVsGbTQFkbA==}
    engines: {node: '>=18'}
    cpu: [arm]
    os: [android]

  '@esbuild/android-x64@0.25.5':
    resolution: {integrity: sha512-D2GyJT1kjvO//drbRT3Hib9XPwQeWd9vZoBJn+bu/lVsOZ13cqNdDeqIF/xQ5/VmWvMduP6AmXvylO/PIc2isw==}
    engines: {node: '>=18'}
    cpu: [x64]
    os: [android]

  '@esbuild/darwin-arm64@0.25.5':
    resolution: {integrity: sha512-GtaBgammVvdF7aPIgH2jxMDdivezgFu6iKpmT+48+F8Hhg5J/sfnDieg0aeG/jfSvkYQU2/pceFPDKlqZzwnfQ==}
    engines: {node: '>=18'}
    cpu: [arm64]
    os: [darwin]

  '@esbuild/darwin-x64@0.25.5':
    resolution: {integrity: sha512-1iT4FVL0dJ76/q1wd7XDsXrSW+oLoquptvh4CLR4kITDtqi2e/xwXwdCVH8hVHU43wgJdsq7Gxuzcs6Iq/7bxQ==}
    engines: {node: '>=18'}
    cpu: [x64]
    os: [darwin]

  '@esbuild/freebsd-arm64@0.25.5':
    resolution: {integrity: sha512-nk4tGP3JThz4La38Uy/gzyXtpkPW8zSAmoUhK9xKKXdBCzKODMc2adkB2+8om9BDYugz+uGV7sLmpTYzvmz6Sw==}
    engines: {node: '>=18'}
    cpu: [arm64]
    os: [freebsd]

  '@esbuild/freebsd-x64@0.25.5':
    resolution: {integrity: sha512-PrikaNjiXdR2laW6OIjlbeuCPrPaAl0IwPIaRv+SMV8CiM8i2LqVUHFC1+8eORgWyY7yhQY+2U2fA55mBzReaw==}
    engines: {node: '>=18'}
    cpu: [x64]
    os: [freebsd]

  '@esbuild/linux-arm64@0.25.5':
    resolution: {integrity: sha512-Z9kfb1v6ZlGbWj8EJk9T6czVEjjq2ntSYLY2cw6pAZl4oKtfgQuS4HOq41M/BcoLPzrUbNd+R4BXFyH//nHxVg==}
    engines: {node: '>=18'}
    cpu: [arm64]
    os: [linux]

  '@esbuild/linux-arm@0.25.5':
    resolution: {integrity: sha512-cPzojwW2okgh7ZlRpcBEtsX7WBuqbLrNXqLU89GxWbNt6uIg78ET82qifUy3W6OVww6ZWobWub5oqZOVtwolfw==}
    engines: {node: '>=18'}
    cpu: [arm]
    os: [linux]

  '@esbuild/linux-ia32@0.25.5':
    resolution: {integrity: sha512-sQ7l00M8bSv36GLV95BVAdhJ2QsIbCuCjh/uYrWiMQSUuV+LpXwIqhgJDcvMTj+VsQmqAHL2yYaasENvJ7CDKA==}
    engines: {node: '>=18'}
    cpu: [ia32]
    os: [linux]

  '@esbuild/linux-loong64@0.25.5':
    resolution: {integrity: sha512-0ur7ae16hDUC4OL5iEnDb0tZHDxYmuQyhKhsPBV8f99f6Z9KQM02g33f93rNH5A30agMS46u2HP6qTdEt6Q1kg==}
    engines: {node: '>=18'}
    cpu: [loong64]
    os: [linux]

  '@esbuild/linux-mips64el@0.25.5':
    resolution: {integrity: sha512-kB/66P1OsHO5zLz0i6X0RxlQ+3cu0mkxS3TKFvkb5lin6uwZ/ttOkP3Z8lfR9mJOBk14ZwZ9182SIIWFGNmqmg==}
    engines: {node: '>=18'}
    cpu: [mips64el]
    os: [linux]

  '@esbuild/linux-ppc64@0.25.5':
    resolution: {integrity: sha512-UZCmJ7r9X2fe2D6jBmkLBMQetXPXIsZjQJCjgwpVDz+YMcS6oFR27alkgGv3Oqkv07bxdvw7fyB71/olceJhkQ==}
    engines: {node: '>=18'}
    cpu: [ppc64]
    os: [linux]

  '@esbuild/linux-riscv64@0.25.5':
    resolution: {integrity: sha512-kTxwu4mLyeOlsVIFPfQo+fQJAV9mh24xL+y+Bm6ej067sYANjyEw1dNHmvoqxJUCMnkBdKpvOn0Ahql6+4VyeA==}
    engines: {node: '>=18'}
    cpu: [riscv64]
    os: [linux]

  '@esbuild/linux-s390x@0.25.5':
    resolution: {integrity: sha512-K2dSKTKfmdh78uJ3NcWFiqyRrimfdinS5ErLSn3vluHNeHVnBAFWC8a4X5N+7FgVE1EjXS1QDZbpqZBjfrqMTQ==}
    engines: {node: '>=18'}
    cpu: [s390x]
    os: [linux]

  '@esbuild/linux-x64@0.25.5':
    resolution: {integrity: sha512-uhj8N2obKTE6pSZ+aMUbqq+1nXxNjZIIjCjGLfsWvVpy7gKCOL6rsY1MhRh9zLtUtAI7vpgLMK6DxjO8Qm9lJw==}
    engines: {node: '>=18'}
    cpu: [x64]
    os: [linux]

  '@esbuild/netbsd-arm64@0.25.5':
    resolution: {integrity: sha512-pwHtMP9viAy1oHPvgxtOv+OkduK5ugofNTVDilIzBLpoWAM16r7b/mxBvfpuQDpRQFMfuVr5aLcn4yveGvBZvw==}
    engines: {node: '>=18'}
    cpu: [arm64]
    os: [netbsd]

  '@esbuild/netbsd-x64@0.25.5':
    resolution: {integrity: sha512-WOb5fKrvVTRMfWFNCroYWWklbnXH0Q5rZppjq0vQIdlsQKuw6mdSihwSo4RV/YdQ5UCKKvBy7/0ZZYLBZKIbwQ==}
    engines: {node: '>=18'}
    cpu: [x64]
    os: [netbsd]

  '@esbuild/openbsd-arm64@0.25.5':
    resolution: {integrity: sha512-7A208+uQKgTxHd0G0uqZO8UjK2R0DDb4fDmERtARjSHWxqMTye4Erz4zZafx7Di9Cv+lNHYuncAkiGFySoD+Mw==}
    engines: {node: '>=18'}
    cpu: [arm64]
    os: [openbsd]

  '@esbuild/openbsd-x64@0.25.5':
    resolution: {integrity: sha512-G4hE405ErTWraiZ8UiSoesH8DaCsMm0Cay4fsFWOOUcz8b8rC6uCvnagr+gnioEjWn0wC+o1/TAHt+It+MpIMg==}
    engines: {node: '>=18'}
    cpu: [x64]
    os: [openbsd]

  '@esbuild/sunos-x64@0.25.5':
    resolution: {integrity: sha512-l+azKShMy7FxzY0Rj4RCt5VD/q8mG/e+mDivgspo+yL8zW7qEwctQ6YqKX34DTEleFAvCIUviCFX1SDZRSyMQA==}
    engines: {node: '>=18'}
    cpu: [x64]
    os: [sunos]

  '@esbuild/win32-arm64@0.25.5':
    resolution: {integrity: sha512-O2S7SNZzdcFG7eFKgvwUEZ2VG9D/sn/eIiz8XRZ1Q/DO5a3s76Xv0mdBzVM5j5R639lXQmPmSo0iRpHqUUrsxw==}
    engines: {node: '>=18'}
    cpu: [arm64]
    os: [win32]

  '@esbuild/win32-ia32@0.25.5':
    resolution: {integrity: sha512-onOJ02pqs9h1iMJ1PQphR+VZv8qBMQ77Klcsqv9CNW2w6yLqoURLcgERAIurY6QE63bbLuqgP9ATqajFLK5AMQ==}
    engines: {node: '>=18'}
    cpu: [ia32]
    os: [win32]

  '@esbuild/win32-x64@0.25.5':
    resolution: {integrity: sha512-TXv6YnJ8ZMVdX+SXWVBo/0p8LTcrUYngpWjvm91TMjjBQii7Oz11Lw5lbDV5Y0TzuhSJHwiH4hEtC1I42mMS0g==}
    engines: {node: '>=18'}
    cpu: [x64]
    os: [win32]

  '@eslint-community/eslint-utils@4.7.0':
    resolution: {integrity: sha512-dyybb3AcajC7uha6CvhdVRJqaKyn7w2YKqKyAN37NKYgZT36w+iRb0Dymmc5qEJ549c/S31cMMSFd75bteCpCw==}
    engines: {node: ^12.22.0 || ^14.17.0 || >=16.0.0}
    peerDependencies:
      eslint: ^6.0.0 || ^7.0.0 || >=8.0.0

  '@eslint-community/regexpp@4.12.1':
    resolution: {integrity: sha512-CCZCDJuduB9OUkFkY2IgppNZMi2lBQgD2qzwXkEia16cge2pijY/aXi96CJMquDMn3nJdlPV1A5KrJEXwfLNzQ==}
    engines: {node: ^12.0.0 || ^14.0.0 || >=16.0.0}

  '@eslint/config-array@0.20.1':
    resolution: {integrity: sha512-OL0RJzC/CBzli0DrrR31qzj6d6i6Mm3HByuhflhl4LOBiWxN+3i6/t/ZQQNii4tjksXi8r2CRW1wMpWA2ULUEw==}
    engines: {node: ^18.18.0 || ^20.9.0 || >=21.1.0}

  '@eslint/config-helpers@0.2.3':
    resolution: {integrity: sha512-u180qk2Um1le4yf0ruXH3PYFeEZeYC3p/4wCTKrr2U1CmGdzGi3KtY0nuPDH48UJxlKCC5RDzbcbh4X0XlqgHg==}
    engines: {node: ^18.18.0 || ^20.9.0 || >=21.1.0}

  '@eslint/core@0.14.0':
    resolution: {integrity: sha512-qIbV0/JZr7iSDjqAc60IqbLdsj9GDt16xQtWD+B78d/HAlvysGdZZ6rpJHGAc2T0FQx1X6thsSPdnoiGKdNtdg==}
    engines: {node: ^18.18.0 || ^20.9.0 || >=21.1.0}

  '@eslint/core@0.15.0':
    resolution: {integrity: sha512-b7ePw78tEWWkpgZCDYkbqDOP8dmM6qe+AOC6iuJqlq1R/0ahMAeH3qynpnqKFGkMltrp44ohV4ubGyvLX28tzw==}
    engines: {node: ^18.18.0 || ^20.9.0 || >=21.1.0}

  '@eslint/eslintrc@3.3.1':
    resolution: {integrity: sha512-gtF186CXhIl1p4pJNGZw8Yc6RlshoePRvE0X91oPGb3vZ8pM3qOS9W9NGPat9LziaBV7XrJWGylNQXkGcnM3IQ==}
    engines: {node: ^18.18.0 || ^20.9.0 || >=21.1.0}

  '@eslint/js@9.29.0':
    resolution: {integrity: sha512-3PIF4cBw/y+1u2EazflInpV+lYsSG0aByVIQzAgb1m1MhHFSbqTyNqtBKHgWf/9Ykud+DhILS9EGkmekVhbKoQ==}
    engines: {node: ^18.18.0 || ^20.9.0 || >=21.1.0}

  '@eslint/object-schema@2.1.6':
    resolution: {integrity: sha512-RBMg5FRL0I0gs51M/guSAj5/e14VQ4tpZnQNWwuDT66P14I43ItmPfIZRhO9fUVIPOAQXU47atlywZ/czoqFPA==}
    engines: {node: ^18.18.0 || ^20.9.0 || >=21.1.0}

  '@eslint/plugin-kit@0.3.2':
    resolution: {integrity: sha512-4SaFZCNfJqvk/kenHpI8xvN42DMaoycy4PzKc5otHxRswww1kAt82OlBuwRVLofCACCTZEcla2Ydxv8scMXaTg==}
    engines: {node: ^18.18.0 || ^20.9.0 || >=21.1.0}

  '@faker-js/faker@10.0.0':
    resolution: {integrity: sha512-UollFEUkVXutsaP+Vndjxar40Gs5JL2HeLcl8xO1QAjJgOdhc3OmBFWyEylS+RddWaaBiAzH+5/17PLQJwDiLw==}
    engines: {node: ^20.19.0 || ^22.13.0 || ^23.5.0 || >=24.0.0, npm: '>=10'}

  '@floating-ui/core@1.7.1':
    resolution: {integrity: sha512-azI0DrjMMfIug/ExbBaeDVJXcY0a7EPvPjb2xAJPa4HeimBX+Z18HK8QQR3jb6356SnDDdxx+hinMLcJEDdOjw==}

  '@floating-ui/dom@1.7.1':
    resolution: {integrity: sha512-cwsmW/zyw5ltYTUeeYJ60CnQuPqmGwuGVhG9w0PRaRKkAyi38BT5CKrpIbb+jtahSwUl04cWzSx9ZOIxeS6RsQ==}

  '@floating-ui/react-dom@2.1.3':
    resolution: {integrity: sha512-huMBfiU9UnQ2oBwIhgzyIiSpVgvlDstU8CX0AF+wS+KzmYMs0J2a3GwuFHV1Lz+jlrQGeC1fF+Nv0QoumyV0bA==}
    peerDependencies:
      react: '>=16.8.0'
      react-dom: '>=16.8.0'

  '@floating-ui/react@0.27.12':
    resolution: {integrity: sha512-kKlWNrpIQxF1B/a2MZvE0/uyKby4960yjO91W7nVyNKmmfNi62xU9HCjL1M1eWzx/LFj/VPSwJVbwQk9Pq/68A==}
    peerDependencies:
      react: '>=17.0.0'
      react-dom: '>=17.0.0'

  '@floating-ui/utils@0.2.9':
    resolution: {integrity: sha512-MDWhGtE+eHw5JW7lq4qhc5yRLS11ERl1c7Z6Xd0a58DozHES6EnNNwUWbMiG4J9Cgj053Bhk8zvlhFYKVhULwg==}

  '@hookform/resolvers@5.1.1':
    resolution: {integrity: sha512-J/NVING3LMAEvexJkyTLjruSm7aOFx7QX21pzkiJfMoNG0wl5aFEjLTl7ay7IQb9EWY6AkrBy7tHL2Alijpdcg==}
    peerDependencies:
      react-hook-form: ^7.55.0

  '@humanfs/core@0.19.1':
    resolution: {integrity: sha512-5DyQ4+1JEUzejeK1JGICcideyfUbGixgS9jNgex5nqkW+cY7WZhxBigmieN5Qnw9ZosSNVC9KQKyb+GUaGyKUA==}
    engines: {node: '>=18.18.0'}

  '@humanfs/node@0.16.6':
    resolution: {integrity: sha512-YuI2ZHQL78Q5HbhDiBA1X4LmYdXCKCMQIfw0pw7piHJwyREFebJUvrQN4cMssyES6x+vfUbx1CIpaQUKYdQZOw==}
    engines: {node: '>=18.18.0'}

  '@humanwhocodes/module-importer@1.0.1':
    resolution: {integrity: sha512-bxveV4V8v5Yb4ncFTT3rPSgZBOpCkjfK0y4oVVVJwIuDVBRMDXrPyXRL988i5ap9m9bnyEEjWfm5WkBmtffLfA==}
    engines: {node: '>=12.22'}

  '@humanwhocodes/retry@0.3.1':
    resolution: {integrity: sha512-JBxkERygn7Bv/GbN5Rv8Ul6LVknS+5Bp6RgDC/O8gEBU/yeH5Ui5C/OlWrTb6qct7LjjfT6Re2NxB0ln0yYybA==}
    engines: {node: '>=18.18'}

  '@humanwhocodes/retry@0.4.3':
    resolution: {integrity: sha512-bV0Tgo9K4hfPCek+aMAn81RppFKv2ySDQeMoSZuvTASywNTnVJCArCZE2FWqpvIatKu7VMRLWlR1EazvVhDyhQ==}
    engines: {node: '>=18.18'}

  '@img/sharp-darwin-arm64@0.34.2':
    resolution: {integrity: sha512-OfXHZPppddivUJnqyKoi5YVeHRkkNE2zUFT2gbpKxp/JZCFYEYubnMg+gOp6lWfasPrTS+KPosKqdI+ELYVDtg==}
    engines: {node: ^18.17.0 || ^20.3.0 || >=21.0.0}
    cpu: [arm64]
    os: [darwin]

  '@img/sharp-darwin-x64@0.34.2':
    resolution: {integrity: sha512-dYvWqmjU9VxqXmjEtjmvHnGqF8GrVjM2Epj9rJ6BUIXvk8slvNDJbhGFvIoXzkDhrJC2jUxNLz/GUjjvSzfw+g==}
    engines: {node: ^18.17.0 || ^20.3.0 || >=21.0.0}
    cpu: [x64]
    os: [darwin]

  '@img/sharp-libvips-darwin-arm64@1.1.0':
    resolution: {integrity: sha512-HZ/JUmPwrJSoM4DIQPv/BfNh9yrOA8tlBbqbLz4JZ5uew2+o22Ik+tHQJcih7QJuSa0zo5coHTfD5J8inqj9DA==}
    cpu: [arm64]
    os: [darwin]

  '@img/sharp-libvips-darwin-x64@1.1.0':
    resolution: {integrity: sha512-Xzc2ToEmHN+hfvsl9wja0RlnXEgpKNmftriQp6XzY/RaSfwD9th+MSh0WQKzUreLKKINb3afirxW7A0fz2YWuQ==}
    cpu: [x64]
    os: [darwin]

  '@img/sharp-libvips-linux-arm64@1.1.0':
    resolution: {integrity: sha512-IVfGJa7gjChDET1dK9SekxFFdflarnUB8PwW8aGwEoF3oAsSDuNUTYS+SKDOyOJxQyDC1aPFMuRYLoDInyV9Ew==}
    cpu: [arm64]
    os: [linux]

  '@img/sharp-libvips-linux-arm@1.1.0':
    resolution: {integrity: sha512-s8BAd0lwUIvYCJyRdFqvsj+BJIpDBSxs6ivrOPm/R7piTs5UIwY5OjXrP2bqXC9/moGsyRa37eYWYCOGVXxVrA==}
    cpu: [arm]
    os: [linux]

  '@img/sharp-libvips-linux-ppc64@1.1.0':
    resolution: {integrity: sha512-tiXxFZFbhnkWE2LA8oQj7KYR+bWBkiV2nilRldT7bqoEZ4HiDOcePr9wVDAZPi/Id5fT1oY9iGnDq20cwUz8lQ==}
    cpu: [ppc64]
    os: [linux]

  '@img/sharp-libvips-linux-s390x@1.1.0':
    resolution: {integrity: sha512-xukSwvhguw7COyzvmjydRb3x/09+21HykyapcZchiCUkTThEQEOMtBj9UhkaBRLuBrgLFzQ2wbxdeCCJW/jgJA==}
    cpu: [s390x]
    os: [linux]

  '@img/sharp-libvips-linux-x64@1.1.0':
    resolution: {integrity: sha512-yRj2+reB8iMg9W5sULM3S74jVS7zqSzHG3Ol/twnAAkAhnGQnpjj6e4ayUz7V+FpKypwgs82xbRdYtchTTUB+Q==}
    cpu: [x64]
    os: [linux]

  '@img/sharp-libvips-linuxmusl-arm64@1.1.0':
    resolution: {integrity: sha512-jYZdG+whg0MDK+q2COKbYidaqW/WTz0cc1E+tMAusiDygrM4ypmSCjOJPmFTvHHJ8j/6cAGyeDWZOsK06tP33w==}
    cpu: [arm64]
    os: [linux]

  '@img/sharp-libvips-linuxmusl-x64@1.1.0':
    resolution: {integrity: sha512-wK7SBdwrAiycjXdkPnGCPLjYb9lD4l6Ze2gSdAGVZrEL05AOUJESWU2lhlC+Ffn5/G+VKuSm6zzbQSzFX/P65A==}
    cpu: [x64]
    os: [linux]

  '@img/sharp-linux-arm64@0.34.2':
    resolution: {integrity: sha512-D8n8wgWmPDakc83LORcfJepdOSN6MvWNzzz2ux0MnIbOqdieRZwVYY32zxVx+IFUT8er5KPcyU3XXsn+GzG/0Q==}
    engines: {node: ^18.17.0 || ^20.3.0 || >=21.0.0}
    cpu: [arm64]
    os: [linux]

  '@img/sharp-linux-arm@0.34.2':
    resolution: {integrity: sha512-0DZzkvuEOqQUP9mo2kjjKNok5AmnOr1jB2XYjkaoNRwpAYMDzRmAqUIa1nRi58S2WswqSfPOWLNOr0FDT3H5RQ==}
    engines: {node: ^18.17.0 || ^20.3.0 || >=21.0.0}
    cpu: [arm]
    os: [linux]

  '@img/sharp-linux-s390x@0.34.2':
    resolution: {integrity: sha512-EGZ1xwhBI7dNISwxjChqBGELCWMGDvmxZXKjQRuqMrakhO8QoMgqCrdjnAqJq/CScxfRn+Bb7suXBElKQpPDiw==}
    engines: {node: ^18.17.0 || ^20.3.0 || >=21.0.0}
    cpu: [s390x]
    os: [linux]

  '@img/sharp-linux-x64@0.34.2':
    resolution: {integrity: sha512-sD7J+h5nFLMMmOXYH4DD9UtSNBD05tWSSdWAcEyzqW8Cn5UxXvsHAxmxSesYUsTOBmUnjtxghKDl15EvfqLFbQ==}
    engines: {node: ^18.17.0 || ^20.3.0 || >=21.0.0}
    cpu: [x64]
    os: [linux]

  '@img/sharp-linuxmusl-arm64@0.34.2':
    resolution: {integrity: sha512-NEE2vQ6wcxYav1/A22OOxoSOGiKnNmDzCYFOZ949xFmrWZOVII1Bp3NqVVpvj+3UeHMFyN5eP/V5hzViQ5CZNA==}
    engines: {node: ^18.17.0 || ^20.3.0 || >=21.0.0}
    cpu: [arm64]
    os: [linux]

  '@img/sharp-linuxmusl-x64@0.34.2':
    resolution: {integrity: sha512-DOYMrDm5E6/8bm/yQLCWyuDJwUnlevR8xtF8bs+gjZ7cyUNYXiSf/E8Kp0Ss5xasIaXSHzb888V1BE4i1hFhAA==}
    engines: {node: ^18.17.0 || ^20.3.0 || >=21.0.0}
    cpu: [x64]
    os: [linux]

  '@img/sharp-wasm32@0.34.2':
    resolution: {integrity: sha512-/VI4mdlJ9zkaq53MbIG6rZY+QRN3MLbR6usYlgITEzi4Rpx5S6LFKsycOQjkOGmqTNmkIdLjEvooFKwww6OpdQ==}
    engines: {node: ^18.17.0 || ^20.3.0 || >=21.0.0}
    cpu: [wasm32]

  '@img/sharp-win32-arm64@0.34.2':
    resolution: {integrity: sha512-cfP/r9FdS63VA5k0xiqaNaEoGxBg9k7uE+RQGzuK9fHt7jib4zAVVseR9LsE4gJcNWgT6APKMNnCcnyOtmSEUQ==}
    engines: {node: ^18.17.0 || ^20.3.0 || >=21.0.0}
    cpu: [arm64]
    os: [win32]

  '@img/sharp-win32-ia32@0.34.2':
    resolution: {integrity: sha512-QLjGGvAbj0X/FXl8n1WbtQ6iVBpWU7JO94u/P2M4a8CFYsvQi4GW2mRy/JqkRx0qpBzaOdKJKw8uc930EX2AHw==}
    engines: {node: ^18.17.0 || ^20.3.0 || >=21.0.0}
    cpu: [ia32]
    os: [win32]

  '@img/sharp-win32-x64@0.34.2':
    resolution: {integrity: sha512-aUdT6zEYtDKCaxkofmmJDJYGCf0+pJg3eU9/oBuqvEeoB9dKI6ZLc/1iLJCTuJQDO4ptntAlkUmHgGjyuobZbw==}
    engines: {node: ^18.17.0 || ^20.3.0 || >=21.0.0}
    cpu: [x64]
    os: [win32]

  '@isaacs/fs-minipass@4.0.1':
    resolution: {integrity: sha512-wgm9Ehl2jpeqP3zw/7mo3kRHFp5MEDhqAdwy1fTGkHAwnkGOVsgpvQhL8B5n1qlb01jV3n/bI0ZfZp5lWA1k4w==}
    engines: {node: '>=18.0.0'}

  '@jridgewell/gen-mapping@0.3.13':
    resolution: {integrity: sha512-2kkt/7niJ6MgEPxF0bYdQ6etZaA+fQvDcLKckhy1yIQOzaoKjBBjSj63/aLVjYE3qhRt5dvM+uUyfCg6UKCBbA==}

  '@jridgewell/gen-mapping@0.3.8':
    resolution: {integrity: sha512-imAbBGkb+ebQyxKgzv5Hu2nmROxoDOXHh80evxdoXNOrvAnVx7zimzc1Oo5h9RlfV4vPXaE2iM5pOFbvOCClWA==}
    engines: {node: '>=6.0.0'}

  '@jridgewell/remapping@2.3.5':
    resolution: {integrity: sha512-LI9u/+laYG4Ds1TDKSJW2YPrIlcVYOwi2fUC6xB43lueCjgxV4lffOCZCtYFiH6TNOX+tQKXx97T4IKHbhyHEQ==}

  '@jridgewell/resolve-uri@3.1.2':
    resolution: {integrity: sha512-bRISgCIjP20/tbWSPWMEi54QVPRZExkuD9lJL+UIxUKtwVJA8wW1Trb1jMs1RFXo1CBTNZ/5hpC9QvmKWdopKw==}
    engines: {node: '>=6.0.0'}

  '@jridgewell/set-array@1.2.1':
    resolution: {integrity: sha512-R8gLRTZeyp03ymzP/6Lil/28tGeGEzhx1q2k703KGWRAI1VdvPIXdG70VJc2pAMw3NA6JKL5hhFu1sJX0Mnn/A==}
    engines: {node: '>=6.0.0'}

  '@jridgewell/sourcemap-codec@1.5.0':
    resolution: {integrity: sha512-gv3ZRaISU3fjPAgNsriBRqGWQL6quFx04YMPW/zD8XMLsU32mhCCbfbO6KZFLjvYpCZ8zyDEgqsgf+PwPaM7GQ==}

  '@jridgewell/trace-mapping@0.3.25':
    resolution: {integrity: sha512-vNk6aEwybGtawWmy/PzwnGDOjCkLWSD2wqvjGGAgOAwCGWySYXfYoxt00IJkTF+8Lb57DwOb3Aa0o9CApepiYQ==}

  '@jridgewell/trace-mapping@0.3.30':
    resolution: {integrity: sha512-GQ7Nw5G2lTu/BtHTKfXhKHok2WGetd4XYcVKGx00SjAk8GMwgJM3zr6zORiPGuOE+/vkc90KtTosSSvaCjKb2Q==}

  '@juggle/resize-observer@3.4.0':
    resolution: {integrity: sha512-dfLbk+PwWvFzSxwk3n5ySL0hfBog779o8h68wK/7/APo/7cgyWp5jcXockbxdk5kFRkbeXWm4Fbi9FrdN381sA==}

  '@msgpackr-extract/msgpackr-extract-darwin-arm64@3.0.3':
    resolution: {integrity: sha512-QZHtlVgbAdy2zAqNA9Gu1UpIuI8Xvsd1v8ic6B2pZmeFnFcMWiPLfWXh7TVw4eGEZ/C9TH281KwhVoeQUKbyjw==}
    cpu: [arm64]
    os: [darwin]

  '@msgpackr-extract/msgpackr-extract-darwin-x64@3.0.3':
    resolution: {integrity: sha512-mdzd3AVzYKuUmiWOQ8GNhl64/IoFGol569zNRdkLReh6LRLHOXxU4U8eq0JwaD8iFHdVGqSy4IjFL4reoWCDFw==}
    cpu: [x64]
    os: [darwin]

  '@msgpackr-extract/msgpackr-extract-linux-arm64@3.0.3':
    resolution: {integrity: sha512-YxQL+ax0XqBJDZiKimS2XQaf+2wDGVa1enVRGzEvLLVFeqa5kx2bWbtcSXgsxjQB7nRqqIGFIcLteF/sHeVtQg==}
    cpu: [arm64]
    os: [linux]

  '@msgpackr-extract/msgpackr-extract-linux-arm@3.0.3':
    resolution: {integrity: sha512-fg0uy/dG/nZEXfYilKoRe7yALaNmHoYeIoJuJ7KJ+YyU2bvY8vPv27f7UKhGRpY6euFYqEVhxCFZgAUNQBM3nw==}
    cpu: [arm]
    os: [linux]

  '@msgpackr-extract/msgpackr-extract-linux-x64@3.0.3':
    resolution: {integrity: sha512-cvwNfbP07pKUfq1uH+S6KJ7dT9K8WOE4ZiAcsrSes+UY55E/0jLYc+vq+DO7jlmqRb5zAggExKm0H7O/CBaesg==}
    cpu: [x64]
    os: [linux]

  '@msgpackr-extract/msgpackr-extract-win32-x64@3.0.3':
    resolution: {integrity: sha512-x0fWaQtYp4E6sktbsdAqnehxDgEc/VwM7uLsRCYWaiGu0ykYdZPiS8zCWdnjHwyiumousxfBm4SO31eXqwEZhQ==}
    cpu: [x64]
    os: [win32]

  '@mux/mux-data-google-ima@0.2.8':
    resolution: {integrity: sha512-0ZEkHdcZ6bS8QtcjFcoJeZxJTpX7qRIledf4q1trMWPznugvtajCjCM2kieK/pzkZj1JM6liDRFs1PJSfVUs2A==}

  '@mux/mux-player-react@3.5.3':
    resolution: {integrity: sha512-f0McZbIXYDkzecFwhhkf0JgEInPnsOClgBqBhkdhRlLRdrAzMATib+D3Di3rPkRHNH7rc/WWORvSxgJz6m6zkA==}
    peerDependencies:
      '@types/react': ^17.0.0 || ^17.0.0-0 || ^18 || ^18.0.0-0 || ^19 || ^19.0.0-0
      '@types/react-dom': '*'
      react: ^17.0.2 || ^17.0.0-0 || ^18 || ^18.0.0-0 || ^19 || ^19.0.0-0
      react-dom: ^17.0.2 || ^17.0.2-0 || ^18 || ^18.0.0-0 || ^19 || ^19.0.0-0
    peerDependenciesMeta:
      '@types/react':
        optional: true
      '@types/react-dom':
        optional: true

  '@mux/mux-player@3.5.3':
    resolution: {integrity: sha512-uXKFXbdtioAi+clSVfD60Rw4r7OvA62u2jV6aar9loW9qMsmKv8LU+8uaIaWQjyAORp6E0S37GOVjo72T6O2eQ==}

  '@mux/mux-video@0.26.1':
    resolution: {integrity: sha512-gkMdBAgNlB4+krANZHkQFzYWjWeNsJz69y1/hnPtmNQnpvW+O7oc71OffcZrbblyibSxWMQ6MQpYmBVjXlp6sA==}

  '@mux/playback-core@0.30.1':
    resolution: {integrity: sha512-rnO1NE9xHDyzbAkmE6ygJYcD7cyyMt7xXqWTykxlceaoSXLjUqgp42HDio7Lcidto4x/O4FIa7ztjV2aCBCXgQ==}

  '@napi-rs/wasm-runtime@0.2.11':
    resolution: {integrity: sha512-9DPkXtvHydrcOsopiYpUgPHpmj0HWZKMUnL2dZqpvC42lsratuBG06V5ipyno0fUek5VlFsNQ+AcFATSrJXgMA==}

  '@next/env@15.3.3':
    resolution: {integrity: sha512-OdiMrzCl2Xi0VTjiQQUK0Xh7bJHnOuET2s+3V+Y40WJBAXrJeGA3f+I8MZJ/YQ3mVGi5XGR1L66oFlgqXhQ4Vw==}

  '@next/eslint-plugin-next@15.3.3':
    resolution: {integrity: sha512-VKZJEiEdpKkfBmcokGjHu0vGDG+8CehGs90tBEy/IDoDDKGngeyIStt2MmE5FYNyU9BhgR7tybNWTAJY/30u+Q==}

  '@next/swc-darwin-arm64@15.3.3':
    resolution: {integrity: sha512-WRJERLuH+O3oYB4yZNVahSVFmtxRNjNF1I1c34tYMoJb0Pve+7/RaLAJJizyYiFhjYNGHRAE1Ri2Fd23zgDqhg==}
    engines: {node: '>= 10'}
    cpu: [arm64]
    os: [darwin]

  '@next/swc-darwin-x64@15.3.3':
    resolution: {integrity: sha512-XHdzH/yBc55lu78k/XwtuFR/ZXUTcflpRXcsu0nKmF45U96jt1tsOZhVrn5YH+paw66zOANpOnFQ9i6/j+UYvw==}
    engines: {node: '>= 10'}
    cpu: [x64]
    os: [darwin]

  '@next/swc-linux-arm64-gnu@15.3.3':
    resolution: {integrity: sha512-VZ3sYL2LXB8znNGcjhocikEkag/8xiLgnvQts41tq6i+wql63SMS1Q6N8RVXHw5pEUjiof+II3HkDd7GFcgkzw==}
    engines: {node: '>= 10'}
    cpu: [arm64]
    os: [linux]

  '@next/swc-linux-arm64-musl@15.3.3':
    resolution: {integrity: sha512-h6Y1fLU4RWAp1HPNJWDYBQ+e3G7sLckyBXhmH9ajn8l/RSMnhbuPBV/fXmy3muMcVwoJdHL+UtzRzs0nXOf9SA==}
    engines: {node: '>= 10'}
    cpu: [arm64]
    os: [linux]

  '@next/swc-linux-x64-gnu@15.3.3':
    resolution: {integrity: sha512-jJ8HRiF3N8Zw6hGlytCj5BiHyG/K+fnTKVDEKvUCyiQ/0r5tgwO7OgaRiOjjRoIx2vwLR+Rz8hQoPrnmFbJdfw==}
    engines: {node: '>= 10'}
    cpu: [x64]
    os: [linux]

  '@next/swc-linux-x64-musl@15.3.3':
    resolution: {integrity: sha512-HrUcTr4N+RgiiGn3jjeT6Oo208UT/7BuTr7K0mdKRBtTbT4v9zJqCDKO97DUqqoBK1qyzP1RwvrWTvU6EPh/Cw==}
    engines: {node: '>= 10'}
    cpu: [x64]
    os: [linux]

  '@next/swc-win32-arm64-msvc@15.3.3':
    resolution: {integrity: sha512-SxorONgi6K7ZUysMtRF3mIeHC5aA3IQLmKFQzU0OuhuUYwpOBc1ypaLJLP5Bf3M9k53KUUUj4vTPwzGvl/NwlQ==}
    engines: {node: '>= 10'}
    cpu: [arm64]
    os: [win32]

  '@next/swc-win32-x64-msvc@15.3.3':
    resolution: {integrity: sha512-4QZG6F8enl9/S2+yIiOiju0iCTFd93d8VC1q9LZS4p/Xuk81W2QDjCFeoogmrWWkAD59z8ZxepBQap2dKS5ruw==}
    engines: {node: '>= 10'}
    cpu: [x64]
    os: [win32]

  '@nodelib/fs.scandir@2.1.5':
    resolution: {integrity: sha512-vq24Bq3ym5HEQm2NKCr3yXDwjc7vTsEThRDnkp2DK9p1uqLR+DHurm/NOTo0KG7HYHU7eppKZj3MyqYuMBf62g==}
    engines: {node: '>= 8'}

  '@nodelib/fs.stat@2.0.5':
    resolution: {integrity: sha512-RkhPPp2zrqDAQA/2jNhnztcPAlv64XdhIp7a7454A5ovI7Bukxgt7MX7udwAu3zg1DcpPU0rz3VV1SeaqvY4+A==}
    engines: {node: '>= 8'}

  '@nodelib/fs.walk@1.2.8':
    resolution: {integrity: sha512-oGB+UxlgWcgQkgwo8GcEGwemoTFt3FIO9ababBmaGwXIoBKZ+GTy0pP185beGg7Llih/NSHSV2XAs1lnznocSg==}
    engines: {node: '>= 8'}

  '@nolyfill/is-core-module@1.0.39':
    resolution: {integrity: sha512-nn5ozdjYQpUCZlWGuxcJY/KpxkWQs4DcbMCmKojjyrYDEAGy4Ce19NN4v5MduafTwJlbKc99UA8YhSVqq9yPZA==}
    engines: {node: '>=12.4.0'}

  '@octokit/auth-token@6.0.0':
    resolution: {integrity: sha512-P4YJBPdPSpWTQ1NU4XYdvHvXJJDxM6YwpS0FZHRgP7YFkdVxsWcpWGy/NVqlAA7PcPCnMacXlRm1y2PFZRWL/w==}
    engines: {node: '>= 20'}

  '@octokit/core@7.0.3':
    resolution: {integrity: sha512-oNXsh2ywth5aowwIa7RKtawnkdH6LgU1ztfP9AIUCQCvzysB+WeU8o2kyyosDPwBZutPpjZDKPQGIzzrfTWweQ==}
    engines: {node: '>= 20'}

  '@octokit/endpoint@11.0.0':
    resolution: {integrity: sha512-hoYicJZaqISMAI3JfaDr1qMNi48OctWuOih1m80bkYow/ayPw6Jj52tqWJ6GEoFTk1gBqfanSoI1iY99Z5+ekQ==}
    engines: {node: '>= 20'}

  '@octokit/graphql@9.0.1':
    resolution: {integrity: sha512-j1nQNU1ZxNFx2ZtKmL4sMrs4egy5h65OMDmSbVyuCzjOcwsHq6EaYjOTGXPQxgfiN8dJ4CriYHk6zF050WEULg==}
    engines: {node: '>= 20'}

  '@octokit/openapi-types@25.1.0':
    resolution: {integrity: sha512-idsIggNXUKkk0+BExUn1dQ92sfysJrje03Q0bv0e+KPLrvyqZF8MnBpFz8UNfYDwB3Ie7Z0TByjWfzxt7vseaA==}

  '@octokit/plugin-paginate-rest@13.1.1':
    resolution: {integrity: sha512-q9iQGlZlxAVNRN2jDNskJW/Cafy7/XE52wjZ5TTvyhyOD904Cvx//DNyoO3J/MXJ0ve3rPoNWKEg5iZrisQSuw==}
    engines: {node: '>= 20'}
    peerDependencies:
      '@octokit/core': '>=6'

  '@octokit/plugin-request-log@6.0.0':
    resolution: {integrity: sha512-UkOzeEN3W91/eBq9sPZNQ7sUBvYCqYbrrD8gTbBuGtHEuycE4/awMXcYvx6sVYo7LypPhmQwwpUe4Yyu4QZN5Q==}
    engines: {node: '>= 20'}
    peerDependencies:
      '@octokit/core': '>=6'

  '@octokit/plugin-rest-endpoint-methods@16.0.0':
    resolution: {integrity: sha512-kJVUQk6/dx/gRNLWUnAWKFs1kVPn5O5CYZyssyEoNYaFedqZxsfYs7DwI3d67hGz4qOwaJ1dpm07hOAD1BXx6g==}
    engines: {node: '>= 20'}
    peerDependencies:
      '@octokit/core': '>=6'

  '@octokit/request-error@7.0.0':
    resolution: {integrity: sha512-KRA7VTGdVyJlh0cP5Tf94hTiYVVqmt2f3I6mnimmaVz4UG3gQV/k4mDJlJv3X67iX6rmN7gSHCF8ssqeMnmhZg==}
    engines: {node: '>= 20'}

  '@octokit/request@10.0.3':
    resolution: {integrity: sha512-V6jhKokg35vk098iBqp2FBKunk3kMTXlmq+PtbV9Gl3TfskWlebSofU9uunVKhUN7xl+0+i5vt0TGTG8/p/7HA==}
    engines: {node: '>= 20'}

  '@octokit/rest@22.0.0':
    resolution: {integrity: sha512-z6tmTu9BTnw51jYGulxrlernpsQYXpui1RK21vmXn8yF5bp6iX16yfTtJYGK5Mh1qDkvDOmp2n8sRMcQmR8jiA==}
    engines: {node: '>= 20'}

  '@octokit/types@14.1.0':
    resolution: {integrity: sha512-1y6DgTy8Jomcpu33N+p5w58l6xyt55Ar2I91RPiIA0xCJBXyUAhXCcmZaDWSANiha7R9a6qJJ2CRomGPZ6f46g==}

  '@opentelemetry/api@1.9.0':
    resolution: {integrity: sha512-3giAOQvZiH5F9bMlMiv8+GSPMeqg0dbaeo58/0SlA9sxSqZhnUtxzX9/2FzyhS9sWQf5S0GJE0AKBrFqjpeYcg==}
    engines: {node: '>=8.0.0'}

  '@panva/hkdf@1.2.1':
    resolution: {integrity: sha512-6oclG6Y3PiDFcoyk8srjLfVKyMfVCKJ27JwNPViuXziFpmdz+MZnZN/aKY0JGXgYuO/VghU0jcOAZgWXZ1Dmrw==}

  '@pdf-lib/standard-fonts@1.0.0':
    resolution: {integrity: sha512-hU30BK9IUN/su0Mn9VdlVKsWBS6GyhVfqjwl1FjZN4TxP6cCw0jP2w7V3Hf5uX7M0AZJ16vey9yE0ny7Sa59ZA==}

  '@pdf-lib/upng@1.0.1':
    resolution: {integrity: sha512-dQK2FUMQtowVP00mtIksrlZhdFXQZPC+taih1q4CvPZ5vqdxR/LKBaFg0oAfzd1GlHZXXSPdQfzQnt+ViGvEIQ==}

  '@platejs/ai@49.0.1':
    resolution: {integrity: sha512-kLKJAI9WMOgKYdy7XloCryV7CZuoxGB72wC2TAScnoU4gmXnne1dlr2D98nCSUHvrf8AsaDlZtke8ekdfY3iGg==}
    peerDependencies:
      platejs: '>=49.0.0'
      react: '>=18.0.0'
      react-dom: '>=18.0.0'

  '@platejs/autoformat@49.0.0':
    resolution: {integrity: sha512-KxgxyGhJQxoZ+jovshILRTu9sI4xo2paEMQnQjuH1egFuMkwa7ULyjW6g3JvaH3KicmB0fijqwkZwAZXNrJsRg==}
    peerDependencies:
      platejs: '>=49.0.0'
      react: '>=18.0.0'
      react-dom: '>=18.0.0'

  '@platejs/basic-nodes@49.0.0':
    resolution: {integrity: sha512-l7MbW1Oy2uyRRYOiWVGxTNs8nIvBM/EWjZZFEmtOZcpzXrSY6c3cZd0KAA6u0Z+NLLbLABLJNxuYFBZ5ARvBsg==}
    peerDependencies:
      platejs: '>=49.0.0'
      react: '>=18.0.0'
      react-dom: '>=18.0.0'

  '@platejs/basic-styles@49.0.0':
    resolution: {integrity: sha512-MjbQj+LjflUBhd1DPZqnlodHZiX7kJo0LpJ7wHRUI515nNJ7zMQJHocCHo1EYfAU2VtV1j5CpZ7wxHUw3nuHmA==}
    peerDependencies:
      platejs: '>=49.0.0'
      react: '>=18.0.0'
      react-dom: '>=18.0.0'

  '@platejs/callout@49.0.0':
    resolution: {integrity: sha512-8Juxp1pfcUfPj9DQdibFgoimZdeexbYgOEMmASY9UVOxbXNYNdn/l/IdlZfQFrWXYdA5Hlfqj6bMAm0Yl85QhA==}
    peerDependencies:
      platejs: '>=49.0.0'
      react: '>=18.0.0'
      react-dom: '>=18.0.0'

  '@platejs/caption@49.0.0':
    resolution: {integrity: sha512-8a71Uwt+A1E1wzp9Wh+LVdkaByKpBysZ1jr0oMnbVmnwzjeCIMl+05bQhxOOKSfVkXFUEiIyRxLdq7gXeSejdg==}
    peerDependencies:
      platejs: '>=49.0.0'
      react: '>=18.0.0'
      react-dom: '>=18.0.0'

  '@platejs/code-block@49.0.0':
    resolution: {integrity: sha512-yDkJBGoCFHvWhhSnzgET2hyD+5+zBj4uCkO4qZpeNsncshBwJuADnSLUcPc6B4Xf6FC5rHDaIYL+889YykrlEA==}
    peerDependencies:
      platejs: '>=49.0.0'
      react: '>=18.0.0'
      react-dom: '>=18.0.0'

  '@platejs/combobox@49.0.0':
    resolution: {integrity: sha512-u+fPxYU4fo4g1hfY69fRuKzwmznx3DdyABN233dDwXzmBHQceWCwK5wEjMSr/1EU5TqVqKZyXeTkzYUDo/leSg==}
    peerDependencies:
      platejs: '>=49.0.0'
      react: '>=18.0.0'
      react-dom: '>=18.0.0'

  '@platejs/comment@49.0.0':
    resolution: {integrity: sha512-O+ykg4+NvyEwOf8sZDG0bHu2y3bw61UoMnMt4lrXGlGm3zOWGtuSoxX7KV3F2+VVkIs706yf3kI88fggQ3XA3w==}
    peerDependencies:
      platejs: '>=49.0.0'
      react: '>=18.0.0'
      react-dom: '>=18.0.0'

  '@platejs/core@49.0.2':
    resolution: {integrity: sha512-KC19o+Ovhlj38x3K40M/XeOBqlupiTLFWKp7TRYdvi76jRJwXE72nv76Goxvj5JK4XrqRnxZFW5F6HLM7+anqg==}
    peerDependencies:
      react: '>=18.0.0'
      react-dom: '>=18.0.0'

  '@platejs/date@49.0.2':
    resolution: {integrity: sha512-fh0jHpU4eXmnkPoJD1hEl432uvs1gIZtp9Zct1BupRqLldXkp0uh+qXwNvWCAgnLByhthLpVDUl/TL6gsD2TNg==}
    peerDependencies:
      platejs: '>=49.0.2'
      react: '>=18.0.0'
      react-dom: '>=18.0.0'

  '@platejs/diff@49.0.0':
    resolution: {integrity: sha512-8I+smjLsZfTY3KuNoM77EsGqMnPXghkDwn5sTV0AaH6LWE/x2kjPcn4krl3fgt/VvE4fl3Fw0NGuRlyc881Z2A==}
    peerDependencies:
      platejs: '>=49.0.0'
      react: '>=18.0.0'
      react-dom: '>=18.0.0'

  '@platejs/dnd@49.0.0':
    resolution: {integrity: sha512-Ohae6wIGA/kAuo0fZxE2VYNSCihDfTuCciUYY9qBPzrqiAcZ+h7I9XIG8md6ghkDJ6q7CeB2onHcEExFf5y+MQ==}
    peerDependencies:
      platejs: '>=49.0.0'
      react: '>=18.0.0'
      react-dnd: '>=14.0.0'
      react-dnd-html5-backend: '>=14.0.0'
      react-dom: '>=18.0.0'

  '@platejs/docx@49.0.0':
    resolution: {integrity: sha512-KsJFlh1ZwCvckPPKk7QV9KUSf7DqmWBPUfGITjOcwfm++Di1bPZZ7YlX2dKl6ICPV0foXvYYj21SM0/xEdziBw==}
    peerDependencies:
      platejs: '>=49.0.0'
      react: '>=18.0.0'
      react-dom: '>=18.0.0'

  '@platejs/emoji@49.0.0':
    resolution: {integrity: sha512-n9ARKeK6mfc8yzqk0AXuD3KrcBHk7FY3ClrEk4d8GYkz7iriMfDMd1fHSzC5uaDM/jSFmzaUszhlMaVhB8s95A==}
    peerDependencies:
      '@emoji-mart/data': '>=1.2.0'
      platejs: '>=49.0.0'
      react: '>=18.0.0'
      react-dom: '>=18.0.0'

  '@platejs/floating@49.0.0':
    resolution: {integrity: sha512-7DEp+GzhpW+lRJeAAIc3Hu6e8TawzaVG3ontlrUCTxPrtIm4J4RwCh1SnuLDC6jcXgTecb2xwsKWvQNKWd6REg==}
    peerDependencies:
      platejs: '>=49.0.0'
      react: '>=18.0.0'
      react-dom: '>=18.0.0'

  '@platejs/indent@49.0.0':
    resolution: {integrity: sha512-CXgZEjpcHpvdSqqgjOmtfMMPBRhYDUQuYBFd+qmJovpfdfU9NBuNy0cv3JzSVyfQPvnUC7OEvQpwHHHsBsERyA==}
    peerDependencies:
      platejs: '>=49.0.0'
      react: '>=18.0.0'
      react-dom: '>=18.0.0'

  '@platejs/layout@49.0.0':
    resolution: {integrity: sha512-avk9vAx8DF+z5MkPd5M837CL3KZWmzIhxC0zNRx0e2Gwksp9k8mFrnb1a0fULu85XCe73MCCTWvCd7tOEws+lA==}
    peerDependencies:
      platejs: '>=49.0.0'
      react: '>=18.0.0'
      react-dom: '>=18.0.0'

  '@platejs/link@49.0.0':
    resolution: {integrity: sha512-qhsmbl6ROWH+naYtI9pwAm1n3CxwSzGhDqGJ9fSuLLwEp+lSsQJBRC3tTWaWvcYoYj9IAel5hU8czu6BCpx5TA==}
    peerDependencies:
      platejs: '>=49.0.0'
      react: '>=18.0.0'
      react-dom: '>=18.0.0'

  '@platejs/list@49.0.0':
    resolution: {integrity: sha512-AvUeiUrXZmRl3t3mNmAJlc5OODwyqnZONDlTPvBoJxiJx8K5EDXc3H6wXcj3DGJzsmqS4Xcfm89nMdJ6fLrGDA==}
    peerDependencies:
      platejs: '>=49.0.0'
      react: '>=18.0.0'
      react-dom: '>=18.0.0'

  '@platejs/markdown@49.0.0':
    resolution: {integrity: sha512-X3Flo3E/KeTcLgPyGYefeo06LmrdKzt4i1zK7tnWbL58I2Cy6baRbeuPp2mHCXGyd6eJLm9ZJ5zjNfmzJYazvQ==}
    peerDependencies:
      platejs: '>=49.0.0'
      react: '>=18.0.0'
      react-dom: '>=18.0.0'

  '@platejs/math@49.0.0':
    resolution: {integrity: sha512-biVfhYmr5/0ByqorphITx1oOhodn2M/uXpELNVOKY7v9TLYy/4on1yAOw1XCzCPOT4RweRTmAhVBHeJonJM6Tg==}
    peerDependencies:
      platejs: '>=49.0.0'
      react: '>=18.0.0'
      react-dom: '>=18.0.0'

  '@platejs/media@49.0.0':
    resolution: {integrity: sha512-Xtdl+hRnYEuG758+ClBsJj7q5Iu6qp2zUSwM+XoSbUleaVuOxdkOUw1GuSWQmPTw9U6v/gArl1nptWQJ3ZgxbA==}
    peerDependencies:
      platejs: '>=49.0.0'
      react: '>=18.0.0'
      react-dom: '>=18.0.0'

  '@platejs/mention@49.0.0':
    resolution: {integrity: sha512-xgdkj6pcbEFMkkqn4IxvbF6dpe72JULwroOoCS0b7SjnLkYryWpiDzTvP1gHh3z6ubD2ILLjfmt6pGC0ghvsFA==}
    peerDependencies:
      platejs: '>=49.0.0'
      react: '>=18.0.0'
      react-dom: '>=18.0.0'

  '@platejs/resizable@49.0.0':
    resolution: {integrity: sha512-oNqot0Ssd+kjWNbw2e5rlBVnt49CvzmYXauDYXJO+UmmO29sCl6ZgblqExlELuxpk4g0A5FHBT/GA7+4hOfitA==}
    peerDependencies:
      platejs: '>=49.0.0'
      react: '>=18.0.0'
      react-dom: '>=18.0.0'

  '@platejs/selection@49.0.1':
    resolution: {integrity: sha512-NHgoAQWpat2Ny0teZ7q5Mfjt0uWpyReDiT9YH9OxiqGJ/VOe5Q/KiJy5yJVOFoyGZem8YpjqynE6wvT+QkQ3qA==}
    peerDependencies:
      platejs: '>=49.0.0'
      react: '>=18.0.0'
      react-dom: '>=18.0.0'

  '@platejs/slash-command@49.0.0':
    resolution: {integrity: sha512-ObAYoyFEXj+eUxWQD8JiZOCBPEOLQTVsfEJsWHmn61yNCRDmr0OrCyGFtdWpvw6bC72It4HSh8e/1DgzO2BnBg==}
    peerDependencies:
      platejs: '>=49.0.0'
      react: '>=18.0.0'
      react-dom: '>=18.0.0'

  '@platejs/slate@49.0.2':
    resolution: {integrity: sha512-r3diXI8hV6KBRUkA4pchHP58fi7xJb19gbNMOFmaUkTiIdSPa9DRO2Us+pyUIDYJEEU6QCudWsGj/S1bujN1Pg==}

  '@platejs/suggestion@49.0.0':
    resolution: {integrity: sha512-7jMJJer6BbElYE6WCi6xGlIdA6zOy+GWXlOqYfIw7pWnf+46qPR8Ta1dx+fw6iXSrwQvBIW3kmxpIpGgQ1jrIA==}
    peerDependencies:
      platejs: '>=49.0.0'
      react: '>=18.0.0'
      react-dom: '>=18.0.0'

  '@platejs/table@49.0.1':
    resolution: {integrity: sha512-2kxCxnnJO8tHdvD6O0MhL3+BSqUfK7X7If1jLezD7qmTKbD3CM4xtE+8jqgBO29Zanw1cLpY2VQu8I8XFEiMdA==}
    peerDependencies:
      platejs: '>=49.0.0'
      react: '>=18.0.0'
      react-dom: '>=18.0.0'

  '@platejs/toc@49.0.0':
    resolution: {integrity: sha512-5D27dsltUADkQdrcAzc4opaEXtjfb3Feem+qUowgdiS7HE8lTzwaFM2BioFKjScYj1DSm2pXzFZKTEvXEk8tcg==}
    peerDependencies:
      platejs: '>=49.0.0'
      react: '>=18.0.0'
      react-dom: '>=18.0.0'

  '@platejs/toggle@49.0.0':
    resolution: {integrity: sha512-VMOATtu+8ltMl8mqSnoNCxOtyJyXt0vfVYtmKVRE6qGf6mCHoarFOBpwSX1k/yN6UTs3soc1f7G9dOwuB+aXNA==}
    peerDependencies:
      platejs: '>=49.0.0'
      react: '>=18.0.0'
      react-dom: '>=18.0.0'

  '@platejs/utils@49.0.2':
    resolution: {integrity: sha512-XNsUbHHmBq+231iwm0dEE8eguW4MGRWw6eSH2he4loRj9IaPpC9hP9smOz9mRCVygintRoySO6i5IjWYjGwdeg==}
    peerDependencies:
      react: '>=18.0.0'
      react-dom: '>=18.0.0'

  '@playwright/test@1.54.2':
    resolution: {integrity: sha512-A+znathYxPf+72riFd1r1ovOLqsIIB0jKIoPjyK2kqEIe30/6jF6BC7QNluHuwUmsD2tv1XZVugN8GqfTMOxsA==}
    engines: {node: '>=18'}
    hasBin: true

  '@polka/url@1.0.0-next.29':
    resolution: {integrity: sha512-wwQAWhWSuHaag8c4q/KN/vCoeOJYshAIvMQwD4GpSb3OiZklFfvAgmj0VCBBImRpuF/aFgIRzllXlVX93Jevww==}

  '@prisma/client@6.15.0':
    resolution: {integrity: sha512-wR2LXUbOH4cL/WToatI/Y2c7uzni76oNFND7+23ypLllBmIS8e3ZHhO+nud9iXSXKFt1SoM3fTZvHawg63emZw==}
    engines: {node: '>=18.18'}
    peerDependencies:
      prisma: '*'
      typescript: '>=5.1.0'
    peerDependenciesMeta:
      prisma:
        optional: true
      typescript:
        optional: true

  '@prisma/config@6.15.0':
    resolution: {integrity: sha512-KMEoec9b2u6zX0EbSEx/dRpx1oNLjqJEBZYyK0S3TTIbZ7GEGoVyGyFRk4C72+A38cuPLbfQGQvgOD+gBErKlA==}

  '@prisma/debug@6.15.0':
    resolution: {integrity: sha512-y7cSeLuQmyt+A3hstAs6tsuAiVXSnw9T55ra77z0nbNkA8Lcq9rNcQg6PI00by/+WnE/aMRJ/W7sZWn2cgIy1g==}

  '@prisma/engines-version@6.15.0-5.85179d7826409ee107a6ba334b5e305ae3fba9fb':
    resolution: {integrity: sha512-a/46aK5j6L3ePwilZYEgYDPrhBQ/n4gYjLxT5YncUTJJNRnTCVjPF86QdzUOLRdYjCLfhtZp9aum90W0J+trrg==}

  '@prisma/engines@6.15.0':
    resolution: {integrity: sha512-opITiR5ddFJ1N2iqa7mkRlohCZqVSsHhRcc29QXeldMljOf4FSellLT0J5goVb64EzRTKcIDeIsJBgmilNcKxA==}

  '@prisma/fetch-engine@6.15.0':
    resolution: {integrity: sha512-xcT5f6b+OWBq6vTUnRCc7qL+Im570CtwvgSj+0MTSGA1o9UDSKZ/WANvwtiRXdbYWECpyC3CukoG3A04VTAPHw==}

  '@prisma/get-platform@6.15.0':
    resolution: {integrity: sha512-Jbb+Xbxyp05NSR1x2epabetHiXvpO8tdN2YNoWoA/ZsbYyxxu/CO/ROBauIFuMXs3Ti+W7N7SJtWsHGaWte9Rg==}

  '@radix-ui/number@1.1.1':
    resolution: {integrity: sha512-MkKCwxlXTgz6CFoJx3pCwn07GKp36+aZyu/u2Ln2VrA5DcdyCZkASEDBTd8x5whTQQL5CiYf4prXKLcgQdv29g==}

  '@radix-ui/primitive@1.1.2':
    resolution: {integrity: sha512-XnbHrrprsNqZKQhStrSwgRUQzoCI1glLzdw79xiZPoofhGICeZRSQ3dIxAKH1gb3OHfNf4d6f+vAv3kil2eggA==}

  '@radix-ui/react-accordion@1.2.11':
    resolution: {integrity: sha512-l3W5D54emV2ues7jjeG1xcyN7S3jnK3zE2zHqgn0CmMsy9lNJwmgcrmaxS+7ipw15FAivzKNzH3d5EcGoFKw0A==}
    peerDependencies:
      '@types/react': '*'
      '@types/react-dom': '*'
      react: ^16.8 || ^17.0 || ^18.0 || ^19.0 || ^19.0.0-rc
      react-dom: ^16.8 || ^17.0 || ^18.0 || ^19.0 || ^19.0.0-rc
    peerDependenciesMeta:
      '@types/react':
        optional: true
      '@types/react-dom':
        optional: true

  '@radix-ui/react-alert-dialog@1.1.14':
    resolution: {integrity: sha512-IOZfZ3nPvN6lXpJTBCunFQPRSvK8MDgSc1FB85xnIpUKOw9en0dJj8JmCAxV7BiZdtYlUpmrQjoTFkVYtdoWzQ==}
    peerDependencies:
      '@types/react': '*'
      '@types/react-dom': '*'
      react: ^16.8 || ^17.0 || ^18.0 || ^19.0 || ^19.0.0-rc
      react-dom: ^16.8 || ^17.0 || ^18.0 || ^19.0 || ^19.0.0-rc
    peerDependenciesMeta:
      '@types/react':
        optional: true
      '@types/react-dom':
        optional: true

  '@radix-ui/react-arrow@1.1.7':
    resolution: {integrity: sha512-F+M1tLhO+mlQaOWspE8Wstg+z6PwxwRd8oQ8IXceWz92kfAmalTRf0EjrouQeo7QssEPfCn05B4Ihs1K9WQ/7w==}
    peerDependencies:
      '@types/react': '*'
      '@types/react-dom': '*'
      react: ^16.8 || ^17.0 || ^18.0 || ^19.0 || ^19.0.0-rc
      react-dom: ^16.8 || ^17.0 || ^18.0 || ^19.0 || ^19.0.0-rc
    peerDependenciesMeta:
      '@types/react':
        optional: true
      '@types/react-dom':
        optional: true

  '@radix-ui/react-aspect-ratio@1.1.7':
    resolution: {integrity: sha512-Yq6lvO9HQyPwev1onK1daHCHqXVLzPhSVjmsNjCa2Zcxy2f7uJD2itDtxknv6FzAKCwD1qQkeVDmX/cev13n/g==}
    peerDependencies:
      '@types/react': '*'
      '@types/react-dom': '*'
      react: ^16.8 || ^17.0 || ^18.0 || ^19.0 || ^19.0.0-rc
      react-dom: ^16.8 || ^17.0 || ^18.0 || ^19.0 || ^19.0.0-rc
    peerDependenciesMeta:
      '@types/react':
        optional: true
      '@types/react-dom':
        optional: true

  '@radix-ui/react-avatar@1.1.10':
    resolution: {integrity: sha512-V8piFfWapM5OmNCXTzVQY+E1rDa53zY+MQ4Y7356v4fFz6vqCyUtIz2rUD44ZEdwg78/jKmMJHj07+C/Z/rcog==}
    peerDependencies:
      '@types/react': '*'
      '@types/react-dom': '*'
      react: ^16.8 || ^17.0 || ^18.0 || ^19.0 || ^19.0.0-rc
      react-dom: ^16.8 || ^17.0 || ^18.0 || ^19.0 || ^19.0.0-rc
    peerDependenciesMeta:
      '@types/react':
        optional: true
      '@types/react-dom':
        optional: true

  '@radix-ui/react-checkbox@1.3.2':
    resolution: {integrity: sha512-yd+dI56KZqawxKZrJ31eENUwqc1QSqg4OZ15rybGjF2ZNwMO+wCyHzAVLRp9qoYJf7kYy0YpZ2b0JCzJ42HZpA==}
    peerDependencies:
      '@types/react': '*'
      '@types/react-dom': '*'
      react: ^16.8 || ^17.0 || ^18.0 || ^19.0 || ^19.0.0-rc
      react-dom: ^16.8 || ^17.0 || ^18.0 || ^19.0 || ^19.0.0-rc
    peerDependenciesMeta:
      '@types/react':
        optional: true
      '@types/react-dom':
        optional: true

  '@radix-ui/react-collapsible@1.1.11':
    resolution: {integrity: sha512-2qrRsVGSCYasSz1RFOorXwl0H7g7J1frQtgpQgYrt+MOidtPAINHn9CPovQXb83r8ahapdx3Tu0fa/pdFFSdPg==}
    peerDependencies:
      '@types/react': '*'
      '@types/react-dom': '*'
      react: ^16.8 || ^17.0 || ^18.0 || ^19.0 || ^19.0.0-rc
      react-dom: ^16.8 || ^17.0 || ^18.0 || ^19.0 || ^19.0.0-rc
    peerDependenciesMeta:
      '@types/react':
        optional: true
      '@types/react-dom':
        optional: true

  '@radix-ui/react-collection@1.1.7':
    resolution: {integrity: sha512-Fh9rGN0MoI4ZFUNyfFVNU4y9LUz93u9/0K+yLgA2bwRojxM8JU1DyvvMBabnZPBgMWREAJvU2jjVzq+LrFUglw==}
    peerDependencies:
      '@types/react': '*'
      '@types/react-dom': '*'
      react: ^16.8 || ^17.0 || ^18.0 || ^19.0 || ^19.0.0-rc
      react-dom: ^16.8 || ^17.0 || ^18.0 || ^19.0 || ^19.0.0-rc
    peerDependenciesMeta:
      '@types/react':
        optional: true
      '@types/react-dom':
        optional: true

  '@radix-ui/react-compose-refs@1.1.2':
    resolution: {integrity: sha512-z4eqJvfiNnFMHIIvXP3CY57y2WJs5g2v3X0zm9mEJkrkNv4rDxu+sg9Jh8EkXyeqBkB7SOcboo9dMVqhyrACIg==}
    peerDependencies:
      '@types/react': '*'
      react: ^16.8 || ^17.0 || ^18.0 || ^19.0 || ^19.0.0-rc
    peerDependenciesMeta:
      '@types/react':
        optional: true

  '@radix-ui/react-context-menu@2.2.15':
    resolution: {integrity: sha512-UsQUMjcYTsBjTSXw0P3GO0werEQvUY2plgRQuKoCTtkNr45q1DiL51j4m7gxhABzZ0BadoXNsIbg7F3KwiUBbw==}
    peerDependencies:
      '@types/react': '*'
      '@types/react-dom': '*'
      react: ^16.8 || ^17.0 || ^18.0 || ^19.0 || ^19.0.0-rc
      react-dom: ^16.8 || ^17.0 || ^18.0 || ^19.0 || ^19.0.0-rc
    peerDependenciesMeta:
      '@types/react':
        optional: true
      '@types/react-dom':
        optional: true

  '@radix-ui/react-context@1.1.2':
    resolution: {integrity: sha512-jCi/QKUM2r1Ju5a3J64TH2A5SpKAgh0LpknyqdQ4m6DCV0xJ2HG1xARRwNGPQfi1SLdLWZ1OJz6F4OMBBNiGJA==}
    peerDependencies:
      '@types/react': '*'
      react: ^16.8 || ^17.0 || ^18.0 || ^19.0 || ^19.0.0-rc
    peerDependenciesMeta:
      '@types/react':
        optional: true

  '@radix-ui/react-dialog@1.1.14':
    resolution: {integrity: sha512-+CpweKjqpzTmwRwcYECQcNYbI8V9VSQt0SNFKeEBLgfucbsLssU6Ppq7wUdNXEGb573bMjFhVjKVll8rmV6zMw==}
    peerDependencies:
      '@types/react': '*'
      '@types/react-dom': '*'
      react: ^16.8 || ^17.0 || ^18.0 || ^19.0 || ^19.0.0-rc
      react-dom: ^16.8 || ^17.0 || ^18.0 || ^19.0 || ^19.0.0-rc
    peerDependenciesMeta:
      '@types/react':
        optional: true
      '@types/react-dom':
        optional: true

  '@radix-ui/react-direction@1.1.1':
    resolution: {integrity: sha512-1UEWRX6jnOA2y4H5WczZ44gOOjTEmlqv1uNW4GAJEO5+bauCBhv8snY65Iw5/VOS/ghKN9gr2KjnLKxrsvoMVw==}
    peerDependencies:
      '@types/react': '*'
      react: ^16.8 || ^17.0 || ^18.0 || ^19.0 || ^19.0.0-rc
    peerDependenciesMeta:
      '@types/react':
        optional: true

  '@radix-ui/react-dismissable-layer@1.1.10':
    resolution: {integrity: sha512-IM1zzRV4W3HtVgftdQiiOmA0AdJlCtMLe00FXaHwgt3rAnNsIyDqshvkIW3hj/iu5hu8ERP7KIYki6NkqDxAwQ==}
    peerDependencies:
      '@types/react': '*'
      '@types/react-dom': '*'
      react: ^16.8 || ^17.0 || ^18.0 || ^19.0 || ^19.0.0-rc
      react-dom: ^16.8 || ^17.0 || ^18.0 || ^19.0 || ^19.0.0-rc
    peerDependenciesMeta:
      '@types/react':
        optional: true
      '@types/react-dom':
        optional: true

  '@radix-ui/react-dropdown-menu@2.1.15':
    resolution: {integrity: sha512-mIBnOjgwo9AH3FyKaSWoSu/dYj6VdhJ7frEPiGTeXCdUFHjl9h3mFh2wwhEtINOmYXWhdpf1rY2minFsmaNgVQ==}
    peerDependencies:
      '@types/react': '*'
      '@types/react-dom': '*'
      react: ^16.8 || ^17.0 || ^18.0 || ^19.0 || ^19.0.0-rc
      react-dom: ^16.8 || ^17.0 || ^18.0 || ^19.0 || ^19.0.0-rc
    peerDependenciesMeta:
      '@types/react':
        optional: true
      '@types/react-dom':
        optional: true

  '@radix-ui/react-focus-guards@1.1.2':
    resolution: {integrity: sha512-fyjAACV62oPV925xFCrH8DR5xWhg9KYtJT4s3u54jxp+L/hbpTY2kIeEFFbFe+a/HCE94zGQMZLIpVTPVZDhaA==}
    peerDependencies:
      '@types/react': '*'
      react: ^16.8 || ^17.0 || ^18.0 || ^19.0 || ^19.0.0-rc
    peerDependenciesMeta:
      '@types/react':
        optional: true

  '@radix-ui/react-focus-scope@1.1.7':
    resolution: {integrity: sha512-t2ODlkXBQyn7jkl6TNaw/MtVEVvIGelJDCG41Okq/KwUsJBwQ4XVZsHAVUkK4mBv3ewiAS3PGuUWuY2BoK4ZUw==}
    peerDependencies:
      '@types/react': '*'
      '@types/react-dom': '*'
      react: ^16.8 || ^17.0 || ^18.0 || ^19.0 || ^19.0.0-rc
      react-dom: ^16.8 || ^17.0 || ^18.0 || ^19.0 || ^19.0.0-rc
    peerDependenciesMeta:
      '@types/react':
        optional: true
      '@types/react-dom':
        optional: true

  '@radix-ui/react-hover-card@1.1.14':
    resolution: {integrity: sha512-CPYZ24Mhirm+g6D8jArmLzjYu4Eyg3TTUHswR26QgzXBHBe64BO/RHOJKzmF/Dxb4y4f9PKyJdwm/O/AhNkb+Q==}
    peerDependencies:
      '@types/react': '*'
      '@types/react-dom': '*'
      react: ^16.8 || ^17.0 || ^18.0 || ^19.0 || ^19.0.0-rc
      react-dom: ^16.8 || ^17.0 || ^18.0 || ^19.0 || ^19.0.0-rc
    peerDependenciesMeta:
      '@types/react':
        optional: true
      '@types/react-dom':
        optional: true

  '@radix-ui/react-id@1.1.1':
    resolution: {integrity: sha512-kGkGegYIdQsOb4XjsfM97rXsiHaBwco+hFI66oO4s9LU+PLAC5oJ7khdOVFxkhsmlbpUqDAvXw11CluXP+jkHg==}
    peerDependencies:
      '@types/react': '*'
      react: ^16.8 || ^17.0 || ^18.0 || ^19.0 || ^19.0.0-rc
    peerDependenciesMeta:
      '@types/react':
        optional: true

  '@radix-ui/react-label@2.1.7':
    resolution: {integrity: sha512-YT1GqPSL8kJn20djelMX7/cTRp/Y9w5IZHvfxQTVHrOqa2yMl7i/UfMqKRU5V7mEyKTrUVgJXhNQPVCG8PBLoQ==}
    peerDependencies:
      '@types/react': '*'
      '@types/react-dom': '*'
      react: ^16.8 || ^17.0 || ^18.0 || ^19.0 || ^19.0.0-rc
      react-dom: ^16.8 || ^17.0 || ^18.0 || ^19.0 || ^19.0.0-rc
    peerDependenciesMeta:
      '@types/react':
        optional: true
      '@types/react-dom':
        optional: true

  '@radix-ui/react-menu@2.1.15':
    resolution: {integrity: sha512-tVlmA3Vb9n8SZSd+YSbuFR66l87Wiy4du+YE+0hzKQEANA+7cWKH1WgqcEX4pXqxUFQKrWQGHdvEfw00TjFiew==}
    peerDependencies:
      '@types/react': '*'
      '@types/react-dom': '*'
      react: ^16.8 || ^17.0 || ^18.0 || ^19.0 || ^19.0.0-rc
      react-dom: ^16.8 || ^17.0 || ^18.0 || ^19.0 || ^19.0.0-rc
    peerDependenciesMeta:
      '@types/react':
        optional: true
      '@types/react-dom':
        optional: true

  '@radix-ui/react-popover@1.1.14':
    resolution: {integrity: sha512-ODz16+1iIbGUfFEfKx2HTPKizg2MN39uIOV8MXeHnmdd3i/N9Wt7vU46wbHsqA0xoaQyXVcs0KIlBdOA2Y95bw==}
    peerDependencies:
      '@types/react': '*'
      '@types/react-dom': '*'
      react: ^16.8 || ^17.0 || ^18.0 || ^19.0 || ^19.0.0-rc
      react-dom: ^16.8 || ^17.0 || ^18.0 || ^19.0 || ^19.0.0-rc
    peerDependenciesMeta:
      '@types/react':
        optional: true
      '@types/react-dom':
        optional: true

  '@radix-ui/react-popper@1.2.7':
    resolution: {integrity: sha512-IUFAccz1JyKcf/RjB552PlWwxjeCJB8/4KxT7EhBHOJM+mN7LdW+B3kacJXILm32xawcMMjb2i0cIZpo+f9kiQ==}
    peerDependencies:
      '@types/react': '*'
      '@types/react-dom': '*'
      react: ^16.8 || ^17.0 || ^18.0 || ^19.0 || ^19.0.0-rc
      react-dom: ^16.8 || ^17.0 || ^18.0 || ^19.0 || ^19.0.0-rc
    peerDependenciesMeta:
      '@types/react':
        optional: true
      '@types/react-dom':
        optional: true

  '@radix-ui/react-portal@1.1.9':
    resolution: {integrity: sha512-bpIxvq03if6UNwXZ+HTK71JLh4APvnXntDc6XOX8UVq4XQOVl7lwok0AvIl+b8zgCw3fSaVTZMpAPPagXbKmHQ==}
    peerDependencies:
      '@types/react': '*'
      '@types/react-dom': '*'
      react: ^16.8 || ^17.0 || ^18.0 || ^19.0 || ^19.0.0-rc
      react-dom: ^16.8 || ^17.0 || ^18.0 || ^19.0 || ^19.0.0-rc
    peerDependenciesMeta:
      '@types/react':
        optional: true
      '@types/react-dom':
        optional: true

  '@radix-ui/react-presence@1.1.4':
    resolution: {integrity: sha512-ueDqRbdc4/bkaQT3GIpLQssRlFgWaL/U2z/S31qRwwLWoxHLgry3SIfCwhxeQNbirEUXFa+lq3RL3oBYXtcmIA==}
    peerDependencies:
      '@types/react': '*'
      '@types/react-dom': '*'
      react: ^16.8 || ^17.0 || ^18.0 || ^19.0 || ^19.0.0-rc
      react-dom: ^16.8 || ^17.0 || ^18.0 || ^19.0 || ^19.0.0-rc
    peerDependenciesMeta:
      '@types/react':
        optional: true
      '@types/react-dom':
        optional: true

  '@radix-ui/react-primitive@2.1.3':
    resolution: {integrity: sha512-m9gTwRkhy2lvCPe6QJp4d3G1TYEUHn/FzJUtq9MjH46an1wJU+GdoGC5VLof8RX8Ft/DlpshApkhswDLZzHIcQ==}
    peerDependencies:
      '@types/react': '*'
      '@types/react-dom': '*'
      react: ^16.8 || ^17.0 || ^18.0 || ^19.0 || ^19.0.0-rc
      react-dom: ^16.8 || ^17.0 || ^18.0 || ^19.0 || ^19.0.0-rc
    peerDependenciesMeta:
      '@types/react':
        optional: true
      '@types/react-dom':
        optional: true

  '@radix-ui/react-progress@1.1.7':
    resolution: {integrity: sha512-vPdg/tF6YC/ynuBIJlk1mm7Le0VgW6ub6J2UWnTQ7/D23KXcPI1qy+0vBkgKgd38RCMJavBXpB83HPNFMTb0Fg==}
    peerDependencies:
      '@types/react': '*'
      '@types/react-dom': '*'
      react: ^16.8 || ^17.0 || ^18.0 || ^19.0 || ^19.0.0-rc
      react-dom: ^16.8 || ^17.0 || ^18.0 || ^19.0 || ^19.0.0-rc
    peerDependenciesMeta:
      '@types/react':
        optional: true
      '@types/react-dom':
        optional: true

  '@radix-ui/react-roving-focus@1.1.10':
    resolution: {integrity: sha512-dT9aOXUen9JSsxnMPv/0VqySQf5eDQ6LCk5Sw28kamz8wSOW2bJdlX2Bg5VUIIcV+6XlHpWTIuTPCf/UNIyq8Q==}
    peerDependencies:
      '@types/react': '*'
      '@types/react-dom': '*'
      react: ^16.8 || ^17.0 || ^18.0 || ^19.0 || ^19.0.0-rc
      react-dom: ^16.8 || ^17.0 || ^18.0 || ^19.0 || ^19.0.0-rc
    peerDependenciesMeta:
      '@types/react':
        optional: true
      '@types/react-dom':
        optional: true

  '@radix-ui/react-scroll-area@1.2.9':
    resolution: {integrity: sha512-YSjEfBXnhUELsO2VzjdtYYD4CfQjvao+lhhrX5XsHD7/cyUNzljF1FHEbgTPN7LH2MClfwRMIsYlqTYpKTTe2A==}
    peerDependencies:
      '@types/react': '*'
      '@types/react-dom': '*'
      react: ^16.8 || ^17.0 || ^18.0 || ^19.0 || ^19.0.0-rc
      react-dom: ^16.8 || ^17.0 || ^18.0 || ^19.0 || ^19.0.0-rc
    peerDependenciesMeta:
      '@types/react':
        optional: true
      '@types/react-dom':
        optional: true

  '@radix-ui/react-select@2.2.5':
    resolution: {integrity: sha512-HnMTdXEVuuyzx63ME0ut4+sEMYW6oouHWNGUZc7ddvUWIcfCva/AMoqEW/3wnEllriMWBa0RHspCYnfCWJQYmA==}
    peerDependencies:
      '@types/react': '*'
      '@types/react-dom': '*'
      react: ^16.8 || ^17.0 || ^18.0 || ^19.0 || ^19.0.0-rc
      react-dom: ^16.8 || ^17.0 || ^18.0 || ^19.0 || ^19.0.0-rc
    peerDependenciesMeta:
      '@types/react':
        optional: true
      '@types/react-dom':
        optional: true

  '@radix-ui/react-separator@1.1.7':
    resolution: {integrity: sha512-0HEb8R9E8A+jZjvmFCy/J4xhbXy3TV+9XSnGJ3KvTtjlIUy/YQ/p6UYZvi7YbeoeXdyU9+Y3scizK6hkY37baA==}
    peerDependencies:
      '@types/react': '*'
      '@types/react-dom': '*'
      react: ^16.8 || ^17.0 || ^18.0 || ^19.0 || ^19.0.0-rc
      react-dom: ^16.8 || ^17.0 || ^18.0 || ^19.0 || ^19.0.0-rc
    peerDependenciesMeta:
      '@types/react':
        optional: true
      '@types/react-dom':
        optional: true

  '@radix-ui/react-slot@1.2.3':
    resolution: {integrity: sha512-aeNmHnBxbi2St0au6VBVC7JXFlhLlOnvIIlePNniyUNAClzmtAUEY8/pBiK3iHjufOlwA+c20/8jngo7xcrg8A==}
    peerDependencies:
      '@types/react': '*'
      react: ^16.8 || ^17.0 || ^18.0 || ^19.0 || ^19.0.0-rc
    peerDependenciesMeta:
      '@types/react':
        optional: true

  '@radix-ui/react-switch@1.2.5':
    resolution: {integrity: sha512-5ijLkak6ZMylXsaImpZ8u4Rlf5grRmoc0p0QeX9VJtlrM4f5m3nCTX8tWga/zOA8PZYIR/t0p2Mnvd7InrJ6yQ==}
    peerDependencies:
      '@types/react': '*'
      '@types/react-dom': '*'
      react: ^16.8 || ^17.0 || ^18.0 || ^19.0 || ^19.0.0-rc
      react-dom: ^16.8 || ^17.0 || ^18.0 || ^19.0 || ^19.0.0-rc
    peerDependenciesMeta:
      '@types/react':
        optional: true
      '@types/react-dom':
        optional: true

  '@radix-ui/react-tabs@1.1.12':
    resolution: {integrity: sha512-GTVAlRVrQrSw3cEARM0nAx73ixrWDPNZAruETn3oHCNP6SbZ/hNxdxp+u7VkIEv3/sFoLq1PfcHrl7Pnp0CDpw==}
    peerDependencies:
      '@types/react': '*'
      '@types/react-dom': '*'
      react: ^16.8 || ^17.0 || ^18.0 || ^19.0 || ^19.0.0-rc
      react-dom: ^16.8 || ^17.0 || ^18.0 || ^19.0 || ^19.0.0-rc
    peerDependenciesMeta:
      '@types/react':
        optional: true
      '@types/react-dom':
        optional: true

  '@radix-ui/react-toggle-group@1.1.10':
    resolution: {integrity: sha512-kiU694Km3WFLTC75DdqgM/3Jauf3rD9wxeS9XtyWFKsBUeZA337lC+6uUazT7I1DhanZ5gyD5Stf8uf2dbQxOQ==}
    peerDependencies:
      '@types/react': '*'
      '@types/react-dom': '*'
      react: ^16.8 || ^17.0 || ^18.0 || ^19.0 || ^19.0.0-rc
      react-dom: ^16.8 || ^17.0 || ^18.0 || ^19.0 || ^19.0.0-rc
    peerDependenciesMeta:
      '@types/react':
        optional: true
      '@types/react-dom':
        optional: true

  '@radix-ui/react-toggle@1.1.9':
    resolution: {integrity: sha512-ZoFkBBz9zv9GWer7wIjvdRxmh2wyc2oKWw6C6CseWd6/yq1DK/l5lJ+wnsmFwJZbBYqr02mrf8A2q/CVCuM3ZA==}
    peerDependencies:
      '@types/react': '*'
      '@types/react-dom': '*'
      react: ^16.8 || ^17.0 || ^18.0 || ^19.0 || ^19.0.0-rc
      react-dom: ^16.8 || ^17.0 || ^18.0 || ^19.0 || ^19.0.0-rc
    peerDependenciesMeta:
      '@types/react':
        optional: true
      '@types/react-dom':
        optional: true

  '@radix-ui/react-toolbar@1.1.10':
    resolution: {integrity: sha512-jiwQsduEL++M4YBIurjSa+voD86OIytCod0/dbIxFZDLD8NfO1//keXYMfsW8BPcfqwoNjt+y06XcJqAb4KR7A==}
    peerDependencies:
      '@types/react': '*'
      '@types/react-dom': '*'
      react: ^16.8 || ^17.0 || ^18.0 || ^19.0 || ^19.0.0-rc
      react-dom: ^16.8 || ^17.0 || ^18.0 || ^19.0 || ^19.0.0-rc
    peerDependenciesMeta:
      '@types/react':
        optional: true
      '@types/react-dom':
        optional: true

  '@radix-ui/react-tooltip@1.2.7':
    resolution: {integrity: sha512-Ap+fNYwKTYJ9pzqW+Xe2HtMRbQ/EeWkj2qykZ6SuEV4iS/o1bZI5ssJbk4D2r8XuDuOBVz/tIx2JObtuqU+5Zw==}
    peerDependencies:
      '@types/react': '*'
      '@types/react-dom': '*'
      react: ^16.8 || ^17.0 || ^18.0 || ^19.0 || ^19.0.0-rc
      react-dom: ^16.8 || ^17.0 || ^18.0 || ^19.0 || ^19.0.0-rc
    peerDependenciesMeta:
      '@types/react':
        optional: true
      '@types/react-dom':
        optional: true

  '@radix-ui/react-use-callback-ref@1.1.1':
    resolution: {integrity: sha512-FkBMwD+qbGQeMu1cOHnuGB6x4yzPjho8ap5WtbEJ26umhgqVXbhekKUQO+hZEL1vU92a3wHwdp0HAcqAUF5iDg==}
    peerDependencies:
      '@types/react': '*'
      react: ^16.8 || ^17.0 || ^18.0 || ^19.0 || ^19.0.0-rc
    peerDependenciesMeta:
      '@types/react':
        optional: true

  '@radix-ui/react-use-controllable-state@1.2.2':
    resolution: {integrity: sha512-BjasUjixPFdS+NKkypcyyN5Pmg83Olst0+c6vGov0diwTEo6mgdqVR6hxcEgFuh4QrAs7Rc+9KuGJ9TVCj0Zzg==}
    peerDependencies:
      '@types/react': '*'
      react: ^16.8 || ^17.0 || ^18.0 || ^19.0 || ^19.0.0-rc
    peerDependenciesMeta:
      '@types/react':
        optional: true

  '@radix-ui/react-use-effect-event@0.0.2':
    resolution: {integrity: sha512-Qp8WbZOBe+blgpuUT+lw2xheLP8q0oatc9UpmiemEICxGvFLYmHm9QowVZGHtJlGbS6A6yJ3iViad/2cVjnOiA==}
    peerDependencies:
      '@types/react': '*'
      react: ^16.8 || ^17.0 || ^18.0 || ^19.0 || ^19.0.0-rc
    peerDependenciesMeta:
      '@types/react':
        optional: true

  '@radix-ui/react-use-escape-keydown@1.1.1':
    resolution: {integrity: sha512-Il0+boE7w/XebUHyBjroE+DbByORGR9KKmITzbR7MyQ4akpORYP/ZmbhAr0DG7RmmBqoOnZdy2QlvajJ2QA59g==}
    peerDependencies:
      '@types/react': '*'
      react: ^16.8 || ^17.0 || ^18.0 || ^19.0 || ^19.0.0-rc
    peerDependenciesMeta:
      '@types/react':
        optional: true

  '@radix-ui/react-use-is-hydrated@0.1.0':
    resolution: {integrity: sha512-U+UORVEq+cTnRIaostJv9AGdV3G6Y+zbVd+12e18jQ5A3c0xL03IhnHuiU4UV69wolOQp5GfR58NW/EgdQhwOA==}
    peerDependencies:
      '@types/react': '*'
      react: ^16.8 || ^17.0 || ^18.0 || ^19.0 || ^19.0.0-rc
    peerDependenciesMeta:
      '@types/react':
        optional: true

  '@radix-ui/react-use-layout-effect@1.1.1':
    resolution: {integrity: sha512-RbJRS4UWQFkzHTTwVymMTUv8EqYhOp8dOOviLj2ugtTiXRaRQS7GLGxZTLL1jWhMeoSCf5zmcZkqTl9IiYfXcQ==}
    peerDependencies:
      '@types/react': '*'
      react: ^16.8 || ^17.0 || ^18.0 || ^19.0 || ^19.0.0-rc
    peerDependenciesMeta:
      '@types/react':
        optional: true

  '@radix-ui/react-use-previous@1.1.1':
    resolution: {integrity: sha512-2dHfToCj/pzca2Ck724OZ5L0EVrr3eHRNsG/b3xQJLA2hZpVCS99bLAX+hm1IHXDEnzU6by5z/5MIY794/a8NQ==}
    peerDependencies:
      '@types/react': '*'
      react: ^16.8 || ^17.0 || ^18.0 || ^19.0 || ^19.0.0-rc
    peerDependenciesMeta:
      '@types/react':
        optional: true

  '@radix-ui/react-use-rect@1.1.1':
    resolution: {integrity: sha512-QTYuDesS0VtuHNNvMh+CjlKJ4LJickCMUAqjlE3+j8w+RlRpwyX3apEQKGFzbZGdo7XNG1tXa+bQqIE7HIXT2w==}
    peerDependencies:
      '@types/react': '*'
      react: ^16.8 || ^17.0 || ^18.0 || ^19.0 || ^19.0.0-rc
    peerDependenciesMeta:
      '@types/react':
        optional: true

  '@radix-ui/react-use-size@1.1.1':
    resolution: {integrity: sha512-ewrXRDTAqAXlkl6t/fkXWNAhFX9I+CkKlw6zjEwk86RSPKwZr3xpBRso655aqYafwtnbpHLj6toFzmd6xdVptQ==}
    peerDependencies:
      '@types/react': '*'
      react: ^16.8 || ^17.0 || ^18.0 || ^19.0 || ^19.0.0-rc
    peerDependenciesMeta:
      '@types/react':
        optional: true

  '@radix-ui/react-visually-hidden@1.2.3':
    resolution: {integrity: sha512-pzJq12tEaaIhqjbzpCuv/OypJY/BPavOofm+dbab+MHLajy277+1lLm6JFcGgF5eskJ6mquGirhXY2GD/8u8Ug==}
    peerDependencies:
      '@types/react': '*'
      '@types/react-dom': '*'
      react: ^16.8 || ^17.0 || ^18.0 || ^19.0 || ^19.0.0-rc
      react-dom: ^16.8 || ^17.0 || ^18.0 || ^19.0 || ^19.0.0-rc
    peerDependenciesMeta:
      '@types/react':
        optional: true
      '@types/react-dom':
        optional: true

  '@radix-ui/rect@1.1.1':
    resolution: {integrity: sha512-HPwpGIzkl28mWyZqG52jiqDJ12waP11Pa1lGoiyUkIEuMLBP0oeK/C89esbXrxsky5we7dfd8U58nm0SgAWpVw==}

  '@react-dnd/asap@5.0.2':
    resolution: {integrity: sha512-WLyfoHvxhs0V9U+GTsGilGgf2QsPl6ZZ44fnv0/b8T3nQyvzxidxsg/ZltbWssbsRDlYW8UKSQMTGotuTotZ6A==}

  '@react-dnd/invariant@4.0.2':
    resolution: {integrity: sha512-xKCTqAK/FFauOM9Ta2pswIyT3D8AQlfrYdOi/toTPEhqCuAs1v5tcJ3Y08Izh1cJ5Jchwy9SeAXmMg6zrKs2iw==}

  '@react-dnd/shallowequal@4.0.2':
    resolution: {integrity: sha512-/RVXdLvJxLg4QKvMoM5WlwNR9ViO9z8B/qPcc+C0Sa/teJY7QG7kJ441DwzOjMYEY7GmU4dj5EcGHIkKZiQZCA==}

  '@rolldown/pluginutils@1.0.0-beta.34':
    resolution: {integrity: sha512-LyAREkZHP5pMom7c24meKmJCdhf2hEyvam2q0unr3or9ydwDL+DJ8chTF6Av/RFPb3rH8UFBdMzO5MxTZW97oA==}

  '@rollup/rollup-android-arm-eabi@4.50.1':
    resolution: {integrity: sha512-HJXwzoZN4eYTdD8bVV22DN8gsPCAj3V20NHKOs8ezfXanGpmVPR7kalUHd+Y31IJp9stdB87VKPFbsGY3H/2ag==}
    cpu: [arm]
    os: [android]

  '@rollup/rollup-android-arm64@4.50.1':
    resolution: {integrity: sha512-PZlsJVcjHfcH53mOImyt3bc97Ep3FJDXRpk9sMdGX0qgLmY0EIWxCag6EigerGhLVuL8lDVYNnSo8qnTElO4xw==}
    cpu: [arm64]
    os: [android]

  '@rollup/rollup-darwin-arm64@4.50.1':
    resolution: {integrity: sha512-xc6i2AuWh++oGi4ylOFPmzJOEeAa2lJeGUGb4MudOtgfyyjr4UPNK+eEWTPLvmPJIY/pgw6ssFIox23SyrkkJw==}
    cpu: [arm64]
    os: [darwin]

  '@rollup/rollup-darwin-x64@4.50.1':
    resolution: {integrity: sha512-2ofU89lEpDYhdLAbRdeyz/kX3Y2lpYc6ShRnDjY35bZhd2ipuDMDi6ZTQ9NIag94K28nFMofdnKeHR7BT0CATw==}
    cpu: [x64]
    os: [darwin]

  '@rollup/rollup-freebsd-arm64@4.50.1':
    resolution: {integrity: sha512-wOsE6H2u6PxsHY/BeFHA4VGQN3KUJFZp7QJBmDYI983fgxq5Th8FDkVuERb2l9vDMs1D5XhOrhBrnqcEY6l8ZA==}
    cpu: [arm64]
    os: [freebsd]

  '@rollup/rollup-freebsd-x64@4.50.1':
    resolution: {integrity: sha512-A/xeqaHTlKbQggxCqispFAcNjycpUEHP52mwMQZUNqDUJFFYtPHCXS1VAG29uMlDzIVr+i00tSFWFLivMcoIBQ==}
    cpu: [x64]
    os: [freebsd]

  '@rollup/rollup-linux-arm-gnueabihf@4.50.1':
    resolution: {integrity: sha512-54v4okehwl5TaSIkpp97rAHGp7t3ghinRd/vyC1iXqXMfjYUTm7TfYmCzXDoHUPTTf36L8pr0E7YsD3CfB3ZDg==}
    cpu: [arm]
    os: [linux]

  '@rollup/rollup-linux-arm-musleabihf@4.50.1':
    resolution: {integrity: sha512-p/LaFyajPN/0PUHjv8TNyxLiA7RwmDoVY3flXHPSzqrGcIp/c2FjwPPP5++u87DGHtw+5kSH5bCJz0mvXngYxw==}
    cpu: [arm]
    os: [linux]

  '@rollup/rollup-linux-arm64-gnu@4.50.1':
    resolution: {integrity: sha512-2AbMhFFkTo6Ptna1zO7kAXXDLi7H9fGTbVaIq2AAYO7yzcAsuTNWPHhb2aTA6GPiP+JXh85Y8CiS54iZoj4opw==}
    cpu: [arm64]
    os: [linux]

  '@rollup/rollup-linux-arm64-musl@4.50.1':
    resolution: {integrity: sha512-Cgef+5aZwuvesQNw9eX7g19FfKX5/pQRIyhoXLCiBOrWopjo7ycfB292TX9MDcDijiuIJlx1IzJz3IoCPfqs9w==}
    cpu: [arm64]
    os: [linux]

  '@rollup/rollup-linux-loongarch64-gnu@4.50.1':
    resolution: {integrity: sha512-RPhTwWMzpYYrHrJAS7CmpdtHNKtt2Ueo+BlLBjfZEhYBhK00OsEqM08/7f+eohiF6poe0YRDDd8nAvwtE/Y62Q==}
    cpu: [loong64]
    os: [linux]

  '@rollup/rollup-linux-ppc64-gnu@4.50.1':
    resolution: {integrity: sha512-eSGMVQw9iekut62O7eBdbiccRguuDgiPMsw++BVUg+1K7WjZXHOg/YOT9SWMzPZA+w98G+Fa1VqJgHZOHHnY0Q==}
    cpu: [ppc64]
    os: [linux]

  '@rollup/rollup-linux-riscv64-gnu@4.50.1':
    resolution: {integrity: sha512-S208ojx8a4ciIPrLgazF6AgdcNJzQE4+S9rsmOmDJkusvctii+ZvEuIC4v/xFqzbuP8yDjn73oBlNDgF6YGSXQ==}
    cpu: [riscv64]
    os: [linux]

  '@rollup/rollup-linux-riscv64-musl@4.50.1':
    resolution: {integrity: sha512-3Ag8Ls1ggqkGUvSZWYcdgFwriy2lWo+0QlYgEFra/5JGtAd6C5Hw59oojx1DeqcA2Wds2ayRgvJ4qxVTzCHgzg==}
    cpu: [riscv64]
    os: [linux]

  '@rollup/rollup-linux-s390x-gnu@4.50.1':
    resolution: {integrity: sha512-t9YrKfaxCYe7l7ldFERE1BRg/4TATxIg+YieHQ966jwvo7ddHJxPj9cNFWLAzhkVsbBvNA4qTbPVNsZKBO4NSg==}
    cpu: [s390x]
    os: [linux]

  '@rollup/rollup-linux-x64-gnu@4.50.1':
    resolution: {integrity: sha512-MCgtFB2+SVNuQmmjHf+wfI4CMxy3Tk8XjA5Z//A0AKD7QXUYFMQcns91K6dEHBvZPCnhJSyDWLApk40Iq/H3tA==}
    cpu: [x64]
    os: [linux]

  '@rollup/rollup-linux-x64-musl@4.50.1':
    resolution: {integrity: sha512-nEvqG+0jeRmqaUMuwzlfMKwcIVffy/9KGbAGyoa26iu6eSngAYQ512bMXuqqPrlTyfqdlB9FVINs93j534UJrg==}
    cpu: [x64]
    os: [linux]

  '@rollup/rollup-openharmony-arm64@4.50.1':
    resolution: {integrity: sha512-RDsLm+phmT3MJd9SNxA9MNuEAO/J2fhW8GXk62G/B4G7sLVumNFbRwDL6v5NrESb48k+QMqdGbHgEtfU0LCpbA==}
    cpu: [arm64]
    os: [openharmony]

  '@rollup/rollup-win32-arm64-msvc@4.50.1':
    resolution: {integrity: sha512-hpZB/TImk2FlAFAIsoElM3tLzq57uxnGYwplg6WDyAxbYczSi8O2eQ+H2Lx74504rwKtZ3N2g4bCUkiamzS6TQ==}
    cpu: [arm64]
    os: [win32]

  '@rollup/rollup-win32-ia32-msvc@4.50.1':
    resolution: {integrity: sha512-SXjv8JlbzKM0fTJidX4eVsH+Wmnp0/WcD8gJxIZyR6Gay5Qcsmdbi9zVtnbkGPG8v2vMR1AD06lGWy5FLMcG7A==}
    cpu: [ia32]
    os: [win32]

  '@rollup/rollup-win32-x64-msvc@4.50.1':
    resolution: {integrity: sha512-StxAO/8ts62KZVRAm4JZYq9+NqNsV7RvimNK+YM7ry//zebEH6meuugqW/P5OFUCjyQgui+9fUxT6d5NShvMvA==}
    cpu: [x64]
    os: [win32]

  '@rtsao/scc@1.1.0':
    resolution: {integrity: sha512-zt6OdqaDoOnJ1ZYsCYGt9YmWzDXl4vQdKTyJev62gFhRGKdx7mcT54V9KIjg+d2wi9EXsPvAPKe7i7WjfVWB8g==}

  '@rushstack/eslint-patch@1.11.0':
    resolution: {integrity: sha512-zxnHvoMQVqewTJr/W4pKjF0bMGiKJv1WX7bSrkl46Hg0QjESbzBROWK0Wg4RphzSOS5Jiy7eFimmM3UgMrMZbQ==}

  '@standard-schema/spec@1.0.0':
    resolution: {integrity: sha512-m2bOd0f2RT9k8QJx1JN85cZYyH1RqFBdlwtkSlf4tBDYLCiiZnv1fIIwacK6cqwXavOydf0NPToMQgpKq+dVlA==}

  '@standard-schema/spec@1.0.0-beta.4':
    resolution: {integrity: sha512-d3IxtzLo7P1oZ8s8YNvxzBUXRXojSut8pbPrTYtzsc5sn4+53jVqbk66pQerSZbZSJZQux6LkclB/+8IDordHg==}

  '@standard-schema/utils@0.3.0':
    resolution: {integrity: sha512-e7Mew686owMaPJVNNLs55PUvgz371nKgwsc4vxE49zsODpJEnxgxRo2y/OKrqueavXgZNMDVj3DdHFlaSAeU8g==}

<<<<<<< HEAD
  '@svta/common-media-library@0.12.4':
    resolution: {integrity: sha512-9EuOoaNmz7JrfGwjsrD9SxF9otU5TNMnbLu1yU4BeLK0W5cDxVXXR58Z89q9u2AnHjIctscjMTYdlqQ1gojTuw==}
=======
  '@supabase/auth-js@2.71.1':
    resolution: {integrity: sha512-mMIQHBRc+SKpZFRB2qtupuzulaUhFYupNyxqDj5Jp/LyPvcWvjaJzZzObv6URtL/O6lPxkanASnotGtNpS3H2Q==}

  '@supabase/functions-js@2.4.5':
    resolution: {integrity: sha512-v5GSqb9zbosquTo6gBwIiq7W9eQ7rE5QazsK/ezNiQXdCbY+bH8D9qEaBIkhVvX4ZRW5rP03gEfw5yw9tiq4EQ==}

  '@supabase/node-fetch@2.6.15':
    resolution: {integrity: sha512-1ibVeYUacxWYi9i0cf5efil6adJ9WRyZBLivgjs+AUpewx1F3xPi7gLgaASI2SmIQxPoCEjAsLAzKPgMJVgOUQ==}
    engines: {node: 4.x || >=6.0.0}

  '@supabase/postgrest-js@1.21.3':
    resolution: {integrity: sha512-rg3DmmZQKEVCreXq6Am29hMVe1CzemXyIWVYyyua69y6XubfP+DzGfLxME/1uvdgwqdoaPbtjBDpEBhqxq1ZwA==}

  '@supabase/realtime-js@2.15.5':
    resolution: {integrity: sha512-/Rs5Vqu9jejRD8ZeuaWXebdkH+J7V6VySbCZ/zQM93Ta5y3mAmocjioa/nzlB6qvFmyylUgKVS1KpE212t30OA==}

  '@supabase/ssr@0.7.0':
    resolution: {integrity: sha512-G65t5EhLSJ5c8hTCcXifSL9Q/ZRXvqgXeNo+d3P56f4U1IxwTqjB64UfmfixvmMcjuxnq2yGqEWVJqUcO+AzAg==}
    peerDependencies:
      '@supabase/supabase-js': ^2.43.4

  '@supabase/storage-js@2.11.1':
    resolution: {integrity: sha512-kaKCJZcZrHDCO9L76bEPzNv2caCStOigOUioHw7CvdEzvcSKjVuomRfN2Y9EqXmJH4tEHoBi3tCs/Ye2e3HwDw==}

  '@supabase/supabase-js@2.57.2':
    resolution: {integrity: sha512-MxaZqZKUPK1ExzOilgSZqCPCxVPjevUrh6bcWz1SrDZexFc9VJ2cJbVP1EG1hKQx/bfLdTUjIZMoIrYpYqAPYw==}
>>>>>>> 062a73a5

  '@swc/counter@0.1.3':
    resolution: {integrity: sha512-e2BR4lsJkkRlKZ/qCHPw9ZaSxc0MVUd7gtbtaB7aMvHeJVYe8sOB8DBZkP2DtISHGSku9sCK6T6cnY0CtXrOCQ==}

  '@swc/helpers@0.5.15':
    resolution: {integrity: sha512-JQ5TuMi45Owi4/BIMAJBoSQoOJu12oOk/gADqlcUL9JEdHB8vyjUSsxqeNXnmXHjYKMi2WcYtezGEEhqUI/E2g==}

  '@tabler/icons-react@3.34.0':
    resolution: {integrity: sha512-OpEIR2iZsIXECtAIMbn1zfKfQ3zKJjXyIZlkgOGUL9UkMCFycEiF2Y8AVfEQsyre/3FnBdlWJvGr0NU47n2TbQ==}
    peerDependencies:
      react: '>= 16'

  '@tabler/icons@3.34.0':
    resolution: {integrity: sha512-jtVqv0JC1WU2TTEBN32D9+R6mc1iEBuPwLnBsWaR02SIEciu9aq5806AWkCHuObhQ4ERhhXErLEK7Fs+tEZxiA==}

  '@tailwindcss/node@4.1.10':
    resolution: {integrity: sha512-2ACf1znY5fpRBwRhMgj9ZXvb2XZW8qs+oTfotJ2C5xR0/WNL7UHZ7zXl6s+rUqedL1mNi+0O+WQr5awGowS3PQ==}

  '@tailwindcss/oxide-android-arm64@4.1.10':
    resolution: {integrity: sha512-VGLazCoRQ7rtsCzThaI1UyDu/XRYVyH4/EWiaSX6tFglE+xZB5cvtC5Omt0OQ+FfiIVP98su16jDVHDEIuH4iQ==}
    engines: {node: '>= 10'}
    cpu: [arm64]
    os: [android]

  '@tailwindcss/oxide-darwin-arm64@4.1.10':
    resolution: {integrity: sha512-ZIFqvR1irX2yNjWJzKCqTCcHZbgkSkSkZKbRM3BPzhDL/18idA8uWCoopYA2CSDdSGFlDAxYdU2yBHwAwx8euQ==}
    engines: {node: '>= 10'}
    cpu: [arm64]
    os: [darwin]

  '@tailwindcss/oxide-darwin-x64@4.1.10':
    resolution: {integrity: sha512-eCA4zbIhWUFDXoamNztmS0MjXHSEJYlvATzWnRiTqJkcUteSjO94PoRHJy1Xbwp9bptjeIxxBHh+zBWFhttbrQ==}
    engines: {node: '>= 10'}
    cpu: [x64]
    os: [darwin]

  '@tailwindcss/oxide-freebsd-x64@4.1.10':
    resolution: {integrity: sha512-8/392Xu12R0cc93DpiJvNpJ4wYVSiciUlkiOHOSOQNH3adq9Gi/dtySK7dVQjXIOzlpSHjeCL89RUUI8/GTI6g==}
    engines: {node: '>= 10'}
    cpu: [x64]
    os: [freebsd]

  '@tailwindcss/oxide-linux-arm-gnueabihf@4.1.10':
    resolution: {integrity: sha512-t9rhmLT6EqeuPT+MXhWhlRYIMSfh5LZ6kBrC4FS6/+M1yXwfCtp24UumgCWOAJVyjQwG+lYva6wWZxrfvB+NhQ==}
    engines: {node: '>= 10'}
    cpu: [arm]
    os: [linux]

  '@tailwindcss/oxide-linux-arm64-gnu@4.1.10':
    resolution: {integrity: sha512-3oWrlNlxLRxXejQ8zImzrVLuZ/9Z2SeKoLhtCu0hpo38hTO2iL86eFOu4sVR8cZc6n3z7eRXXqtHJECa6mFOvA==}
    engines: {node: '>= 10'}
    cpu: [arm64]
    os: [linux]

  '@tailwindcss/oxide-linux-arm64-musl@4.1.10':
    resolution: {integrity: sha512-saScU0cmWvg/Ez4gUmQWr9pvY9Kssxt+Xenfx1LG7LmqjcrvBnw4r9VjkFcqmbBb7GCBwYNcZi9X3/oMda9sqQ==}
    engines: {node: '>= 10'}
    cpu: [arm64]
    os: [linux]

  '@tailwindcss/oxide-linux-x64-gnu@4.1.10':
    resolution: {integrity: sha512-/G3ao/ybV9YEEgAXeEg28dyH6gs1QG8tvdN9c2MNZdUXYBaIY/Gx0N6RlJzfLy/7Nkdok4kaxKPHKJUlAaoTdA==}
    engines: {node: '>= 10'}
    cpu: [x64]
    os: [linux]

  '@tailwindcss/oxide-linux-x64-musl@4.1.10':
    resolution: {integrity: sha512-LNr7X8fTiKGRtQGOerSayc2pWJp/9ptRYAa4G+U+cjw9kJZvkopav1AQc5HHD+U364f71tZv6XamaHKgrIoVzA==}
    engines: {node: '>= 10'}
    cpu: [x64]
    os: [linux]

  '@tailwindcss/oxide-wasm32-wasi@4.1.10':
    resolution: {integrity: sha512-d6ekQpopFQJAcIK2i7ZzWOYGZ+A6NzzvQ3ozBvWFdeyqfOZdYHU66g5yr+/HC4ipP1ZgWsqa80+ISNILk+ae/Q==}
    engines: {node: '>=14.0.0'}
    cpu: [wasm32]
    bundledDependencies:
      - '@napi-rs/wasm-runtime'
      - '@emnapi/core'
      - '@emnapi/runtime'
      - '@tybys/wasm-util'
      - '@emnapi/wasi-threads'
      - tslib

  '@tailwindcss/oxide-win32-arm64-msvc@4.1.10':
    resolution: {integrity: sha512-i1Iwg9gRbwNVOCYmnigWCCgow8nDWSFmeTUU5nbNx3rqbe4p0kRbEqLwLJbYZKmSSp23g4N6rCDmm7OuPBXhDA==}
    engines: {node: '>= 10'}
    cpu: [arm64]
    os: [win32]

  '@tailwindcss/oxide-win32-x64-msvc@4.1.10':
    resolution: {integrity: sha512-sGiJTjcBSfGq2DVRtaSljq5ZgZS2SDHSIfhOylkBvHVjwOsodBhnb3HdmiKkVuUGKD0I7G63abMOVaskj1KpOA==}
    engines: {node: '>= 10'}
    cpu: [x64]
    os: [win32]

  '@tailwindcss/oxide@4.1.10':
    resolution: {integrity: sha512-v0C43s7Pjw+B9w21htrQwuFObSkio2aV/qPx/mhrRldbqxbWJK6KizM+q7BF1/1CmuLqZqX3CeYF7s7P9fbA8Q==}
    engines: {node: '>= 10'}

  '@tailwindcss/postcss@4.1.10':
    resolution: {integrity: sha512-B+7r7ABZbkXJwpvt2VMnS6ujcDoR2OOcFaqrLIo1xbcdxje4Vf+VgJdBzNNbrAjBj/rLZ66/tlQ1knIGNLKOBQ==}

  '@testing-library/dom@10.4.1':
    resolution: {integrity: sha512-o4PXJQidqJl82ckFaXUeoAW+XysPLauYI43Abki5hABd853iMhitooc6znOnczgbTYmEP6U6/y1ZyKAIsvMKGg==}
    engines: {node: '>=18'}

  '@testing-library/jest-dom@6.8.0':
    resolution: {integrity: sha512-WgXcWzVM6idy5JaftTVC8Vs83NKRmGJz4Hqs4oyOuO2J4r/y79vvKZsb+CaGyCSEbUPI6OsewfPd0G1A0/TUZQ==}
    engines: {node: '>=14', npm: '>=6', yarn: '>=1'}

  '@testing-library/react@16.3.0':
    resolution: {integrity: sha512-kFSyxiEDwv1WLl2fgsq6pPBbw5aWKrsY2/noi1Id0TK0UParSF62oFQFGHXIyaG4pp2tEub/Zlel+fjjZILDsw==}
    engines: {node: '>=18'}
    peerDependencies:
      '@testing-library/dom': ^10.0.0
      '@types/react': ^18.0.0 || ^19.0.0
      '@types/react-dom': ^18.0.0 || ^19.0.0
      react: ^18.0.0 || ^19.0.0
      react-dom: ^18.0.0 || ^19.0.0
    peerDependenciesMeta:
      '@types/react':
        optional: true
      '@types/react-dom':
        optional: true

  '@testing-library/user-event@14.6.1':
    resolution: {integrity: sha512-vq7fv0rnt+QTXgPxr5Hjc210p6YKq2kmdziLgnsZGgLJ9e6VAShx1pACLuRjd/AS/sr7phAR58OIIpf0LlmQNw==}
    engines: {node: '>=12', npm: '>=6'}
    peerDependencies:
      '@testing-library/dom': '>=7.21.4'

  '@tybys/wasm-util@0.9.0':
    resolution: {integrity: sha512-6+7nlbMVX/PVDCwaIQ8nTOPveOcFLSt8GcXdx8hD0bt39uWxYT88uXzqTd4fTvqta7oeUJqudepapKNt2DYJFw==}

  '@types/aria-query@5.0.4':
    resolution: {integrity: sha512-rfT93uj5s0PRL7EzccGMs3brplhcrghnDoV26NqKhCAS1hVo+WdNsPvE/yb6ilfr5hi2MEk6d5EWJTKdxg8jVw==}

  '@types/babel__core@7.20.5':
    resolution: {integrity: sha512-qoQprZvz5wQFJwMDqeseRXWv3rqMvhgpbXFfVyWhbx9X47POIA6i/+dXefEmZKoAgOaTdaIgNSMqMIU61yRyzA==}

  '@types/babel__generator@7.27.0':
    resolution: {integrity: sha512-ufFd2Xi92OAVPYsy+P4n7/U7e68fex0+Ee8gSG9KX7eo084CWiQ4sdxktvdl0bOPupXtVJPY19zk6EwWqUQ8lg==}

  '@types/babel__template@7.4.4':
    resolution: {integrity: sha512-h/NUaSyG5EyxBIp8YRxo4RMe2/qQgvyowRwVMzhYhBCONbW8PUsg4lkFMrhgZhUe5z3L3MiLDuvyJ/CaPa2A8A==}

  '@types/babel__traverse@7.28.0':
    resolution: {integrity: sha512-8PvcXf70gTDZBgt9ptxJ8elBeBjcLOAcOtoO/mPJjtji1+CdGbHgm77om1GrsPxsiE+uXIpNSK64UYaIwQXd4Q==}

  '@types/chai@5.2.2':
    resolution: {integrity: sha512-8kB30R7Hwqf40JPiKhVzodJs2Qc1ZJ5zuT3uzw5Hq/dhNCl3G3l83jfpdI1e20BP348+fV7VIL/+FxaXkqBmWg==}

  '@types/d3-array@3.2.1':
    resolution: {integrity: sha512-Y2Jn2idRrLzUfAKV2LyRImR+y4oa2AntrgID95SHJxuMUrkNXmanDSed71sRNZysveJVt1hLLemQZIady0FpEg==}

  '@types/d3-color@3.1.3':
    resolution: {integrity: sha512-iO90scth9WAbmgv7ogoq57O9YpKmFBbmoEoCHDB2xMBY0+/KVrqAaCDyCE16dUspeOvIxFFRI+0sEtqDqy2b4A==}

  '@types/d3-ease@3.0.2':
    resolution: {integrity: sha512-NcV1JjO5oDzoK26oMzbILE6HW7uVXOHLQvHshBUW4UMdZGfiY6v5BeQwh9a9tCzv+CeefZQHJt5SRgK154RtiA==}

  '@types/d3-interpolate@3.0.4':
    resolution: {integrity: sha512-mgLPETlrpVV1YRJIglr4Ez47g7Yxjl1lj7YKsiMCb27VJH9W8NVM6Bb9d8kkpG/uAQS5AmbA48q2IAolKKo1MA==}

  '@types/d3-path@3.1.1':
    resolution: {integrity: sha512-VMZBYyQvbGmWyWVea0EHs/BwLgxc+MKi1zLDCONksozI4YJMcTt8ZEuIR4Sb1MMTE8MMW49v0IwI5+b7RmfWlg==}

  '@types/d3-scale@4.0.9':
    resolution: {integrity: sha512-dLmtwB8zkAeO/juAMfnV+sItKjlsw2lKdZVVy6LRr0cBmegxSABiLEpGVmSJJ8O08i4+sGR6qQtb6WtuwJdvVw==}

  '@types/d3-shape@3.1.7':
    resolution: {integrity: sha512-VLvUQ33C+3J+8p+Daf+nYSOsjB4GXp19/S/aGo60m9h1v6XaxjiT82lKVWJCfzhtuZ3yD7i/TPeC/fuKLLOSmg==}

  '@types/d3-time@3.0.4':
    resolution: {integrity: sha512-yuzZug1nkAAaBlBBikKZTgzCeA+k1uy4ZFwWANOfKw5z5LRhV0gNA7gNkKm7HoK+HRN0wX3EkxGk0fpbWhmB7g==}

  '@types/d3-timer@3.0.2':
    resolution: {integrity: sha512-Ps3T8E8dZDam6fUyNiMkekK3XUsaUEik+idO9/YjPtfj2qruF8tFBXS7XhtE4iIXBLxhmLjP3SXpLhVf21I9Lw==}

  '@types/debug@4.1.12':
    resolution: {integrity: sha512-vIChWdVG3LG1SMxEvI/AK+FWJthlrqlTu7fbrlywTkkaONwk/UAGaULXRlf8vkzFBLVm0zkMdCquhL5aOjhXPQ==}

  '@types/deep-eql@4.0.2':
    resolution: {integrity: sha512-c9h9dVVMigMPc4bwTvC5dxqtqJZwQPePsWjPlpSOnojbor6pGqdk541lfA7AqFQr5pB1BRdq0juY9db81BwyFw==}

  '@types/diff-match-patch@1.0.36':
    resolution: {integrity: sha512-xFdR6tkm0MWvBfO8xXCSsinYxHcqkQUlcHeSpMC2ukzOb6lwQAfDmW+Qt0AvlGd8HpsS28qKsB+oPeJn9I39jg==}

  '@types/estree-jsx@1.0.5':
    resolution: {integrity: sha512-52CcUVNFyfb1A2ALocQw/Dd1BQFNmSdkuC3BkZ6iqhdMfQz7JWOFRuJFloOzjk+6WijU56m9oKXFAXc7o3Towg==}

  '@types/estree@1.0.8':
    resolution: {integrity: sha512-dWHzHa2WqEXI/O1E9OjrocMTKJl2mSrEolh1Iomrv6U+JuNwaHXsXx9bLu5gG7BUWFIN0skIQJQ/L1rIex4X6w==}

  '@types/hast@3.0.4':
    resolution: {integrity: sha512-WPs+bbQw5aCj+x6laNGWLH3wviHtoCv/P3+otBhbOhJgG8qtpdAMlTCxLtsTWA7LH1Oh/bFCHsBn0TPS5m30EQ==}

  '@types/json-schema@7.0.15':
    resolution: {integrity: sha512-5+fP8P8MFNC+AyZCDxrB2pkZFPGzqQWUzpSeuuVLvm8VMcorNYavBqoFcxK8bQz4Qsbn4oUEEem4wDLfcysGHA==}

  '@types/json5@0.0.29':
    resolution: {integrity: sha512-dRLjCWHYg4oaA77cxO64oO+7JwCwnIzkZPdrrC71jQmQtlhM556pwKo5bUzqvZndkVbeFLIIi+9TC40JNF5hNQ==}

  '@types/katex@0.16.7':
    resolution: {integrity: sha512-HMwFiRujE5PjrgwHQ25+bsLJgowjGjm5Z8FVSf0N6PwgJrwxH0QxzHYDcKsTfV3wva0vzrpqMTJS2jXPr5BMEQ==}

  '@types/lodash@4.17.17':
    resolution: {integrity: sha512-RRVJ+J3J+WmyOTqnz3PiBLA501eKwXl2noseKOrNo/6+XEHjTAxO4xHvxQB6QuNm+s4WRbn6rSiap8+EA+ykFQ==}

  '@types/mdast@4.0.4':
    resolution: {integrity: sha512-kGaNbPh1k7AFzgpud/gMdvIm5xuECykRR+JnWKQno9TAXVa6WIVCGTPvYGekIDL4uwCZQSYbUxNBSb1aUo79oA==}

  '@types/ms@2.1.0':
    resolution: {integrity: sha512-GsCCIZDE/p3i96vtEqx+7dBUGXrc7zeSK3wwPHIaRThS+9OhWIXRqzs4d6k1SVU8g91DrNRWxWUGhp5KXQb2VA==}

  '@types/node@22.18.1':
    resolution: {integrity: sha512-rzSDyhn4cYznVG+PCzGe1lwuMYJrcBS1fc3JqSa2PvtABwWo+dZ1ij5OVok3tqfpEBCBoaR4d7upFJk73HRJDw==}

  '@types/pg@8.15.5':
    resolution: {integrity: sha512-LF7lF6zWEKxuT3/OR8wAZGzkg4ENGXFNyiV/JeOt9z5B+0ZVwbql9McqX5c/WStFq1GaGso7H1AzP/qSzmlCKQ==}

  '@types/phoenix@1.6.6':
    resolution: {integrity: sha512-PIzZZlEppgrpoT2QgbnDU+MMzuR6BbCjllj0bM70lWoejMeNJAxCchxnv7J3XFkI8MpygtRpzXrIlmWUBclP5A==}

  '@types/react-dom@19.1.6':
    resolution: {integrity: sha512-4hOiT/dwO8Ko0gV1m/TJZYk3y0KBnY9vzDh7W+DH17b2HFSOGgdj33dhihPeuy3l0q23+4e+hoXHV6hCC4dCXw==}
    peerDependencies:
      '@types/react': ^19.0.0

  '@types/react@19.1.8':
    resolution: {integrity: sha512-AwAfQ2Wa5bCx9WP8nZL2uMZWod7J7/JSplxbTmBQ5ms6QpqNYm672H0Vu9ZVKVngQ+ii4R/byguVEUZQyeg44g==}

  '@types/unist@2.0.11':
    resolution: {integrity: sha512-CmBKiL6NNo/OqgmMn95Fk9Whlp2mtvIv+KNpQKN2F4SjvrEesubTRWGYSg+BnWZOnlCaSTU1sMpsBOzgbYhnsA==}

  '@types/unist@3.0.3':
    resolution: {integrity: sha512-ko/gIFJRv177XgZsZcBwnqJN5x/Gien8qNOn0D5bQU/zAzVf9Zt3BlcUiLqhV9y4ARk0GbT3tnUiPNgnTXzc/Q==}

  '@types/ws@8.18.1':
    resolution: {integrity: sha512-ThVF6DCVhA8kUGy+aazFQ4kXQ7E1Ty7A3ypFOe0IcJV8O/M511G99AW24irKrW56Wt44yG9+ij8FaqoBGkuBXg==}

  '@typescript-eslint/eslint-plugin@8.34.0':
    resolution: {integrity: sha512-QXwAlHlbcAwNlEEMKQS2RCgJsgXrTJdjXT08xEgbPFa2yYQgVjBymxP5DrfrE7X7iodSzd9qBUHUycdyVJTW1w==}
    engines: {node: ^18.18.0 || ^20.9.0 || >=21.1.0}
    peerDependencies:
      '@typescript-eslint/parser': ^8.34.0
      eslint: ^8.57.0 || ^9.0.0
      typescript: '>=4.8.4 <5.9.0'

  '@typescript-eslint/parser@8.34.0':
    resolution: {integrity: sha512-vxXJV1hVFx3IXz/oy2sICsJukaBrtDEQSBiV48/YIV5KWjX1dO+bcIr/kCPrW6weKXvsaGKFNlwH0v2eYdRRbA==}
    engines: {node: ^18.18.0 || ^20.9.0 || >=21.1.0}
    peerDependencies:
      eslint: ^8.57.0 || ^9.0.0
      typescript: '>=4.8.4 <5.9.0'

  '@typescript-eslint/project-service@8.34.0':
    resolution: {integrity: sha512-iEgDALRf970/B2YExmtPMPF54NenZUf4xpL3wsCRx/lgjz6ul/l13R81ozP/ZNuXfnLCS+oPmG7JIxfdNYKELw==}
    engines: {node: ^18.18.0 || ^20.9.0 || >=21.1.0}
    peerDependencies:
      typescript: '>=4.8.4 <5.9.0'

  '@typescript-eslint/scope-manager@8.34.0':
    resolution: {integrity: sha512-9Ac0X8WiLykl0aj1oYQNcLZjHgBojT6cW68yAgZ19letYu+Hxd0rE0veI1XznSSst1X5lwnxhPbVdwjDRIomRw==}
    engines: {node: ^18.18.0 || ^20.9.0 || >=21.1.0}

  '@typescript-eslint/tsconfig-utils@8.34.0':
    resolution: {integrity: sha512-+W9VYHKFIzA5cBeooqQxqNriAP0QeQ7xTiDuIOr71hzgffm3EL2hxwWBIIj4GuofIbKxGNarpKqIq6Q6YrShOA==}
    engines: {node: ^18.18.0 || ^20.9.0 || >=21.1.0}
    peerDependencies:
      typescript: '>=4.8.4 <5.9.0'

  '@typescript-eslint/type-utils@8.34.0':
    resolution: {integrity: sha512-n7zSmOcUVhcRYC75W2pnPpbO1iwhJY3NLoHEtbJwJSNlVAZuwqu05zY3f3s2SDWWDSo9FdN5szqc73DCtDObAg==}
    engines: {node: ^18.18.0 || ^20.9.0 || >=21.1.0}
    peerDependencies:
      eslint: ^8.57.0 || ^9.0.0
      typescript: '>=4.8.4 <5.9.0'

  '@typescript-eslint/types@8.34.0':
    resolution: {integrity: sha512-9V24k/paICYPniajHfJ4cuAWETnt7Ssy+R0Rbcqo5sSFr3QEZ/8TSoUi9XeXVBGXCaLtwTOKSLGcInCAvyZeMA==}
    engines: {node: ^18.18.0 || ^20.9.0 || >=21.1.0}

  '@typescript-eslint/typescript-estree@8.34.0':
    resolution: {integrity: sha512-rOi4KZxI7E0+BMqG7emPSK1bB4RICCpF7QD3KCLXn9ZvWoESsOMlHyZPAHyG04ujVplPaHbmEvs34m+wjgtVtg==}
    engines: {node: ^18.18.0 || ^20.9.0 || >=21.1.0}
    peerDependencies:
      typescript: '>=4.8.4 <5.9.0'

  '@typescript-eslint/utils@8.34.0':
    resolution: {integrity: sha512-8L4tWatGchV9A1cKbjaavS6mwYwp39jql8xUmIIKJdm+qiaeHy5KMKlBrf30akXAWBzn2SqKsNOtSENWUwg7XQ==}
    engines: {node: ^18.18.0 || ^20.9.0 || >=21.1.0}
    peerDependencies:
      eslint: ^8.57.0 || ^9.0.0
      typescript: '>=4.8.4 <5.9.0'

  '@typescript-eslint/visitor-keys@8.34.0':
    resolution: {integrity: sha512-qHV7pW7E85A0x6qyrFn+O+q1k1p3tQCsqIZ1KZ5ESLXY57aTvUd3/a4rdPTeXisvhXn2VQG0VSKUqs8KHF2zcA==}
    engines: {node: ^18.18.0 || ^20.9.0 || >=21.1.0}

  '@udecode/cn@48.0.3':
    resolution: {integrity: sha512-kfkXrM4buT6eDllWMd3c2mIxEKKyOTWxdigJ/3UWJ+ZDwHMIyVkcF7O5shfW+iq/p9ZIkBWGdcf7nO1UGwk8lw==}
    peerDependencies:
      class-variance-authority: '>=0.7.0'
      react: '>=18.0.0'
      react-dom: '>=18.0.0'
      tailwind-merge: '>=2.2.0'

  '@udecode/react-hotkeys@37.0.0':
    resolution: {integrity: sha512-3ZV5LiaTnKyhXwN6U0NE2cofNsNN2IPMkNCDntbSIIRLYmI+o6LRkDwAucSNh/BIdNXfvxscsR04RYyIwjGbJw==}
    peerDependencies:
      react: '>=16.8.0'
      react-dom: '>=16.8.0'

  '@udecode/react-utils@47.3.1':
    resolution: {integrity: sha512-fHnY0RGOeKKPnFW8xx8VWlLI0yscHd/kIU5t0bZ5bJ7Vanlhk1CUnPGDNa5HCIMVQrLARngGut/lIyGtoF65EQ==}
    peerDependencies:
      react: '>=18.0.0'
      react-dom: '>=18.0.0'

  '@udecode/utils@47.2.7':
    resolution: {integrity: sha512-tQ8tIcdW+ZqWWrDgyf/moTLWtcErcHxaOfuCD/6qIL5hCq+jZm67nGHQToOT4Czti5Jr7CDPMgr8lYpdTEZcew==}

  '@unrs/resolver-binding-android-arm-eabi@1.9.0':
    resolution: {integrity: sha512-h1T2c2Di49ekF2TE8ZCoJkb+jwETKUIPDJ/nO3tJBKlLFPu+fyd93f0rGP/BvArKx2k2HlRM4kqkNarj3dvZlg==}
    cpu: [arm]
    os: [android]

  '@unrs/resolver-binding-android-arm64@1.9.0':
    resolution: {integrity: sha512-sG1NHtgXtX8owEkJ11yn34vt0Xqzi3k9TJ8zppDmyG8GZV4kVWw44FHwKwHeEFl07uKPeC4ZoyuQaGh5ruJYPA==}
    cpu: [arm64]
    os: [android]

  '@unrs/resolver-binding-darwin-arm64@1.9.0':
    resolution: {integrity: sha512-nJ9z47kfFnCxN1z/oYZS7HSNsFh43y2asePzTEZpEvK7kGyuShSl3RRXnm/1QaqFL+iP+BjMwuB+DYUymOkA5A==}
    cpu: [arm64]
    os: [darwin]

  '@unrs/resolver-binding-darwin-x64@1.9.0':
    resolution: {integrity: sha512-TK+UA1TTa0qS53rjWn7cVlEKVGz2B6JYe0C++TdQjvWYIyx83ruwh0wd4LRxYBM5HeuAzXcylA9BH2trARXJTw==}
    cpu: [x64]
    os: [darwin]

  '@unrs/resolver-binding-freebsd-x64@1.9.0':
    resolution: {integrity: sha512-6uZwzMRFcD7CcCd0vz3Hp+9qIL2jseE/bx3ZjaLwn8t714nYGwiE84WpaMCYjU+IQET8Vu/+BNAGtYD7BG/0yA==}
    cpu: [x64]
    os: [freebsd]

  '@unrs/resolver-binding-linux-arm-gnueabihf@1.9.0':
    resolution: {integrity: sha512-bPUBksQfrgcfv2+mm+AZinaKq8LCFvt5PThYqRotqSuuZK1TVKkhbVMS/jvSRfYl7jr3AoZLYbDkItxgqMKRkg==}
    cpu: [arm]
    os: [linux]

  '@unrs/resolver-binding-linux-arm-musleabihf@1.9.0':
    resolution: {integrity: sha512-uT6E7UBIrTdCsFQ+y0tQd3g5oudmrS/hds5pbU3h4s2t/1vsGWbbSKhBSCD9mcqaqkBwoqlECpUrRJCmldl8PA==}
    cpu: [arm]
    os: [linux]

  '@unrs/resolver-binding-linux-arm64-gnu@1.9.0':
    resolution: {integrity: sha512-vdqBh911wc5awE2bX2zx3eflbyv8U9xbE/jVKAm425eRoOVv/VseGZsqi3A3SykckSpF4wSROkbQPvbQFn8EsA==}
    cpu: [arm64]
    os: [linux]

  '@unrs/resolver-binding-linux-arm64-musl@1.9.0':
    resolution: {integrity: sha512-/8JFZ/SnuDr1lLEVsxsuVwrsGquTvT51RZGvyDB/dOK3oYK2UqeXzgeyq6Otp8FZXQcEYqJwxb9v+gtdXn03eQ==}
    cpu: [arm64]
    os: [linux]

  '@unrs/resolver-binding-linux-ppc64-gnu@1.9.0':
    resolution: {integrity: sha512-FkJjybtrl+rajTw4loI3L6YqSOpeZfDls4SstL/5lsP2bka9TiHUjgMBjygeZEis1oC8LfJTS8FSgpKPaQx2tQ==}
    cpu: [ppc64]
    os: [linux]

  '@unrs/resolver-binding-linux-riscv64-gnu@1.9.0':
    resolution: {integrity: sha512-w/NZfHNeDusbqSZ8r/hp8iL4S39h4+vQMc9/vvzuIKMWKppyUGKm3IST0Qv0aOZ1rzIbl9SrDeIqK86ZpUK37w==}
    cpu: [riscv64]
    os: [linux]

  '@unrs/resolver-binding-linux-riscv64-musl@1.9.0':
    resolution: {integrity: sha512-bEPBosut8/8KQbUixPry8zg/fOzVOWyvwzOfz0C0Rw6dp+wIBseyiHKjkcSyZKv/98edrbMknBaMNJfA/UEdqw==}
    cpu: [riscv64]
    os: [linux]

  '@unrs/resolver-binding-linux-s390x-gnu@1.9.0':
    resolution: {integrity: sha512-LDtMT7moE3gK753gG4pc31AAqGUC86j3AplaFusc717EUGF9ZFJ356sdQzzZzkBk1XzMdxFyZ4f/i35NKM/lFA==}
    cpu: [s390x]
    os: [linux]

  '@unrs/resolver-binding-linux-x64-gnu@1.9.0':
    resolution: {integrity: sha512-WmFd5KINHIXj8o1mPaT8QRjA9HgSXhN1gl9Da4IZihARihEnOylu4co7i/yeaIpcfsI6sYs33cNZKyHYDh0lrA==}
    cpu: [x64]
    os: [linux]

  '@unrs/resolver-binding-linux-x64-musl@1.9.0':
    resolution: {integrity: sha512-CYuXbANW+WgzVRIl8/QvZmDaZxrqvOldOwlbUjIM4pQ46FJ0W5cinJ/Ghwa/Ng1ZPMJMk1VFdsD/XwmCGIXBWg==}
    cpu: [x64]
    os: [linux]

  '@unrs/resolver-binding-wasm32-wasi@1.9.0':
    resolution: {integrity: sha512-6Rp2WH0OoitMYR57Z6VE8Y6corX8C6QEMWLgOV6qXiJIeZ1F9WGXY/yQ8yDC4iTraotyLOeJ2Asea0urWj2fKQ==}
    engines: {node: '>=14.0.0'}
    cpu: [wasm32]

  '@unrs/resolver-binding-win32-arm64-msvc@1.9.0':
    resolution: {integrity: sha512-rknkrTRuvujprrbPmGeHi8wYWxmNVlBoNW8+4XF2hXUnASOjmuC9FNF1tGbDiRQWn264q9U/oGtixyO3BT8adQ==}
    cpu: [arm64]
    os: [win32]

  '@unrs/resolver-binding-win32-ia32-msvc@1.9.0':
    resolution: {integrity: sha512-Ceymm+iBl+bgAICtgiHyMLz6hjxmLJKqBim8tDzpX61wpZOx2bPK6Gjuor7I2RiUynVjvvkoRIkrPyMwzBzF3A==}
    cpu: [ia32]
    os: [win32]

  '@unrs/resolver-binding-win32-x64-msvc@1.9.0':
    resolution: {integrity: sha512-k59o9ZyeyS0hAlcaKFezYSH2agQeRFEB7KoQLXl3Nb3rgkqT1NY9Vwy+SqODiLmYnEjxWJVRE/yq2jFVqdIxZw==}
    cpu: [x64]
    os: [win32]

  '@uploadthing/mime-types@0.3.5':
    resolution: {integrity: sha512-iYOmod80XXOSe4NVvaUG9FsS91YGPUaJMTBj52Nwu0G2aTzEN6Xcl0mG1rWqXJ4NUH8MzjVqg+tQND5TPkJWhg==}

  '@uploadthing/react@7.3.1':
    resolution: {integrity: sha512-yIAFw46ZO/NPb74zpomwn6Hf2ZX/Ws+vNlR4oKNLJ7YtJ+/bqERclzC3xnRVi/pT47ctISlqXQFGiXUn85wg5Q==}
    peerDependencies:
      next: '*'
      react: ^17.0.2 || ^18.0.0 || ^19.0.0
      uploadthing: ^7.2.0
    peerDependenciesMeta:
      next:
        optional: true

  '@uploadthing/shared@7.1.8':
    resolution: {integrity: sha512-OA9ZrTfILOCt1G93wOD7dZmS653z99Nr3isZpIxzBO3y4B2geKFmPjJUZClig2RrAWLKr2VUYToXKfd9D/wP9w==}

<<<<<<< HEAD
  '@vercel/edge@1.2.2':
    resolution: {integrity: sha512-1+y+f6rk0Yc9ss9bRDgz/gdpLimwoRteKHhrcgHvEpjbP1nyT3ByqEMWm2BTcpIO5UtDmIFXc8zdq4LR190PDA==}

  '@vimeo/player@2.29.0':
    resolution: {integrity: sha512-9JjvjeqUndb9otCCFd0/+2ESsLk7VkDE6sxOBy9iy2ukezuQbplVRi+g9g59yAurKofbmTi/KcKxBGO/22zWRw==}
=======
  '@vitejs/plugin-react@5.0.2':
    resolution: {integrity: sha512-tmyFgixPZCx2+e6VO9TNITWcCQl8+Nl/E8YbAyPVv85QCc7/A3JrdfG2A8gIzvVhWuzMOVrFW1aReaNxrI6tbw==}
    engines: {node: ^20.19.0 || >=22.12.0}
    peerDependencies:
      vite: ^4.2.0 || ^5.0.0 || ^6.0.0 || ^7.0.0

  '@vitest/expect@3.2.4':
    resolution: {integrity: sha512-Io0yyORnB6sikFlt8QW5K7slY4OjqNX9jmJQ02QDda8lyM6B5oNgVWoSoKPac8/kgnCUzuHQKrSLtu/uOqqrig==}

  '@vitest/mocker@3.2.4':
    resolution: {integrity: sha512-46ryTE9RZO/rfDd7pEqFl7etuyzekzEhUbTW3BvmeO/BcCMEgq59BKhek3dXDWgAj4oMK6OZi+vRr1wPW6qjEQ==}
    peerDependencies:
      msw: ^2.4.9
      vite: ^5.0.0 || ^6.0.0 || ^7.0.0-0
    peerDependenciesMeta:
      msw:
        optional: true
      vite:
        optional: true

  '@vitest/pretty-format@3.2.4':
    resolution: {integrity: sha512-IVNZik8IVRJRTr9fxlitMKeJeXFFFN0JaB9PHPGQ8NKQbGpfjlTx9zO4RefN8gp7eqjNy8nyK3NZmBzOPeIxtA==}

  '@vitest/runner@3.2.4':
    resolution: {integrity: sha512-oukfKT9Mk41LreEW09vt45f8wx7DordoWUZMYdY/cyAk7w5TWkTRCNZYF7sX7n2wB7jyGAl74OxgwhPgKaqDMQ==}

  '@vitest/snapshot@3.2.4':
    resolution: {integrity: sha512-dEYtS7qQP2CjU27QBC5oUOxLE/v5eLkGqPE0ZKEIDGMs4vKWe7IjgLOeauHsR0D5YuuycGRO5oSRXnwnmA78fQ==}

  '@vitest/spy@3.2.4':
    resolution: {integrity: sha512-vAfasCOe6AIK70iP5UD11Ac4siNUNJ9i/9PZ3NKx07sG6sUxeag1LWdNrMWeKKYBLlzuK+Gn65Yd5nyL6ds+nw==}

  '@vitest/ui@3.2.4':
    resolution: {integrity: sha512-hGISOaP18plkzbWEcP/QvtRW1xDXF2+96HbEX6byqQhAUbiS5oH6/9JwW+QsQCIYON2bI6QZBF+2PvOmrRZ9wA==}
    peerDependencies:
      vitest: 3.2.4

  '@vitest/utils@3.2.4':
    resolution: {integrity: sha512-fB2V0JFrQSMsCo9HiSq3Ezpdv4iYaXRG1Sx8edX3MwxfyNn83mKiGzOcH+Fkxt4MHxr3y42fQi1oeAInqgX2QA==}
>>>>>>> 062a73a5

  acorn-jsx@5.3.2:
    resolution: {integrity: sha512-rq9s+JNhf0IChjtDXxllJ7g41oZk5SlXtp0LHwyA5cejwn7vKmKp4pPri6YEePv2PU65sAsegbXtIinmDFDXgQ==}
    peerDependencies:
      acorn: ^6.0.0 || ^7.0.0 || ^8.0.0

  acorn@8.15.0:
    resolution: {integrity: sha512-NZyJarBfL7nWwIq+FDL6Zp/yHEhePMNnnJ0y3qfieCrmNvYct8uvtiV41UvlSe6apAfk0fY1FbWx+NwfmpvtTg==}
    engines: {node: '>=0.4.0'}
    hasBin: true

<<<<<<< HEAD
  ai@4.3.19:
    resolution: {integrity: sha512-dIE2bfNpqHN3r6IINp9znguYdhIOheKW2LDigAMrgt/upT3B8eBGPSCblENvaZGoq+hxaN9fSMzjWpbqloP+7Q==}
=======
  agent-base@7.1.4:
    resolution: {integrity: sha512-MnA+YT8fwfJPgBx3m60MNqakm30XOkyIoH1y6huTQvC0PwZG7ki8NacLBcrPbNoo8vEZy7Jpuk7+jMO+CUovTQ==}
    engines: {node: '>= 14'}

  ai@4.3.16:
    resolution: {integrity: sha512-KUDwlThJ5tr2Vw0A1ZkbDKNME3wzWhuVfAOwIvFUzl1TPVDFAXDFTXio3p+jaKneB+dKNCvFFlolYmmgHttG1g==}
>>>>>>> 062a73a5
    engines: {node: '>=18'}
    peerDependencies:
      react: ^18 || ^19 || ^19.0.0-rc
      zod: ^3.23.8
    peerDependenciesMeta:
      react:
        optional: true

  ajv@6.12.6:
    resolution: {integrity: sha512-j3fVLgvTo527anyYyJOGTYJbG+vnnQYvE0m5mmkc1TK+nxAppkCLMIL0aZ4dblVCNoGShhm+kzE4ZUykBoMg4g==}

  ansi-regex@5.0.1:
    resolution: {integrity: sha512-quJQXlTSUGL2LH9SUXo8VwsY4soanhgo6LNSm84E1LBcE8s3O0wpdiRzyR9z/ZZJMlMWv37qOOb9pdJlMUEKFQ==}
    engines: {node: '>=8'}

  ansi-styles@4.3.0:
    resolution: {integrity: sha512-zbB9rCJAT1rbjiVDb2hqKFHNYLxgtk8NURxZ3IZwD3F6NtxbXZQCnnSi1Lkx+IDohdPlFp222wVALIheZJQSEg==}
    engines: {node: '>=8'}

  ansi-styles@5.2.0:
    resolution: {integrity: sha512-Cxwpt2SfTzTtXcfOlzGEee8O+c+MmUgGrNiBcXnuWxuFJHe6a5Hz7qwhwe5OgaSYI0IJvkLqWX1ASG+cJOkEiA==}
    engines: {node: '>=10'}

  argparse@1.0.10:
    resolution: {integrity: sha512-o5Roy6tNG4SL/FOkCAN6RzjiakZS25RLYFrcMttJqbdd8BWrnA+fGz57iN5Pb06pvBGvl5gQ0B48dJlslXvoTg==}

  argparse@2.0.1:
    resolution: {integrity: sha512-8+9WqebbFzpX9OR+Wa6O29asIogeRMzcGtAINdpMHHyAg10f05aSFVBbcEqGf/PXw1EjAZ+q2/bEBg3DvurK3Q==}

  aria-hidden@1.2.6:
    resolution: {integrity: sha512-ik3ZgC9dY/lYVVM++OISsaYDeg1tb0VtP5uL3ouh1koGOaUMDPpbFIei4JkFimWUFPn90sbMNMXQAIVOlnYKJA==}
    engines: {node: '>=10'}

  aria-query@5.3.0:
    resolution: {integrity: sha512-b0P0sZPKtyu8HkeRAfCq0IfURZK+SuwMjY1UXGBU27wpAiTwQAIlq56IbIO+ytk/JjS1fMR14ee5WBBfKi5J6A==}

  aria-query@5.3.2:
    resolution: {integrity: sha512-COROpnaoap1E2F000S62r6A60uHZnmlvomhfyT2DlTcrY1OrBKn2UhH7qn5wTC9zMvD0AY7csdPSNwKP+7WiQw==}
    engines: {node: '>= 0.4'}

  array-buffer-byte-length@1.0.2:
    resolution: {integrity: sha512-LHE+8BuR7RYGDKvnrmcuSq3tDcKv9OFEXQt/HpbZhY7V6h0zlUXutnAD82GiFx9rdieCMjkvtcsPqBwgUl1Iiw==}
    engines: {node: '>= 0.4'}

  array-includes@3.1.9:
    resolution: {integrity: sha512-FmeCCAenzH0KH381SPT5FZmiA/TmpndpcaShhfgEN9eCVjnFBqq3l1xrI42y8+PPLI6hypzou4GXw00WHmPBLQ==}
    engines: {node: '>= 0.4'}

  array.prototype.findlast@1.2.5:
    resolution: {integrity: sha512-CVvd6FHg1Z3POpBLxO6E6zr+rSKEQ9L6rZHAaY7lLfhKsWYUBBOuMs0e9o24oopj6H+geRCX0YJ+TJLBK2eHyQ==}
    engines: {node: '>= 0.4'}

  array.prototype.findlastindex@1.2.6:
    resolution: {integrity: sha512-F/TKATkzseUExPlfvmwQKGITM3DGTK+vkAsCZoDc5daVygbJBnjEUCbgkAvVFsgfXfX4YIqZ/27G3k3tdXrTxQ==}
    engines: {node: '>= 0.4'}

  array.prototype.flat@1.3.3:
    resolution: {integrity: sha512-rwG/ja1neyLqCuGZ5YYrznA62D4mZXg0i1cIskIUKSiqF3Cje9/wXAls9B9s1Wa2fomMsIv8czB8jZcPmxCXFg==}
    engines: {node: '>= 0.4'}

  array.prototype.flatmap@1.3.3:
    resolution: {integrity: sha512-Y7Wt51eKJSyi80hFrJCePGGNo5ktJCslFuboqJsbf57CCPcm5zztluPlc4/aD8sWsKvlwatezpV4U1efk8kpjg==}
    engines: {node: '>= 0.4'}

  array.prototype.tosorted@1.1.4:
    resolution: {integrity: sha512-p6Fx8B7b7ZhL/gmUsAy0D15WhvDccw3mnGNbZpi3pmeJdxtWsj2jEaI4Y6oo3XiHfzuSgPwKc04MYt6KgvC/wA==}
    engines: {node: '>= 0.4'}

  arraybuffer.prototype.slice@1.0.4:
    resolution: {integrity: sha512-BNoCY6SXXPQ7gF2opIP4GBE+Xw7U+pHMYKuzjgCN3GwiaIR09UUeKfheyIry77QtrCBlC0KK0q5/TER/tYh3PQ==}
    engines: {node: '>= 0.4'}

  assertion-error@2.0.1:
    resolution: {integrity: sha512-Izi8RQcffqCeNVgFigKli1ssklIbpHnCYc6AknXGYoB6grJqyeby7jv12JUQgmTAnIDnbck1uxksT4dzN3PWBA==}
    engines: {node: '>=12'}

  ast-types-flow@0.0.8:
    resolution: {integrity: sha512-OH/2E5Fg20h2aPrbe+QL8JZQFko0YZaF+j4mnQ7BGhfavO7OpSLa8a0y9sBwomHdSbkhTS8TQNayBfnW5DwbvQ==}

  async-function@1.0.0:
    resolution: {integrity: sha512-hsU18Ae8CDTR6Kgu9DYf0EbCr/a5iGL0rytQDobUcdpYOKokk8LEjVphnXkDkgpi0wYVsqrXuP0bZxJaTqdgoA==}
    engines: {node: '>= 0.4'}

  available-typed-arrays@1.0.7:
    resolution: {integrity: sha512-wvUjBtSGN7+7SjNpq/9M2Tg350UZD3q62IFZLbRAR1bSMlCo1ZaeW+BJ+D090e4hIIZLBcTDWe4Mh4jvUDajzQ==}
    engines: {node: '>= 0.4'}

  axe-core@4.10.3:
    resolution: {integrity: sha512-Xm7bpRXnDSX2YE2YFfBk2FnF0ep6tmG7xPh8iHee8MIcrgq762Nkce856dYtJYLkuIoYZvGfTs/PbZhideTcEg==}
    engines: {node: '>=4'}

  axobject-query@4.1.0:
    resolution: {integrity: sha512-qIj0G9wZbMGNLjLmg1PT6v2mE9AH2zlnADJD/2tC6E00hgmhUOfEB6greHPAfLRSufHqROIUTkw6E+M3lH0PTQ==}
    engines: {node: '>= 0.4'}

  bail@2.0.2:
    resolution: {integrity: sha512-0xO6mYd7JB2YesxDKplafRpsiOzPt9V02ddPCLbY1xYGPOX24NTyN50qnUxgCPcSoYMhKpAuBTjQoRZCAkUDRw==}

  balanced-match@1.0.2:
    resolution: {integrity: sha512-3oSeUO0TMV67hN1AmbXsK4yaqU7tjiHlbxRDZOpH0KW9+CeX4bRAaX0Anxt0tx2MrpRpWwQaPwIlISEJhYU5Pw==}

  base64-arraybuffer@1.0.2:
    resolution: {integrity: sha512-I3yl4r9QB5ZRY3XuJVEPfc2XhZO6YweFPI+UovAzn+8/hb3oJ6lnysaFcjVpkCPfVWFUDvoZ8kmVDP7WyRtYtQ==}
    engines: {node: '>= 0.6.0'}

  bcp-47-match@2.0.3:
    resolution: {integrity: sha512-JtTezzbAibu8G0R9op9zb3vcWZd9JF6M0xOYGPn0fNCd7wOpRB1mU2mH9T8gaBGbAAyIIVgB2G7xG0GP98zMAQ==}

  bcp-47-normalize@2.3.0:
    resolution: {integrity: sha512-8I/wfzqQvttUFz7HVJgIZ7+dj3vUaIyIxYXaTRP1YWoSDfzt6TUmxaKZeuXR62qBmYr+nvuWINFRl6pZ5DlN4Q==}

  bcp-47@2.1.0:
    resolution: {integrity: sha512-9IIS3UPrvIa1Ej+lVDdDwO7zLehjqsaByECw0bu2RRGP73jALm6FYbzI5gWbgHLvNdkvfXB5YrSbocZdOS0c0w==}

  bcryptjs@3.0.2:
    resolution: {integrity: sha512-k38b3XOZKv60C4E2hVsXTolJWfkGRMbILBIe2IBITXciy5bOsTKot5kDrf3ZfufQtQOUN5mXceUEpU1rTl9Uog==}
    hasBin: true

  before-after-hook@4.0.0:
    resolution: {integrity: sha512-q6tR3RPqIB1pMiTRMFcZwuG5T8vwp+vUvEG0vuI6B+Rikh5BfPp2fQ82c925FOs+b0lcFQ8CFrL+KbilfZFhOQ==}

  brace-expansion@1.1.12:
    resolution: {integrity: sha512-9T9UjW3r0UW5c1Q7GTwllptXwhvYmEzFhzMfZ9H7FQWt+uZePjZPjBP/W1ZEyZ1twGWom5/56TF4lPcqjnDHcg==}

  brace-expansion@2.0.2:
    resolution: {integrity: sha512-Jt0vHyM+jmUBqojB7E1NIYadt0vI0Qxjxd2TErW94wDz+E2LAm5vKMXXwg6ZZBTHPuUlDgQHKXvjGBdfcF1ZDQ==}

  braces@3.0.3:
    resolution: {integrity: sha512-yQbXgO/OSZVD2IsiLlro+7Hf6Q18EJrKSEsdoMzKePKXct3gvD8oLcOQdIzGupr5Fj+EDe8gO/lxc1BzfMpxvA==}
    engines: {node: '>=8'}

  browserslist@4.25.4:
    resolution: {integrity: sha512-4jYpcjabC606xJ3kw2QwGEZKX0Aw7sgQdZCvIK9dhVSPh76BKo+C+btT1RRofH7B+8iNpEbgGNVWiLki5q93yg==}
    engines: {node: ^6 || ^7 || ^8 || ^9 || ^10 || ^11 || ^12 || >=13.7}
    hasBin: true

  busboy@1.6.0:
    resolution: {integrity: sha512-8SFQbg/0hQ9xy3UNTB0YEnsNBbWfhf7RtnzpL7TkBiTBRfrQ9Fxcnz7VJsleJpyp6rVLvXiuORqjlHi5q+PYuA==}
    engines: {node: '>=10.16.0'}

  c12@3.1.0:
    resolution: {integrity: sha512-uWoS8OU1MEIsOv8p/5a82c3H31LsWVR5qiyXVfBNOzfffjUWtPnhAb4BYI2uG2HfGmZmFjCtui5XNWaps+iFuw==}
    peerDependencies:
      magicast: ^0.3.5
    peerDependenciesMeta:
      magicast:
        optional: true

  cac@6.7.14:
    resolution: {integrity: sha512-b6Ilus+c3RrdDk+JhLKUAQfzzgLEPy6wcXqS7f/xe1EETvsDP6GORG7SFuOs6cID5YkqchW/LXZbX5bc8j7ZcQ==}
    engines: {node: '>=8'}

  call-bind-apply-helpers@1.0.2:
    resolution: {integrity: sha512-Sp1ablJ0ivDkSzjcaJdxEunN5/XvksFJ2sMBFfq6x0ryhQV/2b/KwFe21cMpmHtPOSij8K99/wSfoEuTObmuMQ==}
    engines: {node: '>= 0.4'}

  call-bind@1.0.8:
    resolution: {integrity: sha512-oKlSFMcMwpUg2ednkhQ454wfWiU/ul3CkJe/PEHcTKuiX6RpbehUiFMXu13HalGZxfUwCQzZG747YXBn1im9ww==}
    engines: {node: '>= 0.4'}

  call-bound@1.0.4:
    resolution: {integrity: sha512-+ys997U96po4Kx/ABpBCqhA9EuxJaQWDQg7295H4hBphv3IZg0boBKuwYpt4YXp6MZ5AmZQnU/tyMTlRpaSejg==}
    engines: {node: '>= 0.4'}

  callsites@3.1.0:
    resolution: {integrity: sha512-P8BjAsXvZS+VIDUI11hHCQEv74YT67YUi5JJFNWIqL235sBmjX4+qx9Muvls5ivyNENctx46xQLQ3aTuE7ssaQ==}
    engines: {node: '>=6'}

  caniuse-lite@1.0.30001723:
    resolution: {integrity: sha512-1R/elMjtehrFejxwmexeXAtae5UO9iSyFn6G/I806CYC/BLyyBk1EPhrKBkWhy6wM6Xnm47dSJQec+tLJ39WHw==}

<<<<<<< HEAD
  castable-video@1.1.10:
    resolution: {integrity: sha512-/T1I0A4VG769wTEZ8gWuy1Crn9saAfRTd1UYTb8xbOPlN78+zOi/1nU2dD5koNkfE5VWvgabkIqrGKmyNXOjSQ==}
=======
  caniuse-lite@1.0.30001741:
    resolution: {integrity: sha512-QGUGitqsc8ARjLdgAfxETDhRbJ0REsP6O3I96TAth/mVjh2cYzN2u+3AzPP3aVSm2FehEItaJw1xd+IGBXWeSw==}
>>>>>>> 062a73a5

  ccount@2.0.1:
    resolution: {integrity: sha512-eyrF0jiFpY+3drT6383f1qhkbGsLSifNAjA61IUjZjmLCWjItY6LB9ft9YhoDgwfmclB2zhu51Lc7+95b8NRAg==}

<<<<<<< HEAD
  ce-la-react@0.3.1:
    resolution: {integrity: sha512-g0YwpZDPIwTwFumGTzNHcgJA6VhFfFCJkSNdUdC04br2UfU+56JDrJrJva3FZ7MToB4NDHAFBiPE/PZdNl1mQA==}
    peerDependencies:
      react: '>=17.0.0'
=======
  chai@5.3.3:
    resolution: {integrity: sha512-4zNhdJD/iOjSH0A05ea+Ke6MU5mmpQcbQsSOkgdaUMJ9zTlDTD/GYlwohmIE2u0gaxHYiVHEn1Fw9mZ/ktJWgw==}
    engines: {node: '>=18'}
>>>>>>> 062a73a5

  chalk@4.1.2:
    resolution: {integrity: sha512-oKnbhFyRIXpUuez8iBMmyEa4nbj4IOQyuhc/wy9kY7/WVPcwIO9VA668Pu8RkO7+0G76SLROeyw9CpQ061i4mA==}
    engines: {node: '>=10'}

  chalk@5.4.1:
    resolution: {integrity: sha512-zgVZuo2WcZgfUEmsn6eO3kINexW8RAE4maiQ8QNs8CtpPCSyMiYsULR3HQYkm3w8FIA3SberyMJMSldGsW+U3w==}
    engines: {node: ^12.17.0 || ^14.13 || >=16.0.0}

  character-entities-html4@2.1.0:
    resolution: {integrity: sha512-1v7fgQRj6hnSwFpq1Eu0ynr/CDEw0rXo2B61qXrLNdHZmPKgb7fqS1a2JwF0rISo9q77jDI8VMEHoApn8qDoZA==}

  character-entities-legacy@3.0.0:
    resolution: {integrity: sha512-RpPp0asT/6ufRm//AJVwpViZbGM/MkjQFxJccQRHmISF/22NBtsHqAWmL+/pmkPWoIUJdWyeVleTl1wydHATVQ==}

  character-entities@2.0.2:
    resolution: {integrity: sha512-shx7oQ0Awen/BRIdkjkvz54PnEEI/EjwXDSIZp86/KKdbafHh1Df/RYGBhn4hbe2+uKC9FnT5UCEdyPz3ai9hQ==}

  character-reference-invalid@2.0.1:
    resolution: {integrity: sha512-iBZ4F4wRbyORVsu0jPV7gXkOsGYjGHPmAyv+HiHG8gi5PtC9KI2j1+v8/tlibRvjoWX027ypmG/n0HtO5t7unw==}

  check-error@2.1.1:
    resolution: {integrity: sha512-OAlb+T7V4Op9OwdkjmguYRqncdlx5JiofwOAUkmTF+jNdHwzTaTs4sRAGpzLF3oOz5xAyDGrPgeIDFQmDOTiJw==}
    engines: {node: '>= 16'}

  chokidar@4.0.3:
    resolution: {integrity: sha512-Qgzu8kfBvo+cA4962jnP1KkS6Dop5NS6g7R5LFYJr4b8Ub94PPQXUksCw9PvXoeXPRRddRNC5C1JQUR2SMGtnA==}
    engines: {node: '>= 14.16.0'}

  chownr@3.0.0:
    resolution: {integrity: sha512-+IxzY9BZOQd/XuYPRmrvEVjF/nqj5kgT4kEq7VofrDoM1MxoRjEWkrCC3EtLi59TVawxTAn+orJwFQcrqEN1+g==}
    engines: {node: '>=18'}

  citty@0.1.6:
    resolution: {integrity: sha512-tskPPKEs8D2KPafUypv2gxwJP8h/OaJmC82QQGGDQcHvXX43xF2VDACcJVmZ0EuSxkpO9Kc4MlrA3q0+FG58AQ==}

  class-variance-authority@0.7.1:
    resolution: {integrity: sha512-Ka+9Trutv7G8M6WT6SeiRWz792K5qEqIGEGzXKhAE6xOWAY6pPH8U+9IY3oCMv6kqTmLsv7Xh/2w2RigkePMsg==}

  client-only@0.0.1:
    resolution: {integrity: sha512-IV3Ou0jSMzZrd3pZ48nLkT9DA7Ag1pnPzaiQhpW7c3RbcqqzvzzVu+L8gfqMp/8IM2MQtSiqaCxrrcfu8I8rMA==}

  cloudflare-video-element@1.3.4:
    resolution: {integrity: sha512-F9g+tXzGEXI6v6L48qXxr8vnR8+L6yy7IhpJxK++lpzuVekMHTixxH7/dzLuq6OacVGziU4RB5pzZYJ7/LYtJg==}

  clsx@2.1.1:
    resolution: {integrity: sha512-eYm0QWBtUrBWZWG0d386OGAw16Z995PiOVo2B7bjWSbHedGl5e0ZWaq65kOGgUSNesEIDkB9ISbTg/JK9dhCZA==}
    engines: {node: '>=6'}

  cmdk@1.1.1:
    resolution: {integrity: sha512-Vsv7kFaXm+ptHDMZ7izaRsP70GgrW9NBNGswt9OZaVBLlE0SNpDq8eu/VGXyF9r7M0azK3Wy7OlYXsuyYLFzHg==}
    peerDependencies:
      react: ^18 || ^19 || ^19.0.0-rc
      react-dom: ^18 || ^19 || ^19.0.0-rc

  codem-isoboxer@0.3.10:
    resolution: {integrity: sha512-eNk3TRV+xQMJ1PEj0FQGY8KD4m0GPxT487XJ+Iftm7mVa9WpPFDMWqPt+46buiP5j5Wzqe5oMIhqBcAeKfygSA==}

  color-convert@2.0.1:
    resolution: {integrity: sha512-RRECPsj7iu/xb5oKYcsFHSppFNnsj/52OVTRKb4zP5onXwVF3zVmmToNcOfGC+CRDpfK/U584fMg38ZHCaElKQ==}
    engines: {node: '>=7.0.0'}

  color-name@1.1.4:
    resolution: {integrity: sha512-dOy+3AuW3a2wNbZHIuMZpTcgjGuLU/uBL/ubcZF9OXbDo8ff4O8yVp5Bf0efS8uEoYo5q4Fx7dY9OgQGXgAsQA==}

  color-string@1.9.1:
    resolution: {integrity: sha512-shrVawQFojnZv6xM40anx4CkoDP+fZsw/ZerEMsW/pyzsRbElpsL/DBVW7q3ExxwusdNXI3lXpuhEZkzs8p5Eg==}

  color@4.2.3:
    resolution: {integrity: sha512-1rXeuUUiGGrykh+CeBdu5Ie7OJwinCgQY0bc7GCRxy5xVHy+moaqkpL/jqQq0MtQOeYcrqEz4abc5f0KtU7W4A==}
    engines: {node: '>=12.5.0'}

  commander@8.3.0:
    resolution: {integrity: sha512-OkTL9umf+He2DZkUq8f8J9of7yL6RJKI24dVITBmNfZBmri9zYZQrKkuXiKhyfPSu8tUhnVBB1iKXevvnlR4Ww==}
    engines: {node: '>= 12'}

  compute-scroll-into-view@3.1.1:
    resolution: {integrity: sha512-VRhuHOLoKYOy4UbilLbUzbYg93XLjv2PncJC50EuTWPA3gaja1UjBsUP/D/9/juV3vQFr6XBEzn9KCAHdUvOHw==}

  concat-map@0.0.1:
    resolution: {integrity: sha512-/Srv4dswyQNBfohGpz9o6Yb3Gz3SrUDqBH5rTuhGR7ahtlbYKnVxw2bCFMRljaA7EXHaXZ8wsHdodFvbkhKmqg==}

  confbox@0.2.2:
    resolution: {integrity: sha512-1NB+BKqhtNipMsov4xI/NnhCKp9XG9NamYp5PVm9klAT0fsrNPjaFICsCFhNhwZJKNh7zB/3q8qXz0E9oaMNtQ==}

  consola@3.4.2:
    resolution: {integrity: sha512-5IKcdX0nnYavi6G7TtOhwkYzyjfJlatbjMjuLSfE2kYT5pMDOilZ4OvMhi637CcDICTmz3wARPoyhqyX1Y+XvA==}
    engines: {node: ^14.18.0 || >=16.10.0}

  convert-source-map@2.0.0:
    resolution: {integrity: sha512-Kvp459HrV2FEJ1CAsi1Ku+MY3kasH19TFykTz2xWmMeq6bk2NU3XXvfJ+Q61m0xktWwt+1HSYf3JZsTms3aRJg==}

  cookie@1.0.2:
    resolution: {integrity: sha512-9Kr/j4O16ISv8zBBhJoi4bXOYNTkFLOqSL3UDB0njXxCXNezjeyVrJyGOWtgfs/q2km1gwBcfH8q1yEGoMYunA==}
    engines: {node: '>=18'}

  copy-to-clipboard@3.3.3:
    resolution: {integrity: sha512-2KV8NhB5JqC3ky0r9PMCAZKbUHSwtEo4CwCs0KXgruG43gX5PMqDEBbVU4OUzw2MuAWUfsuFmWvEKG5QRfSnJA==}

  cross-spawn@7.0.6:
    resolution: {integrity: sha512-uV2QOWP2nWzsy2aMp8aRibhi9dlzF5Hgh5SHaB9OiTGEyDTiJJyx0uy51QXdyWbtAHNua4XJzUKca3OzKUd3vA==}
    engines: {node: '>= 8'}

<<<<<<< HEAD
  css-line-break@2.1.0:
    resolution: {integrity: sha512-FHcKFCZcAha3LwfVBhCQbW2nCNbkZXn7KVUJcsT5/P8YmfsVja0FMPJr0B903j/E69HUphKiV9iQArX8SDYA4w==}
=======
  css.escape@1.5.1:
    resolution: {integrity: sha512-YUifsXXuknHlUsmlgyY0PKzgPOr7/FjCePfHNt0jxm83wHZi44VDMQ7/fGNkjY3/jV1MC+1CmZbaHzugyeRtpg==}

  cssstyle@4.6.0:
    resolution: {integrity: sha512-2z+rWdzbbSZv6/rhtvzvqeZQHrBaqgogqt85sqFNbabZOuFbCVFb8kPeEtZjiKkbrm395irpNKiYeFeLiQnFPg==}
    engines: {node: '>=18'}
>>>>>>> 062a73a5

  csstype@3.1.3:
    resolution: {integrity: sha512-M1uQkMl8rQK/szD0LNhtqxIPLpimGm8sOBwU7lLnCpSbTyY3yeU1Vc7l4KT5zT4s/yOxHH5O7tIuuLOCnLADRw==}

  custom-media-element@1.4.5:
    resolution: {integrity: sha512-cjrsQufETwxjvwZbYbKBCJNvmQ2++G9AvT45zDi7NXL9k2PdVcs2h0jQz96J6G4TMKRCcEsoJ+QTgQD00Igtjw==}

  d3-array@3.2.4:
    resolution: {integrity: sha512-tdQAmyA18i4J7wprpYq8ClcxZy3SC31QMeByyCFyRt7BVHdREQZ5lpzoe5mFEYZUWe+oq8HBvk9JjpibyEV4Jg==}
    engines: {node: '>=12'}

  d3-color@3.1.0:
    resolution: {integrity: sha512-zg/chbXyeBtMQ1LbD/WSoW2DpC3I0mpmPdW+ynRTj/x2DAWYrIY7qeZIHidozwV24m4iavr15lNwIwLxRmOxhA==}
    engines: {node: '>=12'}

  d3-ease@3.0.1:
    resolution: {integrity: sha512-wR/XK3D3XcLIZwpbvQwQ5fK+8Ykds1ip7A2Txe0yxncXSdq1L9skcG7blcedkOX+ZcgxGAmLX1FrRGbADwzi0w==}
    engines: {node: '>=12'}

  d3-format@3.1.0:
    resolution: {integrity: sha512-YyUI6AEuY/Wpt8KWLgZHsIU86atmikuoOmCfommt0LYHiQSPjvX2AcFc38PX0CBpr2RCyZhjex+NS/LPOv6YqA==}
    engines: {node: '>=12'}

  d3-interpolate@3.0.1:
    resolution: {integrity: sha512-3bYs1rOD33uo8aqJfKP3JWPAibgw8Zm2+L9vBKEHJ2Rg+viTR7o5Mmv5mZcieN+FRYaAOWX5SJATX6k1PWz72g==}
    engines: {node: '>=12'}

  d3-path@3.1.0:
    resolution: {integrity: sha512-p3KP5HCf/bvjBSSKuXid6Zqijx7wIfNW+J/maPs+iwR35at5JCbLUT0LzF1cnjbCHWhqzQTIN2Jpe8pRebIEFQ==}
    engines: {node: '>=12'}

  d3-scale@4.0.2:
    resolution: {integrity: sha512-GZW464g1SH7ag3Y7hXjf8RoUuAFIqklOAq3MRl4OaWabTFJY9PN/E1YklhXLh+OQ3fM9yS2nOkCoS+WLZ6kvxQ==}
    engines: {node: '>=12'}

  d3-shape@3.2.0:
    resolution: {integrity: sha512-SaLBuwGm3MOViRq2ABk3eLoxwZELpH6zhl3FbAoJ7Vm1gofKx6El1Ib5z23NUEhF9AsGl7y+dzLe5Cw2AArGTA==}
    engines: {node: '>=12'}

  d3-time-format@4.1.0:
    resolution: {integrity: sha512-dJxPBlzC7NugB2PDLwo9Q8JiTR3M3e4/XANkreKSUxF8vvXKqm1Yfq4Q5dl8budlunRVlUUaDUgFt7eA8D6NLg==}
    engines: {node: '>=12'}

  d3-time@3.1.0:
    resolution: {integrity: sha512-VqKjzBLejbSMT4IgbmVgDjpkYrNWUYJnbCGo874u7MMKIWsILRX+OpX/gTk8MqjpT1A/c6HY2dCA77ZN0lkQ2Q==}
    engines: {node: '>=12'}

  d3-timer@3.0.1:
    resolution: {integrity: sha512-ndfJ/JxxMd3nw31uyKoY2naivF+r29V+Lc0svZxe1JvvIRmi8hUsrMvdOwgS1o6uBHmiz91geQ0ylPP0aj1VUA==}
    engines: {node: '>=12'}

  damerau-levenshtein@1.0.8:
    resolution: {integrity: sha512-sdQSFB7+llfUcQHUQO3+B8ERRj0Oa4w9POWMI/puGtuf7gFywGmkaLCElnudfTiKZV+NvHqL0ifzdrI8Ro7ESA==}

<<<<<<< HEAD
  dash-video-element@0.1.6:
    resolution: {integrity: sha512-4gHShaQjcFv6diX5EzB6qAdUGKlIUGGZY8J8yp2pQkWqR0jX4c6plYy0cFraN7mr0DZINe8ujDN1fssDYxJjcg==}

  dashjs@5.0.3:
    resolution: {integrity: sha512-TXndNnCUjFjF2nYBxDVba+hWRpVkadkQ8flLp7kHkem+5+wZTfRShJCnVkPUosmjS0YPE9fVNLbYPJxHBeQZvA==}
=======
  data-urls@5.0.0:
    resolution: {integrity: sha512-ZYP5VBHshaDAiVZxjbRVcFJpc+4xGgT0bK3vzy1HLN8jTO975HEbuYzZJcHoQEY5K1a0z8YayJkyVETa08eNTg==}
    engines: {node: '>=18'}
>>>>>>> 062a73a5

  data-view-buffer@1.0.2:
    resolution: {integrity: sha512-EmKO5V3OLXh1rtK2wgXRansaK1/mtVdTUEiEI0W8RkvgT05kfxaH29PliLnpLP73yYO6142Q72QNa8Wx/A5CqQ==}
    engines: {node: '>= 0.4'}

  data-view-byte-length@1.0.2:
    resolution: {integrity: sha512-tuhGbE6CfTM9+5ANGf+oQb72Ky/0+s3xKUpHvShfiz2RxMFgFPjsXuRLBVMtvMs15awe45SRb83D6wH4ew6wlQ==}
    engines: {node: '>= 0.4'}

  data-view-byte-offset@1.0.1:
    resolution: {integrity: sha512-BS8PfmtDGnrgYdOonGZQdLZslWIeCGFP9tpan0hi1Co2Zr2NKADsvGYA8XxuG/4UWgJ6Cjtv+YJnB6MM69QGlQ==}
    engines: {node: '>= 0.4'}

  date-fns-jalali@4.1.0-0:
    resolution: {integrity: sha512-hTIP/z+t+qKwBDcmmsnmjWTduxCg+5KfdqWQvb2X/8C9+knYY6epN/pfxdDuyVlSVeFz0sM5eEfwIUQ70U4ckg==}

  date-fns@4.1.0:
    resolution: {integrity: sha512-Ukq0owbQXxa/U3EGtsdVBkR1w7KOQ5gIBqdH2hkvknzZPYvBxb/aa6E8L7tmjFtkwZBu3UXBbjIgPo/Ez4xaNg==}

  debug@3.2.7:
    resolution: {integrity: sha512-CFjzYYAi4ThfiQvizrFQevTTXHtnCqWfe7x1AhgEscTz6ZbLbfoLRLPugTQyBth6f8ZERVUSyWHFD/7Wu4t1XQ==}
    peerDependencies:
      supports-color: '*'
    peerDependenciesMeta:
      supports-color:
        optional: true

  debug@4.4.1:
    resolution: {integrity: sha512-KcKCqiftBJcZr++7ykoDIEwSa3XWowTfNPo92BYxjXiyYEVrUQh2aLyhxBCwww+heortUFxEJYcRzosstTEBYQ==}
    engines: {node: '>=6.0'}
    peerDependencies:
      supports-color: '*'
    peerDependenciesMeta:
      supports-color:
        optional: true

  decimal.js-light@2.5.1:
    resolution: {integrity: sha512-qIMFpTMZmny+MMIitAB6D7iVPEorVw6YQRWkvarTkT4tBeSLLiHzcwj6q0MmYSFCiVpiqPJTJEYIrpcPzVEIvg==}

  decimal.js@10.6.0:
    resolution: {integrity: sha512-YpgQiITW3JXGntzdUmyUR1V812Hn8T1YVXhCu+wO3OpS4eU9l4YdD3qjyiKdV6mvV29zapkMeD390UVEf2lkUg==}

  decode-named-character-reference@1.2.0:
    resolution: {integrity: sha512-c6fcElNV6ShtZXmsgNgFFV5tVX2PaV4g+MOAkb8eXHvn6sryJBrZa9r0zV6+dtTyoCKxtDy5tyQ5ZwQuidtd+Q==}

  deep-eql@5.0.2:
    resolution: {integrity: sha512-h5k/5U50IJJFpzfL6nO9jaaumfjO/f2NjK/oYB2Djzm4p9L+3T9qWpZqZ2hAbLPuuYq9wrU08WQyBTL5GbPk5Q==}
    engines: {node: '>=6'}

  deep-is@0.1.4:
    resolution: {integrity: sha512-oIPzksmTg4/MriiaYGO+okXDT7ztn/w3Eptv/+gSIdMdKsJo0u4CfYNFJPy+4SKMuCqGw2wxnA+URMg3t8a/bQ==}

<<<<<<< HEAD
=======
  deepmerge-ts@7.1.5:
    resolution: {integrity: sha512-HOJkrhaYsweh+W+e74Yn7YStZOilkoPb6fycpwNLKzSPtruFs48nYis0zy5yJz1+ktUhHxoRDJ27RQAWLIJVJw==}
    engines: {node: '>=16.0.0'}

  deepmerge@4.3.1:
    resolution: {integrity: sha512-3sUqbMEc77XqpdNO7FRyRog+eW3ph+GYCbj+rK+uYyRMuwsVy0rMiVtPn+QJlKFvWP/1PYpapqYn0Me2knFn+A==}
    engines: {node: '>=0.10.0'}

>>>>>>> 062a73a5
  define-data-property@1.1.4:
    resolution: {integrity: sha512-rBMvIzlpA8v6E+SJZoo++HAYqsLrkg7MSfIinMPFhmkorw7X+dOXVJQs+QT69zGkzMyfDnIMN2Wid1+NbL3T+A==}
    engines: {node: '>= 0.4'}

  define-properties@1.2.1:
    resolution: {integrity: sha512-8QmQKqEASLd5nx0U1B1okLElbUuuttJ/AnYmRXbbbGDWh6uS208EjD4Xqq/I9wK7u0v6O08XhTWnt5XtEbR6Dg==}
    engines: {node: '>= 0.4'}

  defu@6.1.4:
    resolution: {integrity: sha512-mEQCMmwJu317oSz8CwdIOdwf3xMif1ttiM8LTufzc3g6kR+9Pe236twL8j3IYT1F7GfRgGcW6MWxzZjLIkuHIg==}

  dequal@2.0.3:
    resolution: {integrity: sha512-0je+qPKHEMohvfRTCEo3CrPG6cAzAYgmzKyxRiYSSDkS6eGJdyVJm7WaYA5ECaAD9wLB2T4EEeymA5aFVcYXCA==}
    engines: {node: '>=6'}

  destr@2.0.5:
    resolution: {integrity: sha512-ugFTXCtDZunbzasqBxrK93Ik/DRYsO6S/fedkWEMKqt04xZ4csmnmwGDBAb07QWNaGMAmnTIemsYZCksjATwsA==}

  detect-libc@2.0.4:
    resolution: {integrity: sha512-3UDv+G9CsCKO1WKMGw9fwq/SWJYbI0c5Y7LU1AXYoDdbhE2AHQ6N6Nb34sG8Fj7T5APy8qXDCKuuIHd1BR0tVA==}
    engines: {node: '>=8'}

  detect-node-es@1.1.0:
    resolution: {integrity: sha512-ypdmJU/TbBby2Dxibuv7ZLW3Bs1QEmM7nHjEANfohJLvE0XVujisn1qPJcZxg+qDucsr+bP6fLD1rPS3AhJ7EQ==}

  devlop@1.1.0:
    resolution: {integrity: sha512-RWmIqhcFf1lRYBvNmr7qTNuyCt/7/ns2jbpp1+PalgE/rDQcBT0fioSMUpJ93irlUhC5hrg4cYqe6U+0ImW0rA==}

  diff-match-patch-ts@0.6.0:
    resolution: {integrity: sha512-U0uPIJ+wJqgaBoVw2MFSFpGIk7q3mJJ+/sehbxDZFv4Gx6a1GOmrsSLmxVDDrGtRL4Q9de084aa5lVpCHn+eUw==}

  diff-match-patch@1.0.5:
    resolution: {integrity: sha512-IayShXAgj/QMXgB0IWmKx+rOPuGMhqm5w6jvFxmVenXKIzRqTAAsbBPT3kWQeGANj3jGgvcvv4yK6SxqYmikgw==}

  direction@1.0.4:
    resolution: {integrity: sha512-GYqKi1aH7PJXxdhTeZBFrg8vUBeKXi+cNprXsC1kpJcbcVnV9wBsrOu1cQEdG0WeQwlfHiy3XvnKfIrJ2R0NzQ==}
    hasBin: true

  dnd-core@16.0.1:
    resolution: {integrity: sha512-HK294sl7tbw6F6IeuK16YSBUoorvHpY8RHO+9yFfaJyCDVb6n7PRcezrOEOa2SBCqiYpemh5Jx20ZcjKdFAVng==}

  doctrine@2.1.0:
    resolution: {integrity: sha512-35mSku4ZXK0vfCuHEDAwt55dg2jNajHZ1odvF+8SSr82EsZY4QmXfuWso8oEd8zRhVObSN18aM0CjSdoBX7zIw==}
    engines: {node: '>=0.10.0'}

  dom-accessibility-api@0.5.16:
    resolution: {integrity: sha512-X7BJ2yElsnOJ30pZF4uIIDfBEVgF4XEBxL9Bxhy6dnrm5hkzqmsWHGTiHqRiITNhMyFLyAiWndIJP7Z1NTteDg==}

  dom-accessibility-api@0.6.3:
    resolution: {integrity: sha512-7ZgogeTnjuHbo+ct10G9Ffp0mif17idi0IyWNVA/wcwcm7NPOD/WEHVP3n7n3MhXqxoIYm8d6MuZohYWIZ4T3w==}

  dom-helpers@5.2.1:
    resolution: {integrity: sha512-nRCa7CK3VTrM2NmGkIy4cbK7IZlgBE/PYMn55rrXefr5xXDP0LdtfPnblFDoVdcAfslJ7or6iqAUnx0CCGIWQA==}

  dotenv@16.6.1:
    resolution: {integrity: sha512-uBq4egWHTcTt33a72vpSG0z3HnPuIl6NqYcTrKEg2azoEyl2hpW0zqlxysq2pK9HlDIHyHyakeYaYnSAwd8bow==}
    engines: {node: '>=12'}

  dunder-proto@1.0.1:
    resolution: {integrity: sha512-KIN/nDJBQRcXw0MLVhZE9iQHmG68qAVIBg9CqmUYjmQIhgij9U5MFvrqkUL5FbtyyzZuOeOt0zdeRe4UY7ct+A==}
    engines: {node: '>= 0.4'}

  effect@3.14.21:
    resolution: {integrity: sha512-TKR7zfWcuZgEdWd+oIGA8LdREj/c+1Q0wz4pWqQtYT7VHnkW/QQEYCXgrDI5dT6lJgRTgyQAC1bAnpAf6MdjIA==}

  effect@3.16.12:
    resolution: {integrity: sha512-N39iBk0K71F9nb442TLbTkjl24FLUzuvx2i1I2RsEAQsdAdUTuUoW0vlfUXgkMTUOnYqKnWcFfqw4hK4Pw27hg==}

  electron-to-chromium@1.5.214:
    resolution: {integrity: sha512-TpvUNdha+X3ybfU78NoQatKvQEm1oq3lf2QbnmCEdw+Bd9RuIAY+hJTvq1avzHM0f7EJfnH3vbCnbzKzisc/9Q==}

  embla-carousel-react@8.6.0:
    resolution: {integrity: sha512-0/PjqU7geVmo6F734pmPqpyHqiM99olvyecY7zdweCw+6tKEXnrE90pBiBbMMU8s5tICemzpQ3hi5EpxzGW+JA==}
    peerDependencies:
      react: ^16.8.0 || ^17.0.1 || ^18.0.0 || ^19.0.0 || ^19.0.0-rc

  embla-carousel-reactive-utils@8.6.0:
    resolution: {integrity: sha512-fMVUDUEx0/uIEDM0Mz3dHznDhfX+znCCDCeIophYb1QGVM7YThSWX+wz11zlYwWFOr74b4QLGg0hrGPJeG2s4A==}
    peerDependencies:
      embla-carousel: 8.6.0

  embla-carousel@8.6.0:
    resolution: {integrity: sha512-SjWyZBHJPbqxHOzckOfo8lHisEaJWmwd23XppYFYVh10bU66/Pn5tkVkbkCMZVdbUE5eTCI2nD8OyIP4Z+uwkA==}

  emoji-regex@9.2.2:
    resolution: {integrity: sha512-L18DaJsXSUk2+42pv8mLs5jJT2hqFkFE4j21wOmgbUqsZ2hL72NsUU785g9RXgo3s0ZNgVl42TiHp3ZtOv/Vyg==}

  empathic@2.0.0:
    resolution: {integrity: sha512-i6UzDscO/XfAcNYD75CfICkmfLedpyPDdozrLMmQc5ORaQcdMoc21OnlEylMIqI7U8eniKrPMxxtj8k0vhmJhA==}
    engines: {node: '>=14'}

  enhanced-resolve@5.18.1:
    resolution: {integrity: sha512-ZSW3ma5GkcQBIpwZTSRAI8N71Uuwgs93IezB7mf7R60tC8ZbJideoDNKjHn2O9KIlx6rkGTTEk1xUCK2E1Y2Yg==}
    engines: {node: '>=10.13.0'}

  entities@6.0.1:
    resolution: {integrity: sha512-aN97NXWF6AWBTahfVOIrB/NShkzi5H7F9r1s9mD3cDj4Ko5f2qhhVoYMibXF7GlLveb/D2ioWay8lxI97Ven3g==}
    engines: {node: '>=0.12'}

  es-abstract@1.24.0:
    resolution: {integrity: sha512-WSzPgsdLtTcQwm4CROfS5ju2Wa1QQcVeT37jFjYzdFz1r9ahadC8B8/a4qxJxM+09F18iumCdRmlr96ZYkQvEg==}
    engines: {node: '>= 0.4'}

  es-define-property@1.0.1:
    resolution: {integrity: sha512-e3nRfgfUZ4rNGL232gUgX06QNyyez04KdjFrF+LTRoOXmrOgFKDg4BCdsjW8EnT69eqdYGmRpJwiPVYNrCaW3g==}
    engines: {node: '>= 0.4'}

  es-errors@1.3.0:
    resolution: {integrity: sha512-Zf5H2Kxt2xjTvbJvP2ZWLEICxA6j+hAmMzIlypy4xcBg1vKVnx89Wy0GbS+kf5cwCVFFzdCFh2XSCFNULS6csw==}
    engines: {node: '>= 0.4'}

  es-iterator-helpers@1.2.1:
    resolution: {integrity: sha512-uDn+FE1yrDzyC0pCo961B2IHbdM8y/ACZsKD4dG6WqrjV53BADjwa7D+1aom2rsNVfLyDgU/eigvlJGJ08OQ4w==}
    engines: {node: '>= 0.4'}

  es-module-lexer@1.7.0:
    resolution: {integrity: sha512-jEQoCwk8hyb2AZziIOLhDqpm5+2ww5uIE6lkO/6jcOCusfk6LhMHpXXfBLXTZ7Ydyt0j4VoUQv6uGNYbdW+kBA==}

  es-object-atoms@1.1.1:
    resolution: {integrity: sha512-FGgH2h8zKNim9ljj7dankFPcICIK9Cp5bm+c2gQSYePhpaG5+esrLODihIorn+Pe6FGJzWhXQotPv73jTaldXA==}
    engines: {node: '>= 0.4'}

  es-set-tostringtag@2.1.0:
    resolution: {integrity: sha512-j6vWzfrGVfyXxge+O0x5sh6cvxAog0a/4Rdd2K36zCMV5eJ+/+tOAngRO8cODMNWbVRdVlmGZQL2YS3yR8bIUA==}
    engines: {node: '>= 0.4'}

  es-shim-unscopables@1.1.0:
    resolution: {integrity: sha512-d9T8ucsEhh8Bi1woXCf+TIKDIROLG5WCkxg8geBCbvk22kzwC5G2OnXVMO6FUsvQlgUUXQ2itephWDLqDzbeCw==}
    engines: {node: '>= 0.4'}

  es-to-primitive@1.3.0:
    resolution: {integrity: sha512-w+5mJ3GuFL+NjVtJlvydShqE1eN3h3PbI7/5LAsYJP/2qtuMXjfL2LpHSRqo4b4eSF5K/DH1JXKUAHSB2UW50g==}
    engines: {node: '>= 0.4'}

  esbuild@0.25.5:
    resolution: {integrity: sha512-P8OtKZRv/5J5hhz0cUAdu/cLuPIKXpQl1R9pZtvmHWQvrAUVd0UNIPT4IB4W3rNOqVO0rlqHmCIbSwxh/c9yUQ==}
    engines: {node: '>=18'}
    hasBin: true

  escalade@3.2.0:
    resolution: {integrity: sha512-WUj2qlxaQtO4g6Pq5c29GTcWGDyd8itL8zTlipgECz3JesAiiOKotd8JU6otB3PACgG6xkJUyVhboMS+bje/jA==}
    engines: {node: '>=6'}

  escape-string-regexp@4.0.0:
    resolution: {integrity: sha512-TtpcNJ3XAzx3Gq8sWRzJaVajRs0uVxA2YAkdb1jm2YkPz4G6egUFAyA3n5vtEIZefPk5Wa4UXbKuS5fKkJWdgA==}
    engines: {node: '>=10'}

  escape-string-regexp@5.0.0:
    resolution: {integrity: sha512-/veY75JbMK4j1yjvuUxuVsiS/hr/4iHs9FTT6cgTexxdE0Ly/glccBAkloH/DofkjRbZU3bnoj38mOmhkZ0lHw==}
    engines: {node: '>=12'}

  eslint-config-next@15.3.3:
    resolution: {integrity: sha512-QJLv/Ouk2vZnxL4b67njJwTLjTf7uZRltI0LL4GERYR4qMF5z08+gxkfODAeaK7TiC6o+cER91bDaEnwrTWV6Q==}
    peerDependencies:
      eslint: ^7.23.0 || ^8.0.0 || ^9.0.0
      typescript: '>=3.3.1'
    peerDependenciesMeta:
      typescript:
        optional: true

  eslint-import-resolver-node@0.3.9:
    resolution: {integrity: sha512-WFj2isz22JahUv+B788TlO3N6zL3nNJGU8CcZbPZvVEkBPaJdCV4vy5wyghty5ROFbCRnm132v8BScu5/1BQ8g==}

  eslint-import-resolver-typescript@3.10.1:
    resolution: {integrity: sha512-A1rHYb06zjMGAxdLSkN2fXPBwuSaQ0iO5M/hdyS0Ajj1VBaRp0sPD3dn1FhME3c/JluGFbwSxyCfqdSbtQLAHQ==}
    engines: {node: ^14.18.0 || >=16.0.0}
    peerDependencies:
      eslint: '*'
      eslint-plugin-import: '*'
      eslint-plugin-import-x: '*'
    peerDependenciesMeta:
      eslint-plugin-import:
        optional: true
      eslint-plugin-import-x:
        optional: true

  eslint-module-utils@2.12.0:
    resolution: {integrity: sha512-wALZ0HFoytlyh/1+4wuZ9FJCD/leWHQzzrxJ8+rebyReSLk7LApMyd3WJaLVoN+D5+WIdJyDK1c6JnE65V4Zyg==}
    engines: {node: '>=4'}
    peerDependencies:
      '@typescript-eslint/parser': '*'
      eslint: '*'
      eslint-import-resolver-node: '*'
      eslint-import-resolver-typescript: '*'
      eslint-import-resolver-webpack: '*'
    peerDependenciesMeta:
      '@typescript-eslint/parser':
        optional: true
      eslint:
        optional: true
      eslint-import-resolver-node:
        optional: true
      eslint-import-resolver-typescript:
        optional: true
      eslint-import-resolver-webpack:
        optional: true

  eslint-plugin-import@2.31.0:
    resolution: {integrity: sha512-ixmkI62Rbc2/w8Vfxyh1jQRTdRTF52VxwRVHl/ykPAmqG+Nb7/kNn+byLP0LxPgI7zWA16Jt82SybJInmMia3A==}
    engines: {node: '>=4'}
    peerDependencies:
      '@typescript-eslint/parser': '*'
      eslint: ^2 || ^3 || ^4 || ^5 || ^6 || ^7.2.0 || ^8 || ^9
    peerDependenciesMeta:
      '@typescript-eslint/parser':
        optional: true

  eslint-plugin-jsx-a11y@6.10.2:
    resolution: {integrity: sha512-scB3nz4WmG75pV8+3eRUQOHZlNSUhFNq37xnpgRkCCELU3XMvXAxLk1eqWWyE22Ki4Q01Fnsw9BA3cJHDPgn2Q==}
    engines: {node: '>=4.0'}
    peerDependencies:
      eslint: ^3 || ^4 || ^5 || ^6 || ^7 || ^8 || ^9

  eslint-plugin-react-hooks@5.2.0:
    resolution: {integrity: sha512-+f15FfK64YQwZdJNELETdn5ibXEUQmW1DZL6KXhNnc2heoy/sg9VJJeT7n8TlMWouzWqSWavFkIhHyIbIAEapg==}
    engines: {node: '>=10'}
    peerDependencies:
      eslint: ^3.0.0 || ^4.0.0 || ^5.0.0 || ^6.0.0 || ^7.0.0 || ^8.0.0-0 || ^9.0.0

  eslint-plugin-react@7.37.5:
    resolution: {integrity: sha512-Qteup0SqU15kdocexFNAJMvCJEfa2xUKNV4CC1xsVMrIIqEy3SQ/rqyxCWNzfrd3/ldy6HMlD2e0JDVpDg2qIA==}
    engines: {node: '>=4'}
    peerDependencies:
      eslint: ^3 || ^4 || ^5 || ^6 || ^7 || ^8 || ^9.7

  eslint-scope@8.4.0:
    resolution: {integrity: sha512-sNXOfKCn74rt8RICKMvJS7XKV/Xk9kA7DyJr8mJik3S7Cwgy3qlkkmyS2uQB3jiJg6VNdZd/pDBJu0nvG2NlTg==}
    engines: {node: ^18.18.0 || ^20.9.0 || >=21.1.0}

  eslint-visitor-keys@3.4.3:
    resolution: {integrity: sha512-wpc+LXeiyiisxPlEkUzU6svyS1frIO3Mgxj1fdy7Pm8Ygzguax2N3Fa/D/ag1WqbOprdI+uY6wMUl8/a2G+iag==}
    engines: {node: ^12.22.0 || ^14.17.0 || >=16.0.0}

  eslint-visitor-keys@4.2.1:
    resolution: {integrity: sha512-Uhdk5sfqcee/9H/rCOJikYz67o0a2Tw2hGRPOG2Y1R2dg7brRe1uG0yaNQDHu+TO/uQPF/5eCapvYSmHUjt7JQ==}
    engines: {node: ^18.18.0 || ^20.9.0 || >=21.1.0}

  eslint@9.29.0:
    resolution: {integrity: sha512-GsGizj2Y1rCWDu6XoEekL3RLilp0voSePurjZIkxL3wlm5o5EC9VpgaP7lrCvjnkuLvzFBQWB3vWB3K5KQTveQ==}
    engines: {node: ^18.18.0 || ^20.9.0 || >=21.1.0}
    hasBin: true
    peerDependencies:
      jiti: '*'
    peerDependenciesMeta:
      jiti:
        optional: true

  espree@10.4.0:
    resolution: {integrity: sha512-j6PAQ2uUr79PZhBjP5C5fhl8e39FmRnOjsD5lGnWrFU8i2G776tBK7+nP8KuQUTTyAZUwfQqXAgrVH5MbH9CYQ==}
    engines: {node: ^18.18.0 || ^20.9.0 || >=21.1.0}

  esprima@4.0.1:
    resolution: {integrity: sha512-eGuFFw7Upda+g4p+QHvnW0RyTX/SVeJBDM/gCtMARO0cLuT2HcEKnTPvhjV6aGeqrCB/sbNop0Kszm0jsaWU4A==}
    engines: {node: '>=4'}
    hasBin: true

  esquery@1.6.0:
    resolution: {integrity: sha512-ca9pw9fomFcKPvFLXhBKUK90ZvGibiGOvRJNbjljY7s7uq/5YO4BOzcYtJqExdx99rF6aAcnRxHmcUHcz6sQsg==}
    engines: {node: '>=0.10'}

  esrecurse@4.3.0:
    resolution: {integrity: sha512-KmfKL3b6G+RXvP8N1vr3Tq1kL/oCFgn2NYXEtqP8/L3pKapUA4G8cFVaoF3SU323CD4XypR/ffioHmkti6/Tag==}
    engines: {node: '>=4.0'}

  estraverse@5.3.0:
    resolution: {integrity: sha512-MMdARuVEQziNTeJD8DgMqmhwR11BRQ/cBP+pLtYdSTnf3MIO8fFeiINEbX36ZdNlfU/7A9f3gUw49B3oQsvwBA==}
    engines: {node: '>=4.0'}

  estree-util-is-identifier-name@3.0.0:
    resolution: {integrity: sha512-hFtqIDZTIUZ9BXLb8y4pYGyk6+wekIivNVTcmvk8NoOh+VeRn5y6cEHzbURrWbfp1fIqdVipilzj+lfaadNZmg==}

  estree-util-visit@2.0.0:
    resolution: {integrity: sha512-m5KgiH85xAhhW8Wta0vShLcUvOsh3LLPI2YVwcbio1l7E09NTLL1EyMZFM1OyWowoH0skScNbhOPl4kcBgzTww==}

  estree-walker@3.0.3:
    resolution: {integrity: sha512-7RUKfXgSMMkzt6ZuXmqapOurLGPPfgj6l9uRZ7lRGolvk0y2yocc35LdcxKC5PQZdn2DMqioAQ2NoWcrTKmm6g==}

  esutils@2.0.3:
    resolution: {integrity: sha512-kVscqXk4OCp68SZ0dkgEKVi6/8ij300KBWTJq32P/dYeWTSwK41WyTxalN1eRmA5Z9UU/LX9D7FWSmV9SAYx6g==}
    engines: {node: '>=0.10.0'}

  eventemitter3@4.0.7:
    resolution: {integrity: sha512-8guHBZCwKnFhYdHr2ysuRWErTwhoN2X8XELRlrRwpmfeY2jjuUN4taQMsULKUVo1K4DvZl+0pgfyoysHxvmvEw==}

  expect-type@1.2.2:
    resolution: {integrity: sha512-JhFGDVJ7tmDJItKhYgJCGLOWjuK9vPxiXoUFLwLDc99NlmklilbiQJwoctZtt13+xMw91MCk/REan6MWHqDjyA==}
    engines: {node: '>=12.0.0'}

  exsolve@1.0.7:
    resolution: {integrity: sha512-VO5fQUzZtI6C+vx4w/4BWJpg3s/5l+6pRQEHzFRM8WFi4XffSP1Z+4qi7GbjWbvRQEbdIco5mIMq+zX4rPuLrw==}

  extend-shallow@2.0.1:
    resolution: {integrity: sha512-zCnTtlxNoAiDc3gqY2aYAWFx7XWWiasuF2K8Me5WbN8otHKTUKBwjPtNpRs/rbUZm7KxWAaNj7P1a/p52GbVug==}
    engines: {node: '>=0.10.0'}

  extend@3.0.2:
    resolution: {integrity: sha512-fjquC59cD7CyW6urNXK0FBufkZcoiGG80wTuPujX590cB5Ttln20E2UB4S/WARVqhXffZl2LNgS+gQdPIIim/g==}

  fast-check@3.23.2:
    resolution: {integrity: sha512-h5+1OzzfCC3Ef7VbtKdcv7zsstUQwUDlYpUTvjeUsJAssPgLn7QzbboPtL5ro04Mq0rPOsMzl7q5hIbRs2wD1A==}
    engines: {node: '>=8.0.0'}

  fast-content-type-parse@3.0.0:
    resolution: {integrity: sha512-ZvLdcY8P+N8mGQJahJV5G4U88CSvT1rP8ApL6uETe88MBXrBHAkZlSEySdUlyztF7ccb+Znos3TFqaepHxdhBg==}

  fast-deep-equal@3.1.3:
    resolution: {integrity: sha512-f3qQ9oQy9j2AhBe/H9VC91wLmKBCCU/gDOnKNAYG5hswO7BLKj09Hc5HYNz9cGI++xlpDCIgDaitVs03ATR84Q==}

  fast-equals@5.2.2:
    resolution: {integrity: sha512-V7/RktU11J3I36Nwq2JnZEM7tNm17eBJz+u25qdxBZeCKiX6BkVSZQjwWIr+IobgnZy+ag73tTZgZi7tr0LrBw==}
    engines: {node: '>=6.0.0'}

  fast-glob@3.3.1:
    resolution: {integrity: sha512-kNFPyjhh5cKjrUltxs+wFx+ZkbRaxxmZ+X0ZU31SOsxCEtP9VPgtq2teZw1DebupL5GmDaNQ6yKMMVcM41iqDg==}
    engines: {node: '>=8.6.0'}

  fast-glob@3.3.3:
    resolution: {integrity: sha512-7MptL8U0cqcFdzIzwOTHoilX9x5BrNqye7Z/LuC7kCMRio1EMSyqRK3BEAUD7sXRq4iT4AzTVuZdhgQ2TCvYLg==}
    engines: {node: '>=8.6.0'}

  fast-json-stable-stringify@2.1.0:
    resolution: {integrity: sha512-lhd/wF+Lk98HZoTCtlVraHtfh5XYijIjalXck7saUtuanSDyLMxnHhSXEDJqHxD7msR8D0uCmqlkwjCV8xvwHw==}

  fast-levenshtein@2.0.6:
    resolution: {integrity: sha512-DCXu6Ifhqcks7TZKY3Hxp3y6qphY5SJZmrWMDrKcERSOXWQdMhU9Ig/PYrzyw/ul9jOIyh0N4M0tbC5hodg8dw==}

  fastq@1.19.1:
    resolution: {integrity: sha512-GwLTyxkCXjXbxqIhTsMI2Nui8huMPtnxg7krajPJAjnEG/iiOS7i+zCtWGZR9G0NBKbXKh6X9m9UIsYX/N6vvQ==}

  fdir@6.4.6:
    resolution: {integrity: sha512-hiFoqpyZcfNm1yc4u8oWCf9A2c4D3QjCrks3zmoVKVxpQRzmPNar1hUJcBG2RQHvEVGDN+Jm81ZheVLAQMK6+w==}
    peerDependencies:
      picomatch: ^3 || ^4
    peerDependenciesMeta:
      picomatch:
        optional: true

  fdir@6.5.0:
    resolution: {integrity: sha512-tIbYtZbucOs0BRGqPJkshJUYdL+SDH7dVM8gjy+ERp3WAUjLEFJE+02kanyHtwjWOnwrKYBiwAmM0p4kLJAnXg==}
    engines: {node: '>=12.0.0'}
    peerDependencies:
      picomatch: ^3 || ^4
    peerDependenciesMeta:
      picomatch:
        optional: true

  fflate@0.8.2:
    resolution: {integrity: sha512-cPJU47OaAoCbg0pBvzsgpTPhmhqI5eJjh/JIu8tPj5q+T7iLvW/JAYUqmE7KOB4R1ZyEhzBaIQpQpardBF5z8A==}

  file-entry-cache@8.0.0:
    resolution: {integrity: sha512-XXTUwCvisa5oacNGRP9SfNtYBNAMi+RPwBFmblZEF7N7swHYQS6/Zfk7SRwx4D5j3CH211YNRco1DEMNVfZCnQ==}
    engines: {node: '>=16.0.0'}

  file-selector@0.2.4:
    resolution: {integrity: sha512-ZDsQNbrv6qRi1YTDOEWzf5J2KjZ9KMI1Q2SGeTkCJmNNW25Jg4TW4UMcmoqcg4WrAyKRcpBXdbWRxkfrOzVRbA==}
    engines: {node: '>= 10'}

  file-selector@0.6.0:
    resolution: {integrity: sha512-QlZ5yJC0VxHxQQsQhXvBaC7VRJ2uaxTf+Tfpu4Z/OcVQJVpZO+DGU0rkoVW5ce2SccxugvpBJoMvUs59iILYdw==}
    engines: {node: '>= 12'}

  fill-range@7.1.1:
    resolution: {integrity: sha512-YsGpe3WHLK8ZYi4tWDg2Jy3ebRz2rXowDxnld4bkQB00cc/1Zw9AWnC0i9ztDJitivtQvaI9KaLyKrc+hBW0yg==}
    engines: {node: '>=8'}

  find-my-way-ts@0.1.5:
    resolution: {integrity: sha512-4GOTMrpGQVzsCH2ruUn2vmwzV/02zF4q+ybhCIrw/Rkt3L8KWcycdC6aJMctJzwN4fXD4SD5F/4B9Sksh5rE0A==}

  find-up@5.0.0:
    resolution: {integrity: sha512-78/PXT1wlLLDgTzDs7sjq9hzz0vXD+zn+7wypEe4fXQxCmdmqfGsEPQxmiCSQI3ajFV91bVSsvNtrJRiW6nGng==}
    engines: {node: '>=10'}

  flat-cache@4.0.1:
    resolution: {integrity: sha512-f7ccFPK3SXFHpx15UIGyRJ/FJQctuKZ0zVuN3frBo4HnK3cay9VEW0R6yPYFHC0AgqhukPzKjq22t5DmAyqGyw==}
    engines: {node: '>=16'}

  flatted@3.3.3:
    resolution: {integrity: sha512-GX+ysw4PBCz0PzosHDepZGANEuFCMLrnRTiEy9McGjmkCQYwRq4A/X786G/fjM/+OjsWSU1ZrY5qyARZmO/uwg==}

  for-each@0.3.5:
    resolution: {integrity: sha512-dKx12eRCVIzqCxFGplyFKJMPvLEWgmNtUrpTiJIR5u97zEhRG8ySrtboPHZXx7daLxQVrl643cTzbab2tkQjxg==}
    engines: {node: '>= 0.4'}

  fsevents@2.3.2:
    resolution: {integrity: sha512-xiqMQR4xAeHTuB9uWm+fFRcIOgKBMiOBP+eXiyT7jsgVCq1bkVygt00oASowB7EdtpOHaaPgKt812P9ab+DDKA==}
    engines: {node: ^8.16.0 || ^10.6.0 || >=11.0.0}
    os: [darwin]

  fsevents@2.3.3:
    resolution: {integrity: sha512-5xoDfX+fL7faATnagmWPpbFtwh/R77WmMMqqHGS65C3vvB0YHrgF+B1YmZ3441tMj5n63k0212XNoJwzlhffQw==}
    engines: {node: ^8.16.0 || ^10.6.0 || >=11.0.0}
    os: [darwin]

  function-bind@1.1.2:
    resolution: {integrity: sha512-7XHNxH7qX9xG5mIwxkhumTox/MIRNcOgDrxWsMt2pAr23WHp6MrRlN7FBSFpCpr+oVO0F744iUgR82nJMfG2SA==}

  function.prototype.name@1.1.8:
    resolution: {integrity: sha512-e5iwyodOHhbMr/yNrc7fDYG4qlbIvI5gajyzPnb5TCwyhjApznQh1BMFou9b30SevY43gCJKXycoCBjMbsuW0Q==}
    engines: {node: '>= 0.4'}

  functions-have-names@1.2.3:
    resolution: {integrity: sha512-xckBUXyTIqT97tq2x2AMb+g163b5JFysYk0x4qxNFwbfQkmNZoiRHb6sPzI9/QV33WeuvVYBUIiD4NzNIyqaRQ==}

  gensync@1.0.0-beta.2:
    resolution: {integrity: sha512-3hN7NaskYvMDLQY55gnW3NQ+mesEAepTqlg+VEbj7zzqEMBVNhzcGYYeqFo/TlYz6eQiFcp1HcsCZO+nGgS8zg==}
    engines: {node: '>=6.9.0'}

  get-intrinsic@1.3.0:
    resolution: {integrity: sha512-9fSjSaos/fRIVIp+xSJlE6lfwhES7LNtKaCBIamHsjr2na1BiABJPo0mOjjz8GJDURarmCPGqaiVg5mfjb98CQ==}
    engines: {node: '>= 0.4'}

  get-nonce@1.0.1:
    resolution: {integrity: sha512-FJhYRoDaiatfEkUK8HKlicmu/3SGFD51q3itKDGoSTysQJBnfOcxU5GxnhE1E6soB76MbT0MBtnKJuXyAx+96Q==}
    engines: {node: '>=6'}

  get-proto@1.0.1:
    resolution: {integrity: sha512-sTSfBjoXBp89JvIKIefqw7U2CCebsc74kiY6awiGogKtoSGbgjYE/G/+l9sF3MWFPNc9IcoOC4ODfKHfxFmp0g==}
    engines: {node: '>= 0.4'}

  get-symbol-description@1.1.0:
    resolution: {integrity: sha512-w9UMqWwJxHNOvoNzSJ2oPF5wvYcvP7jUvYzhp67yEhTi17ZDBBC1z9pTdGuzjD+EFIqLSYRweZjqfiPzQ06Ebg==}
    engines: {node: '>= 0.4'}

  get-tsconfig@4.10.1:
    resolution: {integrity: sha512-auHyJ4AgMz7vgS8Hp3N6HXSmlMdUyhSUrfBF16w153rxtLIEOE+HGqaBppczZvnHLqQJfiHotCYpNhl0lUROFQ==}

  giget@2.0.0:
    resolution: {integrity: sha512-L5bGsVkxJbJgdnwyuheIunkGatUF/zssUoxxjACCseZYAVbaqdh9Tsmmlkl8vYan09H7sbvKt4pS8GqKLBrEzA==}
    hasBin: true

  glob-parent@5.1.2:
    resolution: {integrity: sha512-AOIgSQCepiJYwP3ARnGx+5VnTu2HBYdzbGP45eLw1vr3zB3vZLeyed1sC9hnbcOc9/SrMyM5RPQrkGz4aS9Zow==}
    engines: {node: '>= 6'}

  glob-parent@6.0.2:
    resolution: {integrity: sha512-XxwI8EOhVQgWp6iDL+3b0r86f4d6AX6zSU55HfB4ydCEuXLXc5FcYeOu+nnGftS4TEju/11rt4KJPTMgbfmv4A==}
    engines: {node: '>=10.13.0'}

  globals@14.0.0:
    resolution: {integrity: sha512-oahGvuMGQlPw/ivIYBjVSrWAfWLBeku5tpPE2fOPLi+WHffIWbuh2tCjhyQhTBPMf5E9jDEH4FOmTYgYwbKwtQ==}
    engines: {node: '>=18'}

  globalthis@1.0.4:
    resolution: {integrity: sha512-DpLKbNU4WylpxJykQujfCcwYWiV/Jhm50Goo0wrVILAv5jOr9d+H+UR3PhSCD2rCCEIg0uc+G+muBTwD54JhDQ==}
    engines: {node: '>= 0.4'}

  globrex@0.1.2:
    resolution: {integrity: sha512-uHJgbwAMwNFf5mLst7IWLNg14x1CkeqglJb/K3doi4dw6q2IvAAmM/Y81kevy83wP+Sst+nutFTYOGg3d1lsxg==}

  gopd@1.2.0:
    resolution: {integrity: sha512-ZUKRh6/kUFoAiTAtTYPZJ3hw9wNxx+BIBOijnlG9PnrJsCcSjs1wyyD6vJpaYtgnzDrKYRSqf3OO6Rfa93xsRg==}
    engines: {node: '>= 0.4'}

  graceful-fs@4.2.11:
    resolution: {integrity: sha512-RbJ5/jmFcNNCcDV5o9eTnBLJ/HszWV0P73bc+Ff4nS/rJj+YaS6IGyiOL0VoBYX+l1Wrl3k63h/KrH+nhJ0XvQ==}

  graphemer@1.4.0:
    resolution: {integrity: sha512-EtKwoO6kxCL9WO5xipiHTZlSzBm7WLT627TqC/uVRd0HKmq8NXyebnNYxDoBi7wt8eTWrUrKXCOVaFq9x1kgag==}

  gray-matter@4.0.3:
    resolution: {integrity: sha512-5v6yZd4JK3eMI3FqqCouswVqwugaA9r4dNZB1wwcmrD02QkV5H0y7XBQW8QwQqEaZY1pM9aqORSORhJRdNK44Q==}
    engines: {node: '>=6.0'}

  has-bigints@1.1.0:
    resolution: {integrity: sha512-R3pbpkcIqv2Pm3dUwgjclDRVmWpTJW2DcMzcIhEXEx1oh/CEMObMm3KLmRJOdvhM7o4uQBnwr8pzRK2sJWIqfg==}
    engines: {node: '>= 0.4'}

  has-flag@4.0.0:
    resolution: {integrity: sha512-EykJT/Q1KjTWctppgIAgfSO0tKVuZUjhgMr17kqTumMl6Afv3EISleU7qZUzoXDFTAHTDC4NOoG/ZxU3EvlMPQ==}
    engines: {node: '>=8'}

  has-property-descriptors@1.0.2:
    resolution: {integrity: sha512-55JNKuIW+vq4Ke1BjOTjM2YctQIvCT7GFzHwmfZPGo5wnrgkid0YQtnAleFSqumZm4az3n2BS+erby5ipJdgrg==}

  has-proto@1.2.0:
    resolution: {integrity: sha512-KIL7eQPfHQRC8+XluaIw7BHUwwqL19bQn4hzNgdr+1wXoU0KKj6rufu47lhY7KbJR2C6T6+PfyN0Ea7wkSS+qQ==}
    engines: {node: '>= 0.4'}

  has-symbols@1.1.0:
    resolution: {integrity: sha512-1cDNdwJ2Jaohmb3sg4OmKaMBwuC48sYni5HUw2DvsC8LjGTLK9h+eb1X6RyuOHe4hT0ULCW68iomhjUoKUqlPQ==}
    engines: {node: '>= 0.4'}

  has-tostringtag@1.0.2:
    resolution: {integrity: sha512-NqADB8VjPFLM2V0VvHUewwwsw0ZWBaIdgo+ieHtK3hasLz4qeCRjYcqfB6AQrBggRKppKF8L52/VqdVsO47Dlw==}
    engines: {node: '>= 0.4'}

  hasown@2.0.2:
    resolution: {integrity: sha512-0hJU9SCPvmMzIBdZFqNPXWa6dqh7WdH0cII9y+CyS8rG3nL48Bclra9HmKhVVUHyPWNH5Y7xDwAB7bfgSjkUMQ==}
    engines: {node: '>= 0.4'}

  highlight.js@11.11.1:
    resolution: {integrity: sha512-Xwwo44whKBVCYoliBQwaPvtd/2tYFkRQtXDWj1nackaV2JPXx3L0+Jvd8/qCJ2p+ML0/XVkJ2q+Mr+UVdpJK5w==}
    engines: {node: '>=12.0.0'}

  hls-video-element@1.5.7:
    resolution: {integrity: sha512-R+uYimNZQndT2iqBgW7Gm0KiHT6pmlt5tnT63rYIcqOEcKD59M6pmdwqtX2vKPfHo+1ACM14Fy9JF1YMwlrLdQ==}

  hls.js@1.6.11:
    resolution: {integrity: sha512-tdDwOAgPGXohSiNE4oxGr3CI9Hx9lsGLFe6TULUvRk2TfHS+w1tSAJntrvxsHaxvjtr6BXsDZM7NOqJFhU4mmg==}

  hoist-non-react-statics@3.3.2:
    resolution: {integrity: sha512-/gGivxi8JPKWNm/W0jSmzcMPpfpPLc3dY/6GxhX2hQ9iGj3aDfklV4ET7NjKpSinLpJ5vafa9iiGIEZg10SfBw==}

  html-encoding-sniffer@4.0.0:
    resolution: {integrity: sha512-Y22oTqIU4uuPgEemfz7NDJz6OeKf12Lsu+QC+s3BVpda64lTiMYCyGwg5ki4vFxkMwQdeZDl2adZoqUgdFuTgQ==}
    engines: {node: '>=18'}

  html-entities@2.6.0:
    resolution: {integrity: sha512-kig+rMn/QOVRvr7c86gQ8lWXq+Hkv6CbAH1hLu+RG338StTpE8Z0b44SDVaqVu7HGKf27frdmUYEs9hTUX/cLQ==}

<<<<<<< HEAD
  html2canvas-pro@1.5.11:
    resolution: {integrity: sha512-W4pEeKLG8+9a54RDOSiEKq7gRXXDzt0ORMaLXX+l6a3urSKbmnkmyzcRDCtgTOzmHLaZTLG2wiTQMJqKLlSh3w==}
    engines: {node: '>=16.0.0'}
=======
  http-proxy-agent@7.0.2:
    resolution: {integrity: sha512-T1gkAiYYDWYx3V5Bmyu7HcfcvL7mUrTWiM6yOfa3PIphViJ/gFPbvidQ+veqSOHci/PxBcDabeUNCzpOODJZig==}
    engines: {node: '>= 14'}

  https-proxy-agent@7.0.6:
    resolution: {integrity: sha512-vK9P5/iUfdl95AI+JVyUuIcVtd4ofvtrOr3HNtM2yxC9bnMbEdp3x01OhQNnjb8IJYi38VlTE3mBXwcfvywuSw==}
    engines: {node: '>= 14'}

  iconv-lite@0.6.3:
    resolution: {integrity: sha512-4fCk79wshMdzMp2rH06qWrJE4iolqLhCUH+OiuIgU++RB0+94NlDL81atO7GX55uUKueo0txHNtvEyI6D7WdMw==}
    engines: {node: '>=0.10.0'}
>>>>>>> 062a73a5

  ignore@5.3.2:
    resolution: {integrity: sha512-hsBTNUqQTDwkWtcdYI2i06Y/nUBEsNEDJKjWdigLvegy8kDuJAS8uRlpkkcQpyEXL0Z/pjDy5HBmMjRCJ2gq+g==}
    engines: {node: '>= 4'}

  ignore@7.0.5:
    resolution: {integrity: sha512-Hs59xBNfUIunMFgWAbGX5cq6893IbWg4KnrjbYwX3tx0ztorVgTDA6B2sxf8ejHJ4wz8BqGUMYlnzNBer5NvGg==}
    engines: {node: '>= 4'}

  immediate@3.0.6:
    resolution: {integrity: sha512-XXOFtyqDjNDAQxVfYxuF7g9Il/IbWmmlQg2MYKOH8ExIT1qg6xc4zyS3HaEEATgs1btfzxq15ciUiY7gjSXRGQ==}

  immer@10.1.1:
    resolution: {integrity: sha512-s2MPrmjovJcoMaHtx6K11Ra7oD05NT97w1IC5zpMkT6Atjr7H8LjaDd81iIxUYpMKSRRNMJE703M1Fhr/TctHw==}

  import-fresh@3.3.1:
    resolution: {integrity: sha512-TR3KfrTZTYLPB6jUjfx6MF9WcWrHL9su5TObK4ZkYgBdWKPOFoSoQIdEuTuR82pmtxH2spWG9h6etwfr1pLBqQ==}
    engines: {node: '>=6'}

  imsc@1.1.5:
    resolution: {integrity: sha512-V8je+CGkcvGhgl2C1GlhqFFiUOIEdwXbXLiu1Fcubvvbo+g9inauqT3l0pNYXGoLPBj3jxtZz9t+wCopMkwadQ==}

  imurmurhash@0.1.4:
    resolution: {integrity: sha512-JmXMZ6wuvDmLiHEml9ykzqO6lwFbof0GG4IkcGaENdCRDDmMVnny7s5HsIgHCbaq0w2MyPhDqkhTUgS2LU2PHA==}
    engines: {node: '>=0.8.19'}

  indent-string@4.0.0:
    resolution: {integrity: sha512-EdDDZu4A2OyIK7Lr/2zG+w5jmbuk1DVBnEwREQvBzspBJkCEbRa8GxU1lghYcaGJCnRWibjDXlq779X1/y5xwg==}
    engines: {node: '>=8'}

  input-otp@1.4.2:
    resolution: {integrity: sha512-l3jWwYNvrEa6NTCt7BECfCm48GvwuZzkoeG3gBL2w4CHeOXW3eKFmf9UNYkNfYc3mxMrthMnxjIE07MT0zLBQA==}
    peerDependencies:
      react: ^16.8 || ^17.0 || ^18.0 || ^19.0.0 || ^19.0.0-rc
      react-dom: ^16.8 || ^17.0 || ^18.0 || ^19.0.0 || ^19.0.0-rc

  internal-slot@1.1.0:
    resolution: {integrity: sha512-4gd7VpWNQNB4UKKCFFVcp1AVv+FMOgs9NKzjHKusc8jTMhd5eL1NqQqOpE0KzMds804/yHlglp3uxgluOqAPLw==}
    engines: {node: '>= 0.4'}

  internmap@2.0.3:
    resolution: {integrity: sha512-5Hh7Y1wQbvY5ooGgPbDaL5iYLAPzMTUrjMulskHLH6wnv/A+1q5rgEaiuqEjB+oxGXIVZs1FF+R/KPN3ZSQYYg==}
    engines: {node: '>=12'}

  is-alphabetical@2.0.1:
    resolution: {integrity: sha512-FWyyY60MeTNyeSRpkM2Iry0G9hpr7/9kD40mD/cGQEuilcZYS4okz8SN2Q6rLCJ8gbCt6fN+rC+6tMGS99LaxQ==}

  is-alphanumerical@2.0.1:
    resolution: {integrity: sha512-hmbYhX/9MUMF5uh7tOXyK/n0ZvWpad5caBA17GsC6vyuCqaWliRG5K1qS9inmUhEMaOBIW7/whAnSwveW/LtZw==}

  is-array-buffer@3.0.5:
    resolution: {integrity: sha512-DDfANUiiG2wC1qawP66qlTugJeL5HyzMpfr8lLK+jMQirGzNod0B12cFB/9q838Ru27sBwfw78/rdoU7RERz6A==}
    engines: {node: '>= 0.4'}

  is-arrayish@0.3.2:
    resolution: {integrity: sha512-eVRqCvVlZbuw3GrM63ovNSNAeA1K16kaR/LRY/92w0zxQ5/1YzwblUX652i4Xs9RwAGjW9d9y6X88t8OaAJfWQ==}

  is-async-function@2.1.1:
    resolution: {integrity: sha512-9dgM/cZBnNvjzaMYHVoxxfPj2QXt22Ev7SuuPrs+xav0ukGB0S6d4ydZdEiM48kLx5kDV+QBPrpVnFyefL8kkQ==}
    engines: {node: '>= 0.4'}

  is-bigint@1.1.0:
    resolution: {integrity: sha512-n4ZT37wG78iz03xPRKJrHTdZbe3IicyucEtdRsV5yglwc3GyUfbAfpSeD0FJ41NbUNSt5wbhqfp1fS+BgnvDFQ==}
    engines: {node: '>= 0.4'}

  is-boolean-object@1.2.2:
    resolution: {integrity: sha512-wa56o2/ElJMYqjCjGkXri7it5FbebW5usLw/nPmCMs5DeZ7eziSYZhSmPRn0txqeW4LnAmQQU7FgqLpsEFKM4A==}
    engines: {node: '>= 0.4'}

  is-bun-module@2.0.0:
    resolution: {integrity: sha512-gNCGbnnnnFAUGKeZ9PdbyeGYJqewpmc2aKHUEMO5nQPWU9lOmv7jcmQIv+qHD8fXW6W7qfuCwX4rY9LNRjXrkQ==}

  is-callable@1.2.7:
    resolution: {integrity: sha512-1BC0BVFhS/p0qtw6enp8e+8OD0UrK0oFLztSjNzhcKA3WDuJxxAPXzPuPtKkjEY9UUoEWlX/8fgKeu2S8i9JTA==}
    engines: {node: '>= 0.4'}

  is-core-module@2.16.1:
    resolution: {integrity: sha512-UfoeMA6fIJ8wTYFEUjelnaGI67v6+N7qXJEvQuIGa99l4xsCruSYOVSQ0uPANn4dAzm8lkYPaKLrrijLq7x23w==}
    engines: {node: '>= 0.4'}

  is-data-view@1.0.2:
    resolution: {integrity: sha512-RKtWF8pGmS87i2D6gqQu/l7EYRlVdfzemCJN/P3UOs//x1QE7mfhvzHIApBTRf7axvT6DMGwSwBXYCT0nfB9xw==}
    engines: {node: '>= 0.4'}

  is-date-object@1.1.0:
    resolution: {integrity: sha512-PwwhEakHVKTdRNVOw+/Gyh0+MzlCl4R6qKvkhuvLtPMggI1WAHt9sOwZxQLSGpUaDnrdyDsomoRgNnCfKNSXXg==}
    engines: {node: '>= 0.4'}

  is-decimal@2.0.1:
    resolution: {integrity: sha512-AAB9hiomQs5DXWcRB1rqsxGUstbRroFOPPVAomNk/3XHR5JyEZChOyTWe2oayKnsSsr/kcGqF+z6yuH6HHpN0A==}

  is-extendable@0.1.1:
    resolution: {integrity: sha512-5BMULNob1vgFX6EjQw5izWDxrecWK9AM72rugNr0TFldMOi0fj6Jk+zeKIt0xGj4cEfQIJth4w3OKWOJ4f+AFw==}
    engines: {node: '>=0.10.0'}

  is-extglob@2.1.1:
    resolution: {integrity: sha512-SbKbANkN603Vi4jEZv49LeVJMn4yGwsbzZworEoyEiutsN3nJYdbO36zfhGJ6QEDpOZIFkDtnq5JRxmvl3jsoQ==}
    engines: {node: '>=0.10.0'}

  is-finalizationregistry@1.1.1:
    resolution: {integrity: sha512-1pC6N8qWJbWoPtEjgcL2xyhQOP491EQjeUo3qTKcmV8YSDDJrOepfG8pcC7h/QgnQHYSv0mJ3Z/ZWxmatVrysg==}
    engines: {node: '>= 0.4'}

  is-generator-function@1.1.0:
    resolution: {integrity: sha512-nPUB5km40q9e8UfN/Zc24eLlzdSf9OfKByBw9CIdw4H1giPMeA0OIJvbchsCu4npfI2QcMVBsGEBHKZ7wLTWmQ==}
    engines: {node: '>= 0.4'}

  is-glob@4.0.3:
    resolution: {integrity: sha512-xelSayHH36ZgE7ZWhli7pW34hNbNl8Ojv5KVmkJD4hBdD3th8Tfk9vYasLM+mXWOZhFkgZfxhLSnrwRr4elSSg==}
    engines: {node: '>=0.10.0'}

  is-hexadecimal@2.0.1:
    resolution: {integrity: sha512-DgZQp241c8oO6cA1SbTEWiXeoxV42vlcJxgH+B3hi1AiqqKruZR3ZGF8In3fj4+/y/7rHvlOZLZtgJ/4ttYGZg==}

  is-hotkey@0.2.0:
    resolution: {integrity: sha512-UknnZK4RakDmTgz4PI1wIph5yxSs/mvChWs9ifnlXsKuXgWmOkY/hAE0H/k2MIqH0RlRye0i1oC07MCRSD28Mw==}

  is-map@2.0.3:
    resolution: {integrity: sha512-1Qed0/Hr2m+YqxnM09CjA2d/i6YZNfF6R2oRAOj36eUdS6qIV/huPJNSEpKbupewFs+ZsJlxsjjPbc0/afW6Lw==}
    engines: {node: '>= 0.4'}

  is-negative-zero@2.0.3:
    resolution: {integrity: sha512-5KoIu2Ngpyek75jXodFvnafB6DJgr3u8uuK0LEZJjrU19DrMD3EVERaR8sjz8CCGgpZvxPl9SuE1GMVPFHx1mw==}
    engines: {node: '>= 0.4'}

  is-number-object@1.1.1:
    resolution: {integrity: sha512-lZhclumE1G6VYD8VHe35wFaIif+CTy5SJIi5+3y4psDgWu4wPDoBhF8NxUOinEc7pHgiTsT6MaBb92rKhhD+Xw==}
    engines: {node: '>= 0.4'}

  is-number@7.0.0:
    resolution: {integrity: sha512-41Cifkg6e8TylSpdtTpeLVMqvSBEVzTttHvERD741+pnZ8ANv0004MRL43QKPDlK9cGvNp6NZWZUBlbGXYxxng==}
    engines: {node: '>=0.12.0'}

  is-plain-obj@4.1.0:
    resolution: {integrity: sha512-+Pgi+vMuUNkJyExiMBt5IlFoMyKnr5zhJ4Uspz58WOhBF5QoIZkFyNHIbBAtHwzVAgk5RtndVNsDRN61/mmDqg==}
    engines: {node: '>=12'}

  is-plain-object@5.0.0:
    resolution: {integrity: sha512-VRSzKkbMm5jMDoKLbltAkFQ5Qr7VDiTFGXxYFXXowVj387GeGNOCsOH6Msy00SGZ3Fp84b1Naa1psqgcCIEP5Q==}
    engines: {node: '>=0.10.0'}

  is-potential-custom-element-name@1.0.1:
    resolution: {integrity: sha512-bCYeRA2rVibKZd+s2625gGnGF/t7DSqDs4dP7CrLA1m7jKWz6pps0LpYLJN8Q64HtmPKJ1hrN3nzPNKFEKOUiQ==}

  is-regex@1.2.1:
    resolution: {integrity: sha512-MjYsKHO5O7mCsmRGxWcLWheFqN9DJ/2TmngvjKXihe6efViPqc274+Fx/4fYj/r03+ESvBdTXK0V6tA3rgez1g==}
    engines: {node: '>= 0.4'}

  is-set@2.0.3:
    resolution: {integrity: sha512-iPAjerrse27/ygGLxw+EBR9agv9Y6uLeYVJMu+QNCoouJ1/1ri0mGrcWpfCqFZuzzx3WjtwxG098X+n4OuRkPg==}
    engines: {node: '>= 0.4'}

  is-shared-array-buffer@1.0.4:
    resolution: {integrity: sha512-ISWac8drv4ZGfwKl5slpHG9OwPNty4jOWPRIhBpxOoD+hqITiwuipOQ2bNthAzwA3B4fIjO4Nln74N0S9byq8A==}
    engines: {node: '>= 0.4'}

  is-string@1.1.1:
    resolution: {integrity: sha512-BtEeSsoaQjlSPBemMQIrY1MY0uM6vnS1g5fmufYOtnxLGUZM2178PKbhsk7Ffv58IX+ZtcvoGwccYsh0PglkAA==}
    engines: {node: '>= 0.4'}

  is-symbol@1.1.1:
    resolution: {integrity: sha512-9gGx6GTtCQM73BgmHQXfDmLtfjjTUDSyoxTCbp5WtoixAhfgsDirWIcVQ/IHpvI5Vgd5i/J5F7B9cN/WlVbC/w==}
    engines: {node: '>= 0.4'}

  is-typed-array@1.1.15:
    resolution: {integrity: sha512-p3EcsicXjit7SaskXHs1hA91QxgTw46Fv6EFKKGS5DRFLD8yKnohjF3hxoju94b/OcMZoQukzpPpBE9uLVKzgQ==}
    engines: {node: '>= 0.4'}

  is-weakmap@2.0.2:
    resolution: {integrity: sha512-K5pXYOm9wqY1RgjpL3YTkF39tni1XajUIkawTLUo9EZEVUFga5gSQJF8nNS7ZwJQ02y+1YCNYcMh+HIf1ZqE+w==}
    engines: {node: '>= 0.4'}

  is-weakref@1.1.1:
    resolution: {integrity: sha512-6i9mGWSlqzNMEqpCp93KwRS1uUOodk2OJ6b+sq7ZPDSy2WuI5NFIxp/254TytR8ftefexkWn5xNiHUNpPOfSew==}
    engines: {node: '>= 0.4'}

  is-weakset@2.0.4:
    resolution: {integrity: sha512-mfcwb6IzQyOKTs84CQMrOwW4gQcaTOAWJ0zzJCl2WSPDrWk/OzDaImWFH3djXhb24g4eudZfLRozAvPGw4d9hQ==}
    engines: {node: '>= 0.4'}

  isarray@2.0.5:
    resolution: {integrity: sha512-xHjhDr3cNBK0BzdUJSPXZntQUx/mwMS5Rw4A7lPJ90XGAO6ISP/ePDNuo0vhqOZU+UD5JoodwCAAoZQd3FeAKw==}

  isexe@2.0.0:
    resolution: {integrity: sha512-RHxMLp9lnKHGHRng9QFhRCMbYAcVpn69smSGcq3f36xjgVVWThj4qqLbTLlq7Ssj8B+fIQ1EuCEGI2lKsyQeIw==}

  iterator.prototype@1.1.5:
    resolution: {integrity: sha512-H0dkQoCa3b2VEeKQBOxFph+JAbcrQdE7KC0UkqwpLmv2EC4P41QXP+rqo9wYodACiG5/WM5s9oDApTU8utwj9g==}
    engines: {node: '>= 0.4'}

  jiti@2.4.2:
    resolution: {integrity: sha512-rg9zJN+G4n2nfJl5MW3BMygZX56zKPNVEYYqq7adpmMh4Jn2QNEwhvQlFy6jPVdcod7txZtKHWnyZiA3a0zP7A==}
    hasBin: true

  jose@6.0.11:
    resolution: {integrity: sha512-QxG7EaliDARm1O1S8BGakqncGT9s25bKL1WSf6/oa17Tkqwi8D2ZNglqCF+DsYF88/rV66Q/Q2mFAy697E1DUg==}

  jotai-optics@0.4.0:
    resolution: {integrity: sha512-osbEt9AgS55hC4YTZDew2urXKZkaiLmLqkTS/wfW5/l0ib8bmmQ7kBXSFaosV6jDDWSp00IipITcJARFHdp42g==}
    peerDependencies:
      jotai: '>=2.0.0'
      optics-ts: '>=2.0.0'

  jotai-x@2.3.2:
    resolution: {integrity: sha512-WjOfSO4lZBtuy7igTcJ8ZMq9zf/MfjnJnMgsdLNLZrFeiaAWif7Kh/kXwIG4dFMLTOFZ9Bf96bztv21VBcTB0g==}
    peerDependencies:
      '@types/react': '>=17.0.0'
      jotai: '>=2.0.0'
      react: '>=17.0.0'
    peerDependenciesMeta:
      '@types/react':
        optional: true
      react:
        optional: true

  jotai@2.8.4:
    resolution: {integrity: sha512-f6jwjhBJcDtpeauT2xH01gnqadKEySwwt1qNBLvAXcnojkmb76EdqRt05Ym8IamfHGAQz2qMKAwftnyjeSoHAA==}
    engines: {node: '>=12.20.0'}
    peerDependencies:
      '@types/react': '>=17.0.0'
      react: '>=17.0.0'
    peerDependenciesMeta:
      '@types/react':
        optional: true
      react:
        optional: true

  js-tokens@4.0.0:
    resolution: {integrity: sha512-RdJUflcE3cUzKiMqQgsCu06FPu9UdIJO0beYbPhHN4k6apgJtifcoCtT9bcxOpYBtpD2kCM6Sbzg4CausW/PKQ==}

  js-tokens@9.0.1:
    resolution: {integrity: sha512-mxa9E9ITFOt0ban3j6L5MpjwegGz6lBQmM1IJkWeBZGcMxto50+eWdjC/52xDbS2vy0k7vIMK0Fe2wfL9OQSpQ==}

  js-video-url-parser@0.5.1:
    resolution: {integrity: sha512-/vwqT67k0AyIGMHAvSOt+n4JfrZWF7cPKgKswDO35yr27GfW4HtjpQVlTx6JLF45QuPm8mkzFHkZgFVnFm4x/w==}

  js-yaml@3.14.1:
    resolution: {integrity: sha512-okMH7OXXJ7YrN9Ok3/SXrnu4iX9yOk+25nqX4imS2npuvTYDmo/QEZoqwZkYaIDk3jVvBOTOIEgEhaLOynBS9g==}
    hasBin: true

  js-yaml@4.1.0:
    resolution: {integrity: sha512-wpxZs9NoxZaJESJGIZTyDEaYpl0FKSA+FB9aJiyemKhMwkxQg63h4T1KJgUGHpTqPDNRcmmYLugrRjJlBtWvRA==}
    hasBin: true

  jsdom@26.1.0:
    resolution: {integrity: sha512-Cvc9WUhxSMEo4McES3P7oK3QaXldCfNWp7pl2NNeiIFlCoLr3kfq9kb1fxftiwk1FLV7CvpvDfonxtzUDeSOPg==}
    engines: {node: '>=18'}
    peerDependencies:
      canvas: ^3.0.0
    peerDependenciesMeta:
      canvas:
        optional: true

  jsesc@3.1.0:
    resolution: {integrity: sha512-/sM3dO2FOzXjKQhJuo0Q173wf2KOo8t4I8vHy6lF9poUp7bKT0/NHE8fPX23PwfhnykfqnC2xRxOnVw5XuGIaA==}
    engines: {node: '>=6'}
    hasBin: true

  json-buffer@3.0.1:
    resolution: {integrity: sha512-4bV5BfR2mqfQTJm+V5tPPdf+ZpuhiIvTuAB5g8kcrXOZpTT/QwwVRWBywX1ozr6lEuPdbHxwaJlm9G6mI2sfSQ==}

  json-schema-traverse@0.4.1:
    resolution: {integrity: sha512-xbbCH5dCYU5T8LcEhhuh7HJ88HXuW3qsI3Y0zOZFKfZEHcpWiHU/Jxzk629Brsab/mMiHQti9wMP+845RPe3Vg==}

  json-schema@0.4.0:
    resolution: {integrity: sha512-es94M3nTIfsEPisRafak+HDLfHXnKBhV3vU5eqPcS3flIWqcxJWgXHXiey3YrpaNsanY5ei1VoYEbOzijuq9BA==}

  json-stable-stringify-without-jsonify@1.0.1:
    resolution: {integrity: sha512-Bdboy+l7tA3OGW6FjyFHWkP5LuByj1Tk33Ljyq0axyzdk9//JSi2u3fP1QSmd1KNwq6VOKYGlAu87CisVir6Pw==}

  json5@1.0.2:
    resolution: {integrity: sha512-g1MWMLBiz8FKi1e4w0UyVL3w+iJceWAFBAaBnnGKOpNa5f8TLktkbre1+s6oICydWAm+HRUGTmI+//xv2hvXYA==}
    hasBin: true

  json5@2.2.3:
    resolution: {integrity: sha512-XmOWe7eyHYH14cLdVPoyg+GOH3rYX++KpzrylJwSW98t3Nk+U8XOl8FWKOgwtzdb8lXGf6zYwDUzeHMWfxasyg==}
    engines: {node: '>=6'}
    hasBin: true

  jsondiffpatch@0.6.0:
    resolution: {integrity: sha512-3QItJOXp2AP1uv7waBkao5nCvhEv+QmJAd38Ybq7wNI74Q+BBmnLn4EDKz6yI9xGAIQoUF87qHt+kc1IVxB4zQ==}
    engines: {node: ^18.0.0 || >=20.0.0}
    hasBin: true

  jsx-ast-utils@3.3.5:
    resolution: {integrity: sha512-ZZow9HBI5O6EPgSJLUb8n2NKgmVWTwCvHGwFuJlMjvLFqlGG6pjirPhtdsseaLZjSibD8eegzmYpUZwoIlj2cQ==}
    engines: {node: '>=4.0'}

  katex@0.16.22:
    resolution: {integrity: sha512-XCHRdUw4lf3SKBaJe4EvgqIuWwkPSo9XoeO8GjQW94Bp7TWv9hNhzZjZ+OH9yf1UmLygb7DIT5GSFQiyt16zYg==}
    hasBin: true

  keyv@4.5.4:
    resolution: {integrity: sha512-oxVHkHR/EJf2CNXnWxRLW6mg7JyCCUcG0DtEGmL2ctUo1PNTin1PUil+r/+4r5MpVgC/fn1kjsx7mjSujKqIpw==}

  kind-of@6.0.3:
    resolution: {integrity: sha512-dcS1ul+9tmeD95T+x28/ehLgd9mENa3LsvDTtzm3vyBEO7RPptvAD+t44WVXaUjTBRcrpFeFlC8WCruUR456hw==}
    engines: {node: '>=0.10.0'}

  language-subtag-registry@0.3.23:
    resolution: {integrity: sha512-0K65Lea881pHotoGEa5gDlMxt3pctLi2RplBb7Ezh4rRdLEOtgi7n4EwK9lamnUCkKBqaeKRVebTq6BAxSkpXQ==}

  language-tags@1.0.9:
    resolution: {integrity: sha512-MbjN408fEndfiQXbFQ1vnd+1NoLDsnQW41410oQBXiyXDMYH5z505juWa4KUE1LqxRC7DgOgZDbKLxHIwm27hA==}
    engines: {node: '>=0.10'}

  levn@0.4.1:
    resolution: {integrity: sha512-+bT2uH4E5LGE7h/n3evcS/sQlJXCpIp6ym8OWJ5eV6+67Dsql/LaaT7qJBAt2rzfoa/5QBGBhxDix1dMt2kQKQ==}
    engines: {node: '>= 0.8.0'}

  lie@3.1.1:
    resolution: {integrity: sha512-RiNhHysUjhrDQntfYSfY4MU24coXXdEOgw9WGcKHNeEwffDYbF//u87M1EWaMGzuFoSbqW0C9C6lEEhDOAswfw==}

  lightningcss-darwin-arm64@1.30.1:
    resolution: {integrity: sha512-c8JK7hyE65X1MHMN+Viq9n11RRC7hgin3HhYKhrMyaXflk5GVplZ60IxyoVtzILeKr+xAJwg6zK6sjTBJ0FKYQ==}
    engines: {node: '>= 12.0.0'}
    cpu: [arm64]
    os: [darwin]

  lightningcss-darwin-x64@1.30.1:
    resolution: {integrity: sha512-k1EvjakfumAQoTfcXUcHQZhSpLlkAuEkdMBsI/ivWw9hL+7FtilQc0Cy3hrx0AAQrVtQAbMI7YjCgYgvn37PzA==}
    engines: {node: '>= 12.0.0'}
    cpu: [x64]
    os: [darwin]

  lightningcss-freebsd-x64@1.30.1:
    resolution: {integrity: sha512-kmW6UGCGg2PcyUE59K5r0kWfKPAVy4SltVeut+umLCFoJ53RdCUWxcRDzO1eTaxf/7Q2H7LTquFHPL5R+Gjyig==}
    engines: {node: '>= 12.0.0'}
    cpu: [x64]
    os: [freebsd]

  lightningcss-linux-arm-gnueabihf@1.30.1:
    resolution: {integrity: sha512-MjxUShl1v8pit+6D/zSPq9S9dQ2NPFSQwGvxBCYaBYLPlCWuPh9/t1MRS8iUaR8i+a6w7aps+B4N0S1TYP/R+Q==}
    engines: {node: '>= 12.0.0'}
    cpu: [arm]
    os: [linux]

  lightningcss-linux-arm64-gnu@1.30.1:
    resolution: {integrity: sha512-gB72maP8rmrKsnKYy8XUuXi/4OctJiuQjcuqWNlJQ6jZiWqtPvqFziskH3hnajfvKB27ynbVCucKSm2rkQp4Bw==}
    engines: {node: '>= 12.0.0'}
    cpu: [arm64]
    os: [linux]

  lightningcss-linux-arm64-musl@1.30.1:
    resolution: {integrity: sha512-jmUQVx4331m6LIX+0wUhBbmMX7TCfjF5FoOH6SD1CttzuYlGNVpA7QnrmLxrsub43ClTINfGSYyHe2HWeLl5CQ==}
    engines: {node: '>= 12.0.0'}
    cpu: [arm64]
    os: [linux]

  lightningcss-linux-x64-gnu@1.30.1:
    resolution: {integrity: sha512-piWx3z4wN8J8z3+O5kO74+yr6ze/dKmPnI7vLqfSqI8bccaTGY5xiSGVIJBDd5K5BHlvVLpUB3S2YCfelyJ1bw==}
    engines: {node: '>= 12.0.0'}
    cpu: [x64]
    os: [linux]

  lightningcss-linux-x64-musl@1.30.1:
    resolution: {integrity: sha512-rRomAK7eIkL+tHY0YPxbc5Dra2gXlI63HL+v1Pdi1a3sC+tJTcFrHX+E86sulgAXeI7rSzDYhPSeHHjqFhqfeQ==}
    engines: {node: '>= 12.0.0'}
    cpu: [x64]
    os: [linux]

  lightningcss-win32-arm64-msvc@1.30.1:
    resolution: {integrity: sha512-mSL4rqPi4iXq5YVqzSsJgMVFENoa4nGTT/GjO2c0Yl9OuQfPsIfncvLrEW6RbbB24WtZ3xP/2CCmI3tNkNV4oA==}
    engines: {node: '>= 12.0.0'}
    cpu: [arm64]
    os: [win32]

  lightningcss-win32-x64-msvc@1.30.1:
    resolution: {integrity: sha512-PVqXh48wh4T53F/1CCu8PIPCxLzWyCnn/9T5W1Jpmdy5h9Cwd+0YQS6/LwhHXSafuc61/xg9Lv5OrCby6a++jg==}
    engines: {node: '>= 12.0.0'}
    cpu: [x64]
    os: [win32]

  lightningcss@1.30.1:
    resolution: {integrity: sha512-xi6IyHML+c9+Q3W0S4fCQJOym42pyurFiJUHEcEyHS0CeKzia4yZDEsLlqOFykxOdHpNy0NmvVO31vcSqAxJCg==}
    engines: {node: '>= 12.0.0'}

  localforage@1.10.0:
    resolution: {integrity: sha512-14/H1aX7hzBBmmh7sGPd+AOMkkIrHM3Z1PAyGgZigA1H1p5O5ANnMyWzvpAETtG68/dC4pC0ncy3+PPGzXZHPg==}

  locate-path@6.0.0:
    resolution: {integrity: sha512-iPZK6eYjbxRu3uB4/WZ3EsEIMJFMqAoopl3R+zuq0UjcAm/MO6KCweDgPfP3elTztoKP3KtnVHxTn2NHBSDVUw==}
    engines: {node: '>=10'}

  lodash.mapvalues@4.6.0:
    resolution: {integrity: sha512-JPFqXFeZQ7BfS00H58kClY7SPVeHertPE0lNuCyZ26/XlN8TvakYD7b9bGyNmXbT/D3BbtPAAmq90gPWqLkxlQ==}

  lodash.merge@4.6.2:
    resolution: {integrity: sha512-0KpjqXRVvrYyCsX1swR/XTK0va6VQkQM6MNo7PqW77ByjAhoARA8EfrP1N4+KlKj8YS0ZUCtRT/YUuhyYDujIQ==}

  lodash@4.17.21:
    resolution: {integrity: sha512-v2kDEe57lecTulaDIuNTPy3Ry4gLGJ6Z1O3vE1krgXZNrsQ+LFTGHVxVjcXPs17LhbZVGedAJv8XZ1tvj5FvSg==}

  longest-streak@3.1.0:
    resolution: {integrity: sha512-9Ri+o0JYgehTaVBBDoMqIl8GXtbWg711O3srftcHhZ0dqnETqLaoIK0x17fUw9rFSlK/0NlsKe0Ahhyl5pXE2g==}

  loose-envify@1.4.0:
    resolution: {integrity: sha512-lyuxPGr/Wfhrlem2CL/UcnUc1zcqKAImBDzukY7Y5F/yQiNdko6+fRLevlw1HgMySw7f611UIY408EtxRSoK3Q==}
    hasBin: true

  loupe@3.2.1:
    resolution: {integrity: sha512-CdzqowRJCeLU72bHvWqwRBBlLcMEtIvGrlvef74kMnV2AolS9Y8xUv1I0U/MNAWMhBlKIoyuEgoJ0t/bbwHbLQ==}

  lowlight@3.3.0:
    resolution: {integrity: sha512-0JNhgFoPvP6U6lE/UdVsSq99tn6DhjjpAj5MxG49ewd2mOBVtwWYIT8ClyABhq198aXXODMU6Ox8DrGy/CpTZQ==}

  lru-cache@10.4.3:
    resolution: {integrity: sha512-JNAzZcXrCt42VGLuYz0zfAzDfAvJWW6AfYlDBQyDV5DClI2m5sAmK+OIO7s59XfsRsWHp02jAJrRadPRGTt6SQ==}

  lru-cache@5.1.1:
    resolution: {integrity: sha512-KpNARQA3Iwv+jTA0utUVVbrh+Jlrr1Fv0e56GGzAFOXN7dk/FviaDW8LHmK52DlcH4WP2n6gI8vN1aesBFgo9w==}

  lucide-react@0.515.0:
    resolution: {integrity: sha512-Sy7bY0MeicRm2pzrnoHm2h6C1iVoeHyBU2fjdQDsXGP51fhkhau1/ZV/dzrcxEmAKsxYb6bGaIsMnGHuQ5s0dw==}
    peerDependencies:
      react: ^16.5.1 || ^17.0.0 || ^18.0.0 || ^19.0.0

  lz-string@1.5.0:
    resolution: {integrity: sha512-h5bgJWpxJNswbU7qCrV0tIKQCaS3blPDrqKWx+QxzuzL1zGUzij9XCWLrSLsJPu5t+eWA/ycetzYAO5IOMcWAQ==}
    hasBin: true

  magic-string@0.30.17:
    resolution: {integrity: sha512-sNPKHvyjVf7gyjwS4xGTaW/mCnF8wnjtifKBEhxfZ7E/S8tQ0rssrwGNn6q8JH/ohItJfSQp9mBtQYuTlH5QnA==}

  markdown-table@3.0.4:
    resolution: {integrity: sha512-wiYz4+JrLyb/DqW2hkFJxP7Vd7JuTDm77fvbM8VfEQdmSMqcImWeeRbHwZjBjIFki/VaMK2BhFi7oUUZeM5bqw==}

  marked@15.0.12:
    resolution: {integrity: sha512-8dD6FusOQSrpv9Z1rdNMdlSgQOIP880DHqnohobOmYLElGEqAL/JvxvuxZO16r4HtjTlfPRDC1hbvxC9dPN2nA==}
    engines: {node: '>= 18'}
    hasBin: true

  math-intrinsics@1.1.0:
    resolution: {integrity: sha512-/IXtbwEk5HTPyEwyKX6hGkYXxM9nbj64B+ilVJnC/R6B0pH5G4V3b0pVbL7DBj4tkhBAppbQUlf6F6Xl9LHu1g==}
    engines: {node: '>= 0.4'}

  mdast-util-find-and-replace@3.0.2:
    resolution: {integrity: sha512-Tmd1Vg/m3Xz43afeNxDIhWRtFZgM2VLyaf4vSTYwudTyeuTneoL3qtWMA5jeLyz/O1vDJmmV4QuScFCA2tBPwg==}

  mdast-util-from-markdown@2.0.2:
    resolution: {integrity: sha512-uZhTV/8NBuw0WHkPTrCqDOl0zVe1BIng5ZtHoDk49ME1qqcjYmmLmOf0gELgcRMxN4w2iuIeVso5/6QymSrgmA==}

  mdast-util-gfm-autolink-literal@2.0.1:
    resolution: {integrity: sha512-5HVP2MKaP6L+G6YaxPNjuL0BPrq9orG3TsrZ9YXbA3vDw/ACI4MEsnoDpn6ZNm7GnZgtAcONJyPhOP8tNJQavQ==}

  mdast-util-gfm-footnote@2.1.0:
    resolution: {integrity: sha512-sqpDWlsHn7Ac9GNZQMeUzPQSMzR6Wv0WKRNvQRg0KqHh02fpTz69Qc1QSseNX29bhz1ROIyNyxExfawVKTm1GQ==}

  mdast-util-gfm-strikethrough@2.0.0:
    resolution: {integrity: sha512-mKKb915TF+OC5ptj5bJ7WFRPdYtuHv0yTRxK2tJvi+BDqbkiG7h7u/9SI89nRAYcmap2xHQL9D+QG/6wSrTtXg==}

  mdast-util-gfm-table@2.0.0:
    resolution: {integrity: sha512-78UEvebzz/rJIxLvE7ZtDd/vIQ0RHv+3Mh5DR96p7cS7HsBhYIICDBCu8csTNWNO6tBWfqXPWekRuj2FNOGOZg==}

  mdast-util-gfm-task-list-item@2.0.0:
    resolution: {integrity: sha512-IrtvNvjxC1o06taBAVJznEnkiHxLFTzgonUdy8hzFVeDun0uTjxxrRGVaNFqkU1wJR3RBPEfsxmU6jDWPofrTQ==}

  mdast-util-gfm@3.1.0:
    resolution: {integrity: sha512-0ulfdQOM3ysHhCJ1p06l0b0VKlhU0wuQs3thxZQagjcjPrlFRqY215uZGHHJan9GEAXd9MbfPjFJz+qMkVR6zQ==}

  mdast-util-math@3.0.0:
    resolution: {integrity: sha512-Tl9GBNeG/AhJnQM221bJR2HPvLOSnLE/T9cJI9tlc6zwQk2nPk/4f0cHkOdEixQPC/j8UtKDdITswvLAy1OZ1w==}

  mdast-util-mdx-expression@2.0.1:
    resolution: {integrity: sha512-J6f+9hUp+ldTZqKRSg7Vw5V6MqjATc+3E4gf3CFNcuZNWD8XdyI6zQ8GqH7f8169MM6P7hMBRDVGnn7oHB9kXQ==}

  mdast-util-mdx-jsx@3.2.0:
    resolution: {integrity: sha512-lj/z8v0r6ZtsN/cGNNtemmmfoLAFZnjMbNyLzBafjzikOM+glrjNHPlf6lQDOTccj9n5b0PPihEBbhneMyGs1Q==}

  mdast-util-mdx@3.0.0:
    resolution: {integrity: sha512-JfbYLAW7XnYTTbUsmpu0kdBUVe+yKVJZBItEjwyYJiDJuZ9w4eeaqks4HQO+R7objWgS2ymV60GYpI14Ug554w==}

  mdast-util-mdxjs-esm@2.0.1:
    resolution: {integrity: sha512-EcmOpxsZ96CvlP03NghtH1EsLtr0n9Tm4lPUJUBccV9RwUOneqSycg19n5HGzCf+10LozMRSObtVr3ee1WoHtg==}

  mdast-util-phrasing@4.1.0:
    resolution: {integrity: sha512-TqICwyvJJpBwvGAMZjj4J2n0X8QWp21b9l0o7eXyVJ25YNWYbJDVIyD1bZXE6WtV6RmKJVYmQAKWa0zWOABz2w==}

  mdast-util-to-markdown@2.1.2:
    resolution: {integrity: sha512-xj68wMTvGXVOKonmog6LwyJKrYXZPvlwabaryTjLh9LuvovB/KAH+kvi8Gjj+7rJjsFi23nkUxRQv1KqSroMqA==}

  mdast-util-to-string@4.0.0:
    resolution: {integrity: sha512-0H44vDimn51F0YwvxSJSm0eCDOJTRlmN0R1yBh4HLj9wiV1Dn0QoXGbvFAWj2hSItVTlCmBF1hqKlIyUBVFLPg==}

  media-chrome@4.11.1:
    resolution: {integrity: sha512-+2niDc4qOwlpFAjwxg1OaizK/zKV6y7QqGm4nBFEVlSaG0ZBgOmfc4IXAPiirZqAlZGaFFUaMqCl1SpGU0/naA==}

  media-tracks@0.3.3:
    resolution: {integrity: sha512-9P2FuUHnZZ3iji+2RQk7Zkh5AmZTnOG5fODACnjhCVveX1McY3jmCRHofIEI+yTBqplz7LXy48c7fQ3Uigp88w==}

  merge2@1.4.1:
    resolution: {integrity: sha512-8q7VEgMJW4J8tcfVPy8g09NcQwZdbwFEqhe/WZkoIzjn/3TGDwtOCYtXGxA3O8tPzpczCCDgv+P2P5y00ZJOOg==}
    engines: {node: '>= 8'}

  micromark-core-commonmark@2.0.3:
    resolution: {integrity: sha512-RDBrHEMSxVFLg6xvnXmb1Ayr2WzLAWjeSATAoxwKYJV94TeNavgoIdA0a9ytzDSVzBy2YKFK+emCPOEibLeCrg==}

  micromark-extension-gfm-autolink-literal@2.1.0:
    resolution: {integrity: sha512-oOg7knzhicgQ3t4QCjCWgTmfNhvQbDDnJeVu9v81r7NltNCVmhPy1fJRX27pISafdjL+SVc4d3l48Gb6pbRypw==}

  micromark-extension-gfm-footnote@2.1.0:
    resolution: {integrity: sha512-/yPhxI1ntnDNsiHtzLKYnE3vf9JZ6cAisqVDauhp4CEHxlb4uoOTxOCJ+9s51bIB8U1N1FJ1RXOKTIlD5B/gqw==}

  micromark-extension-gfm-strikethrough@2.1.0:
    resolution: {integrity: sha512-ADVjpOOkjz1hhkZLlBiYA9cR2Anf8F4HqZUO6e5eDcPQd0Txw5fxLzzxnEkSkfnD0wziSGiv7sYhk/ktvbf1uw==}

  micromark-extension-gfm-table@2.1.1:
    resolution: {integrity: sha512-t2OU/dXXioARrC6yWfJ4hqB7rct14e8f7m0cbI5hUmDyyIlwv5vEtooptH8INkbLzOatzKuVbQmAYcbWoyz6Dg==}

  micromark-extension-gfm-tagfilter@2.0.0:
    resolution: {integrity: sha512-xHlTOmuCSotIA8TW1mDIM6X2O1SiX5P9IuDtqGonFhEK0qgRI4yeC6vMxEV2dgyr2TiD+2PQ10o+cOhdVAcwfg==}

  micromark-extension-gfm-task-list-item@2.1.0:
    resolution: {integrity: sha512-qIBZhqxqI6fjLDYFTBIa4eivDMnP+OZqsNwmQ3xNLE4Cxwc+zfQEfbs6tzAo2Hjq+bh6q5F+Z8/cksrLFYWQQw==}

  micromark-extension-gfm@3.0.0:
    resolution: {integrity: sha512-vsKArQsicm7t0z2GugkCKtZehqUm31oeGBV/KVSorWSy8ZlNAv7ytjFhvaryUiCUJYqs+NoE6AFhpQvBTM6Q4w==}

  micromark-extension-math@3.1.0:
    resolution: {integrity: sha512-lvEqd+fHjATVs+2v/8kg9i5Q0AP2k85H0WUOwpIVvUML8BapsMvh1XAogmQjOCsLpoKRCVQqEkQBB3NhVBcsOg==}

  micromark-extension-mdx-expression@3.0.1:
    resolution: {integrity: sha512-dD/ADLJ1AeMvSAKBwO22zG22N4ybhe7kFIZ3LsDI0GlsNr2A3KYxb0LdC1u5rj4Nw+CHKY0RVdnHX8vj8ejm4Q==}

  micromark-extension-mdx-jsx@3.0.2:
    resolution: {integrity: sha512-e5+q1DjMh62LZAJOnDraSSbDMvGJ8x3cbjygy2qFEi7HCeUT4BDKCvMozPozcD6WmOt6sVvYDNBKhFSz3kjOVQ==}

  micromark-extension-mdx-md@2.0.0:
    resolution: {integrity: sha512-EpAiszsB3blw4Rpba7xTOUptcFeBFi+6PY8VnJ2hhimH+vCQDirWgsMpz7w1XcZE7LVrSAUGb9VJpG9ghlYvYQ==}

  micromark-extension-mdxjs-esm@3.0.0:
    resolution: {integrity: sha512-DJFl4ZqkErRpq/dAPyeWp15tGrcrrJho1hKK5uBS70BCtfrIFg81sqcTVu3Ta+KD1Tk5vAtBNElWxtAa+m8K9A==}

  micromark-extension-mdxjs@3.0.0:
    resolution: {integrity: sha512-A873fJfhnJ2siZyUrJ31l34Uqwy4xIFmvPY1oj+Ean5PHcPBYzEsvqvWGaWcfEIr11O5Dlw3p2y0tZWpKHDejQ==}

  micromark-factory-destination@2.0.1:
    resolution: {integrity: sha512-Xe6rDdJlkmbFRExpTOmRj9N3MaWmbAgdpSrBQvCFqhezUn4AHqJHbaEnfbVYYiexVSs//tqOdY/DxhjdCiJnIA==}

  micromark-factory-label@2.0.1:
    resolution: {integrity: sha512-VFMekyQExqIW7xIChcXn4ok29YE3rnuyveW3wZQWWqF4Nv9Wk5rgJ99KzPvHjkmPXF93FXIbBp6YdW3t71/7Vg==}

  micromark-factory-mdx-expression@2.0.3:
    resolution: {integrity: sha512-kQnEtA3vzucU2BkrIa8/VaSAsP+EJ3CKOvhMuJgOEGg9KDC6OAY6nSnNDVRiVNRqj7Y4SlSzcStaH/5jge8JdQ==}

  micromark-factory-space@2.0.1:
    resolution: {integrity: sha512-zRkxjtBxxLd2Sc0d+fbnEunsTj46SWXgXciZmHq0kDYGnck/ZSGj9/wULTV95uoeYiK5hRXP2mJ98Uo4cq/LQg==}

  micromark-factory-title@2.0.1:
    resolution: {integrity: sha512-5bZ+3CjhAd9eChYTHsjy6TGxpOFSKgKKJPJxr293jTbfry2KDoWkhBb6TcPVB4NmzaPhMs1Frm9AZH7OD4Cjzw==}

  micromark-factory-whitespace@2.0.1:
    resolution: {integrity: sha512-Ob0nuZ3PKt/n0hORHyvoD9uZhr+Za8sFoP+OnMcnWK5lngSzALgQYKMr9RJVOWLqQYuyn6ulqGWSXdwf6F80lQ==}

  micromark-util-character@2.1.1:
    resolution: {integrity: sha512-wv8tdUTJ3thSFFFJKtpYKOYiGP2+v96Hvk4Tu8KpCAsTMs6yi+nVmGh1syvSCsaxz45J6Jbw+9DD6g97+NV67Q==}

  micromark-util-chunked@2.0.1:
    resolution: {integrity: sha512-QUNFEOPELfmvv+4xiNg2sRYeS/P84pTW0TCgP5zc9FpXetHY0ab7SxKyAQCNCc1eK0459uoLI1y5oO5Vc1dbhA==}

  micromark-util-classify-character@2.0.1:
    resolution: {integrity: sha512-K0kHzM6afW/MbeWYWLjoHQv1sgg2Q9EccHEDzSkxiP/EaagNzCm7T/WMKZ3rjMbvIpvBiZgwR3dKMygtA4mG1Q==}

  micromark-util-combine-extensions@2.0.1:
    resolution: {integrity: sha512-OnAnH8Ujmy59JcyZw8JSbK9cGpdVY44NKgSM7E9Eh7DiLS2E9RNQf0dONaGDzEG9yjEl5hcqeIsj4hfRkLH/Bg==}

  micromark-util-decode-numeric-character-reference@2.0.2:
    resolution: {integrity: sha512-ccUbYk6CwVdkmCQMyr64dXz42EfHGkPQlBj5p7YVGzq8I7CtjXZJrubAYezf7Rp+bjPseiROqe7G6foFd+lEuw==}

  micromark-util-decode-string@2.0.1:
    resolution: {integrity: sha512-nDV/77Fj6eH1ynwscYTOsbK7rR//Uj0bZXBwJZRfaLEJ1iGBR6kIfNmlNqaqJf649EP0F3NWNdeJi03elllNUQ==}

  micromark-util-encode@2.0.1:
    resolution: {integrity: sha512-c3cVx2y4KqUnwopcO9b/SCdo2O67LwJJ/UyqGfbigahfegL9myoEFoDYZgkT7f36T0bLrM9hZTAaAyH+PCAXjw==}

  micromark-util-events-to-acorn@2.0.3:
    resolution: {integrity: sha512-jmsiEIiZ1n7X1Rr5k8wVExBQCg5jy4UXVADItHmNk1zkwEVhBuIUKRu3fqv+hs4nxLISi2DQGlqIOGiFxgbfHg==}

  micromark-util-html-tag-name@2.0.1:
    resolution: {integrity: sha512-2cNEiYDhCWKI+Gs9T0Tiysk136SnR13hhO8yW6BGNyhOC4qYFnwF1nKfD3HFAIXA5c45RrIG1ub11GiXeYd1xA==}

  micromark-util-normalize-identifier@2.0.1:
    resolution: {integrity: sha512-sxPqmo70LyARJs0w2UclACPUUEqltCkJ6PhKdMIDuJ3gSf/Q+/GIe3WKl0Ijb/GyH9lOpUkRAO2wp0GVkLvS9Q==}

  micromark-util-resolve-all@2.0.1:
    resolution: {integrity: sha512-VdQyxFWFT2/FGJgwQnJYbe1jjQoNTS4RjglmSjTUlpUMa95Htx9NHeYW4rGDJzbjvCsl9eLjMQwGeElsqmzcHg==}

  micromark-util-sanitize-uri@2.0.1:
    resolution: {integrity: sha512-9N9IomZ/YuGGZZmQec1MbgxtlgougxTodVwDzzEouPKo3qFWvymFHWcnDi2vzV1ff6kas9ucW+o3yzJK9YB1AQ==}

  micromark-util-subtokenize@2.1.0:
    resolution: {integrity: sha512-XQLu552iSctvnEcgXw6+Sx75GflAPNED1qx7eBJ+wydBb2KCbRZe+NwvIEEMM83uml1+2WSXpBAcp9IUCgCYWA==}

  micromark-util-symbol@2.0.1:
    resolution: {integrity: sha512-vs5t8Apaud9N28kgCrRUdEed4UJ+wWNvicHLPxCa9ENlYuAY31M0ETy5y1vA33YoNPDFTghEbnh6efaE8h4x0Q==}

  micromark-util-types@2.0.2:
    resolution: {integrity: sha512-Yw0ECSpJoViF1qTU4DC6NwtC4aWGt1EkzaQB8KPPyCRR8z9TWeV0HbEFGTO+ZY1wB22zmxnJqhPyTpOVCpeHTA==}

  micromark@4.0.2:
    resolution: {integrity: sha512-zpe98Q6kvavpCr1NPVSCMebCKfD7CA2NqZ+rykeNhONIJBpc1tFKt9hucLGwha3jNTNI8lHpctWJWoimVF4PfA==}

  micromatch@4.0.8:
    resolution: {integrity: sha512-PXwfBhYu0hBCPw8Dn0E+WDYb7af3dSLVWKi3HGv84IdF4TyFoC0ysxFd0Goxw7nSv4T/PzEJQxsYsEiFCKo2BA==}
    engines: {node: '>=8.6'}

  min-indent@1.0.1:
    resolution: {integrity: sha512-I9jwMn07Sy/IwOj3zVkVik2JTvgpaykDZEigL6Rx6N9LbMywwUSMtxET+7lVoDLLd3O3IXwJwvuuns8UB/HeAg==}
    engines: {node: '>=4'}

  minimatch@3.1.2:
    resolution: {integrity: sha512-J7p63hRiAjw1NDEww1W7i37+ByIrOWO5XQQAzZ3VOcL0PNybwpfmV/N05zFAzwQ9USyEcX6t3UO+K5aqBQOIHw==}

  minimatch@9.0.5:
    resolution: {integrity: sha512-G6T0ZX48xgozx7587koeX9Ys2NYy6Gmv//P89sEte9V9whIapMNF4idKxnW2QtCcLiTWlb/wfCabAtAFWhhBow==}
    engines: {node: '>=16 || 14 >=14.17'}

  minimist@1.2.8:
    resolution: {integrity: sha512-2yyAR8qBkN3YuheJanUpWC5U3bb5osDywNB8RzDVlDwDHbocAJveqqj1u8+SVD7jkWT4yvsHCpWqqWqAxb0zCA==}

  minipass@7.1.2:
    resolution: {integrity: sha512-qOOzS1cBTWYF4BH8fVePDBOO9iptMnGUEZwNc/cMWnTV2nVLZ7VoNWEPHkYczZA0pdoA7dl6e7FL659nX9S2aw==}
    engines: {node: '>=16 || 14 >=14.17'}

  minizlib@3.0.2:
    resolution: {integrity: sha512-oG62iEk+CYt5Xj2YqI5Xi9xWUeZhDI8jjQmC5oThVH5JGCTgIjr7ciJDzC7MBzYd//WvR1OTmP5Q38Q8ShQtVA==}
    engines: {node: '>= 18'}

  mkdirp@3.0.1:
    resolution: {integrity: sha512-+NsyUUAZDmo6YVHzL/stxSu3t9YS1iljliy3BSDrXJ/dkn1KYdmtZODGGjLcc9XLgVVpH4KshHB8XmZgMhaBXg==}
    engines: {node: '>=10'}
    hasBin: true

  mrmime@2.0.1:
    resolution: {integrity: sha512-Y3wQdFg2Va6etvQ5I82yUhGdsKrcYox6p7FfL1LbK2J4V01F9TGlepTIhnK24t7koZibmg82KGglhA1XK5IsLQ==}
    engines: {node: '>=10'}

  ms@2.1.3:
    resolution: {integrity: sha512-6FlzubTLZG3J2a/NVCAleEhjzq5oxgHyaCU9yYXvcLsvoVaHJq/s5xXI6/XXP6tz7R9xAOtHnSO/tXtF3WRTlA==}

  msgpackr-extract@3.0.3:
    resolution: {integrity: sha512-P0efT1C9jIdVRefqjzOQ9Xml57zpOXnIuS+csaB4MdZbTdmGDLo8XhzBG1N7aO11gKDDkJvBLULeFTo46wwreA==}
    hasBin: true

  msgpackr@1.11.4:
    resolution: {integrity: sha512-uaff7RG9VIC4jacFW9xzL3jc0iM32DNHe4jYVycBcjUePT/Klnfj7pqtWJt9khvDFizmjN2TlYniYmSS2LIaZg==}

  multipasta@0.2.5:
    resolution: {integrity: sha512-c8eMDb1WwZcE02WVjHoOmUVk7fnKU/RmUcosHACglrWAuPQsEJv+E8430sXj6jNc1jHw0zrS16aCjQh4BcEb4A==}

  mutative@1.1.0:
    resolution: {integrity: sha512-2PJADREjOusk3iJkD3rXV2YjAxTuaLxdfqtqTEt6vcY07LtEBR1seHuBHXWEIuscqRDGvbauYPs+A4Rj/KTczQ==}
    engines: {node: '>=14.0'}

  mux-embed@5.11.0:
    resolution: {integrity: sha512-uczzXVraqMRmyYmpGh2zthTmBKvvc5D5yaVKQRgGhFOnF7E4nkhqNkdkQc4C0WTPzdqdPl5OtCelNWMF4tg5RQ==}

  mux-embed@5.9.0:
    resolution: {integrity: sha512-wmunL3uoPhma/tWy8PrDPZkvJpXvSFBwbD3KkC4PG8Ztjfb1X3hRJwGUAQyRz7z99b/ovLm2UTTitrkvStjH4w==}

  nanoid@3.3.11:
    resolution: {integrity: sha512-N8SpfPUnUp1bK+PMYW8qSWdl9U+wwNWI4QKxOYDy9JAro3WMX7p2OeVRF9v+347pnakNevPmiHhNmZ2HbFA76w==}
    engines: {node: ^10 || ^12 || ^13.7 || ^14 || >=15.0.1}
    hasBin: true

  nanoid@5.1.5:
    resolution: {integrity: sha512-Ir/+ZpE9fDsNH0hQ3C68uyThDXzYcim2EqcZ8zn8Chtt1iylPT9xXJB0kPCnqzgcEGikO9RxSrh63MsmVCU7Fw==}
    engines: {node: ^18 || >=20}
    hasBin: true

  napi-postinstall@0.2.4:
    resolution: {integrity: sha512-ZEzHJwBhZ8qQSbknHqYcdtQVr8zUgGyM/q6h6qAyhtyVMNrSgDhrC4disf03dYW0e+czXyLnZINnCTEkWy0eJg==}
    engines: {node: ^12.20.0 || ^14.18.0 || >=16.0.0}
    hasBin: true

  native-promise-only@0.8.1:
    resolution: {integrity: sha512-zkVhZUA3y8mbz652WrL5x0fB0ehrBkulWT3TomAQ9iDtyXZvzKeEA6GPxAItBYeNYl5yngKRX612qHOhvMkDeg==}

  natural-compare@1.4.0:
    resolution: {integrity: sha512-OWND8ei3VtNC9h7V60qff3SVobHr996CTwgxubgyQYEpg290h9J0buyECNNJexkFm5sOajh5G116RYA1c8ZMSw==}

  next-auth@5.0.0-beta.28:
    resolution: {integrity: sha512-2RDR1h3DJb4nizcd5UBBwC2gtyP7j/jTvVLvEtDaFSKUWNfou3Gek2uTNHSga/Q4I/GF+OJobA4mFbRaWJgIDQ==}
    peerDependencies:
      '@simplewebauthn/browser': ^9.0.1
      '@simplewebauthn/server': ^9.0.2
      next: ^14.0.0-0 || ^15.0.0-0
      nodemailer: ^6.6.5
      react: ^18.2.0 || ^19.0.0-0
    peerDependenciesMeta:
      '@simplewebauthn/browser':
        optional: true
      '@simplewebauthn/server':
        optional: true
      nodemailer:
        optional: true

  next-themes@0.4.6:
    resolution: {integrity: sha512-pZvgD5L0IEvX5/9GWyHMf3m8BKiVQwsCMHfoFosXtXBMnaS0ZnIJ9ST4b4NqLVKDEm8QBxoNNGNaBv2JNF6XNA==}
    peerDependencies:
      react: ^16.8 || ^17 || ^18 || ^19 || ^19.0.0-rc
      react-dom: ^16.8 || ^17 || ^18 || ^19 || ^19.0.0-rc

  next@15.3.3:
    resolution: {integrity: sha512-JqNj29hHNmCLtNvd090SyRbXJiivQ+58XjCcrC50Crb5g5u2zi7Y2YivbsEfzk6AtVI80akdOQbaMZwWB1Hthw==}
    engines: {node: ^18.18.0 || ^19.8.0 || >= 20.0.0}
    hasBin: true
    peerDependencies:
      '@opentelemetry/api': ^1.1.0
      '@playwright/test': ^1.41.2
      babel-plugin-react-compiler: '*'
      react: ^18.2.0 || 19.0.0-rc-de68d2f4-20241204 || ^19.0.0
      react-dom: ^18.2.0 || 19.0.0-rc-de68d2f4-20241204 || ^19.0.0
      sass: ^1.3.0
    peerDependenciesMeta:
      '@opentelemetry/api':
        optional: true
      '@playwright/test':
        optional: true
      babel-plugin-react-compiler:
        optional: true
      sass:
        optional: true

  node-fetch-native@1.6.7:
    resolution: {integrity: sha512-g9yhqoedzIUm0nTnTqAQvueMPVOuIY16bqgAJJC8XOOubYFNwz6IER9qs0Gq2Xd0+CecCKFjtdDTMA4u4xG06Q==}

  node-gyp-build-optional-packages@5.2.2:
    resolution: {integrity: sha512-s+w+rBWnpTMwSFbaE0UXsRlg7hU4FjekKU4eyAih5T8nJuNZT1nNsskXpxmeqSK9UzkBl6UgRlnKc8hz8IEqOw==}
    hasBin: true

  node-releases@2.0.20:
    resolution: {integrity: sha512-7gK6zSXEH6neM212JgfYFXe+GmZQM+fia5SsusuBIUgnPheLFBmIPhtFoAQRj8/7wASYQnbDlHPVwY0BefoFgA==}

  nwsapi@2.2.22:
    resolution: {integrity: sha512-ujSMe1OWVn55euT1ihwCI1ZcAaAU3nxUiDwfDQldc51ZXaB9m2AyOn6/jh1BLe2t/G8xd6uKG1UBF2aZJeg2SQ==}

  nypm@0.6.1:
    resolution: {integrity: sha512-hlacBiRiv1k9hZFiphPUkfSQ/ZfQzZDzC+8z0wL3lvDAOUu/2NnChkKuMoMjNur/9OpKuz2QsIeiPVN0xM5Q0w==}
    engines: {node: ^14.16.0 || >=16.10.0}
    hasBin: true

  oauth4webapi@3.5.3:
    resolution: {integrity: sha512-2bnHosmBLAQpXNBLOvaJMyMkr4Yya5ohE5Q9jqyxiN+aa7GFCzvDN1RRRMrp0NkfqRR2MTaQNkcSUCCjILD9oQ==}

  object-assign@4.1.1:
    resolution: {integrity: sha512-rJgTQnkUnH1sFw8yT6VSU3zD3sWmu6sZhIseY8VX+GRu3P6F7Fu+JNDoXfklElbLJSnc3FUQHVe4cU5hj+BcUg==}
    engines: {node: '>=0.10.0'}

  object-inspect@1.13.4:
    resolution: {integrity: sha512-W67iLl4J2EXEGTbfeHCffrjDfitvLANg0UlX3wFUUSTx92KXRFegMHUVgSqE+wvhAbi4WqjGg9czysTV2Epbew==}
    engines: {node: '>= 0.4'}

  object-keys@1.1.1:
    resolution: {integrity: sha512-NuAESUOUMrlIXOfHKzD6bpPu3tYt3xvjNdRIQ+FeT0lNb4K8WR70CaDxhuNguS2XG+GjkyMwOzsN5ZktImfhLA==}
    engines: {node: '>= 0.4'}

  object.assign@4.1.7:
    resolution: {integrity: sha512-nK28WOo+QIjBkDduTINE4JkF/UJJKyf2EJxvJKfblDpyg0Q+pkOHNTL0Qwy6NP6FhE/EnzV73BxxqcJaXY9anw==}
    engines: {node: '>= 0.4'}

  object.entries@1.1.9:
    resolution: {integrity: sha512-8u/hfXFRBD1O0hPUjioLhoWFHRmt6tKA4/vZPyckBr18l1KE9uHrFaFaUi8MDRTpi4uak2goyPTSNJLXX2k2Hw==}
    engines: {node: '>= 0.4'}

  object.fromentries@2.0.8:
    resolution: {integrity: sha512-k6E21FzySsSK5a21KRADBd/NGneRegFO5pLHfdQLpRDETUNJueLXs3WCzyQ3tFRDYgbq3KHGXfTbi2bs8WQ6rQ==}
    engines: {node: '>= 0.4'}

  object.groupby@1.0.3:
    resolution: {integrity: sha512-+Lhy3TQTuzXI5hevh8sBGqbmurHbbIjAi0Z4S63nthVLmLxfbj4T54a4CfZrXIrt9iP4mVAPYMo/v99taj3wjQ==}
    engines: {node: '>= 0.4'}

  object.values@1.2.1:
    resolution: {integrity: sha512-gXah6aZrcUxjWg2zR2MwouP2eHlCBzdV4pygudehaKXSGW4v2AsRQUK+lwwXhii6KFZcunEnmSUoYp5CXibxtA==}
    engines: {node: '>= 0.4'}

  ohash@2.0.11:
    resolution: {integrity: sha512-RdR9FQrFwNBNXAr4GixM8YaRZRJ5PUWbKYbE5eOsrwAjJW0q2REGcf79oYPsLyskQCZG1PLN+S/K1V00joZAoQ==}

  optics-ts@2.4.1:
    resolution: {integrity: sha512-HaYzMHvC80r7U/LqAd4hQyopDezC60PO2qF5GuIwALut2cl5rK1VWHsqTp0oqoJJWjiv6uXKqsO+Q2OO0C3MmQ==}

  optionator@0.9.4:
    resolution: {integrity: sha512-6IpQ7mKUxRcZNLIObR0hz7lxsapSSIYNZJwXPGeF0mTVqGKFIXj1DQcMoT22S3ROcLyY/rz0PWaWZ9ayWmad9g==}
    engines: {node: '>= 0.8.0'}

  own-keys@1.0.1:
    resolution: {integrity: sha512-qFOyK5PjiWZd+QQIh+1jhdb9LpxTF0qs7Pm8o5QHYZ0M3vKqSqzsZaEB6oWlxZ+q2sJBMI/Ktgd2N5ZwQoRHfg==}
    engines: {node: '>= 0.4'}

  p-limit@3.1.0:
    resolution: {integrity: sha512-TYOanM3wGwNGsZN2cVTYPArw454xnXj5qmWF1bEoAc4+cU/ol7GVh7odevjp1FNHduHc3KZMcFduxU5Xc6uJRQ==}
    engines: {node: '>=10'}

  p-locate@5.0.0:
    resolution: {integrity: sha512-LaNjtRWUBY++zB5nE/NwcaoMylSPk+S+ZHNB1TzdbMJMny6dynpAGt7X/tl/QYq3TIeE6nxHppbo2LGymrG5Pw==}
    engines: {node: '>=10'}

  pako@1.0.11:
    resolution: {integrity: sha512-4hLB8Py4zZce5s4yd9XzopqwVv/yGNhV1Bl8NTmCq1763HeK2+EwVTv+leGeL13Dnh2wfbqowVPXCIO0z4taYw==}

  parent-module@1.0.1:
    resolution: {integrity: sha512-GQ2EWRpQV8/o+Aw8YqtfZZPfNRWZYkbidE9k5rpl/hC3vtHHBfGm2Ifi6qWV+coDGkrUKZAxE3Lot5kcsRlh+g==}
    engines: {node: '>=6'}

  parse-entities@4.0.2:
    resolution: {integrity: sha512-GG2AQYWoLgL877gQIKeRPGO1xF9+eG1ujIb5soS5gPvLQ1y2o8FL90w2QWNdf9I361Mpp7726c+lj3U0qK1uGw==}

<<<<<<< HEAD
  path-browserify@1.0.1:
    resolution: {integrity: sha512-b7uo2UCUOYZcnF/3ID0lulOJi/bafxa1xPe7ZPsammBSpjSWQkjNxlt635YGS2MiR9GjvuXCtz2emr3jbsz98g==}
=======
  parse5@7.3.0:
    resolution: {integrity: sha512-IInvU7fabl34qmi9gY8XOVxhYyMyuH2xUNpb2q8/Y+7552KlejkRvqvD19nMoUW/uQGGbqNpA6Tufu5FL5BZgw==}
>>>>>>> 062a73a5

  path-exists@4.0.0:
    resolution: {integrity: sha512-ak9Qy5Q7jYb2Wwcey5Fpvg2KoAc/ZIhLSLOSBmRmygPsGwkVVt0fZa0qrtMz+m6tJTAHfZQ8FnmB4MG4LWy7/w==}
    engines: {node: '>=8'}

  path-key@3.1.1:
    resolution: {integrity: sha512-ojmeN0qd+y0jszEtoY48r0Peq5dwMEkIlCOu6Q5f41lfkswXuKtYrhgoTpLnyIcHm24Uhqx+5Tqm2InSwLhE6Q==}
    engines: {node: '>=8'}

  path-parse@1.0.7:
    resolution: {integrity: sha512-LDJzPVEEEPR+y48z93A0Ed0yXb8pAByGWo/k5YYdYgpY2/2EsOsksJrq7lOHxryrVOn1ejG6oAp8ahvOIQD8sw==}

<<<<<<< HEAD
  pdf-lib@1.17.1:
    resolution: {integrity: sha512-V/mpyJAoTsN4cnP31vc0wfNA1+p20evqqnap0KLoRUN0Yk/p3wN52DOEsL4oBFcLdb76hlpKPtzJIgo67j/XLw==}
=======
  pathe@2.0.3:
    resolution: {integrity: sha512-WUjGcAqP1gQacoQe+OBJsFA7Ld4DyXuUIjZ5cc75cLHvJ7dtNsTugphxIADwspS+AraAUePCKrSVtPLFj/F88w==}

  pathval@2.0.1:
    resolution: {integrity: sha512-//nshmD55c46FuFw26xV/xFAaB5HF9Xdap7HJBBnrKdAd6/GxDBaNA1870O79+9ueg61cZLSVc+OaFlfmObYVQ==}
    engines: {node: '>= 14.16'}

  perfect-debounce@1.0.0:
    resolution: {integrity: sha512-xCy9V055GLEqoFaHoC1SoLIaLmWctgCUaBaWxDZ7/Zx4CTyX7cJQLJOok/orfjZAh9kEYpjJa4d0KcJmCbctZA==}
>>>>>>> 062a73a5

  performance-now@2.1.0:
    resolution: {integrity: sha512-7EAHlyLHI56VEIdK57uwHdHKIaAGbnXPiw0yWbarQZOKaKpvUIgW0jWRVLiatnM+XXlSwsanIBH/hzGMJulMow==}

  pg-cloudflare@1.2.7:
    resolution: {integrity: sha512-YgCtzMH0ptvZJslLM1ffsY4EuGaU0cx4XSdXLRFae8bPP4dS5xL1tNB3k2o/N64cHJpwU7dxKli/nZ2lUa5fLg==}

  pg-connection-string@2.9.1:
    resolution: {integrity: sha512-nkc6NpDcvPVpZXxrreI/FOtX3XemeLl8E0qFr6F2Lrm/I8WOnaWNhIPK2Z7OHpw7gh5XJThi6j6ppgNoaT1w4w==}

  pg-int8@1.0.1:
    resolution: {integrity: sha512-WCtabS6t3c8SkpDBUlb1kjOs7l66xsGdKpIPZsg4wR+B3+u9UAum2odSsF9tnvxg80h4ZxLWMy4pRjOsFIqQpw==}
    engines: {node: '>=4.0.0'}

  pg-pool@3.10.1:
    resolution: {integrity: sha512-Tu8jMlcX+9d8+QVzKIvM/uJtp07PKr82IUOYEphaWcoBhIYkoHpLXN3qO59nAI11ripznDsEzEv8nUxBVWajGg==}
    peerDependencies:
      pg: '>=8.0'

  pg-protocol@1.10.3:
    resolution: {integrity: sha512-6DIBgBQaTKDJyxnXaLiLR8wBpQQcGWuAESkRBX/t6OwA8YsqP+iVSiond2EDy6Y/dsGk8rh/jtax3js5NeV7JQ==}

  pg-types@2.2.0:
    resolution: {integrity: sha512-qTAAlrEsl8s4OiEQY69wDvcMIdQN6wdz5ojQiOy6YRMuynxenON0O5oCpJI6lshc6scgAY8qvJ2On/p+CXY0GA==}
    engines: {node: '>=4'}

  pg@8.16.3:
    resolution: {integrity: sha512-enxc1h0jA/aq5oSDMvqyW3q89ra6XIIDZgCX9vkMrnz5DFTw/Ny3Li2lFQ+pt3L6MCgm/5o2o8HW9hiJji+xvw==}
    engines: {node: '>= 16.0.0'}
    peerDependencies:
      pg-native: '>=3.0.1'
    peerDependenciesMeta:
      pg-native:
        optional: true

  pgpass@1.0.5:
    resolution: {integrity: sha512-FdW9r/jQZhSeohs1Z3sI1yxFQNFvMcnmfuj4WBMUTxOrAyLMaTcE1aAMBiTlbMNaXvBCQuVi0R7hd8udDSP7ug==}

  picocolors@1.1.1:
    resolution: {integrity: sha512-xceH2snhtb5M9liqDsmEw56le376mTZkEX/jEb/RxNFyegNul7eNslCXP9FDj/Lcu0X8KEyMceP2ntpaHrDEVA==}

  picomatch@2.3.1:
    resolution: {integrity: sha512-JU3teHTNjmE2VCGFzuY8EXzCDVwEqB2a8fsIvwaStHhAWJEeVd1o1QD80CU6+ZdEXXSLbSsuLwJjkCBWqRQUVA==}
    engines: {node: '>=8.6'}

  picomatch@4.0.2:
    resolution: {integrity: sha512-M7BAV6Rlcy5u+m6oPhAPFgJTzAioX/6B0DxyvDlo9l8+T3nLKbrczg2WLUyzd45L8RqfUMyGPzekbMvX2Ldkwg==}
    engines: {node: '>=12'}

  picomatch@4.0.3:
    resolution: {integrity: sha512-5gTmgEY/sqK6gFXLIsQNH19lWb4ebPDLA4SdLP7dsWkIXHWlG66oPuVvXSGFPppYZz8ZDZq0dYYrbHfBCVUb1Q==}
    engines: {node: '>=12'}

  pkg-types@2.3.0:
    resolution: {integrity: sha512-SIqCzDRg0s9npO5XQ3tNZioRY1uK06lA41ynBC1YmFTmnY6FjUjVt6s4LoADmwoig1qqD0oK8h1p/8mlMx8Oig==}

  platejs@49.0.2:
    resolution: {integrity: sha512-1RGn0x4fnhdqxeIfT+3CRct6IbTRlluZZ5crkSNvTv7fWf9/S+nG+FDLXYfugAD7gZ29TNLw8U+vkcwIT1JB3Q==}
    peerDependencies:
      react: '>=18.0.0'
      react-dom: '>=18.0.0'

  player.style@0.1.10:
    resolution: {integrity: sha512-Jxv7tlaQ3SFCddsN35jzoGnCHB3/xMTbJOgn4zcsmF0lcZvRPq5UkRRAD5tZm8CvzKndUvtoDlG6GSPL/N/SrA==}

  playwright-core@1.54.2:
    resolution: {integrity: sha512-n5r4HFbMmWsB4twG7tJLDN9gmBUeSPcsBZiWSE4DnYz9mJMAFqr2ID7+eGC9kpEnxExJ1epttwR59LEWCk8mtA==}
    engines: {node: '>=18'}
    hasBin: true

  playwright@1.54.2:
    resolution: {integrity: sha512-Hu/BMoA1NAdRUuulyvQC0pEqZ4vQbGfn8f7wPXcnqQmM+zct9UliKxsIkLNmz/ku7LElUNqmaiv1TG/aL5ACsw==}
    engines: {node: '>=18'}
    hasBin: true

  possible-typed-array-names@1.1.0:
    resolution: {integrity: sha512-/+5VFTchJDoVj3bhoqi6UeymcD00DAwb1nJwamzPvHEszJ4FpF6SNNbUbOS8yI56qHzdV8eK0qEfOSiodkTdxg==}
    engines: {node: '>= 0.4'}

  postcss@8.4.31:
    resolution: {integrity: sha512-PS08Iboia9mts/2ygV3eLpY5ghnUcfLV/EXTOW1E2qYxJKGGBUtNjN76FYHnMs36RmARn41bC0AZmn+rR0OVpQ==}
    engines: {node: ^10 || ^12 || >=14}

  postcss@8.5.5:
    resolution: {integrity: sha512-d/jtm+rdNT8tpXuHY5MMtcbJFBkhXE6593XVR9UoGCH8jSFGci7jGvMGH5RYd5PBJW+00NZQt6gf7CbagJCrhg==}
    engines: {node: ^10 || ^12 || >=14}

  postcss@8.5.6:
    resolution: {integrity: sha512-3Ybi1tAuwAP9s0r1UQ2J4n5Y0G05bJkpUIO0/bI9MhwmD70S5aTWbXGBwxHrelT+XM1k6dM0pk+SwNkpTRN7Pg==}
    engines: {node: ^10 || ^12 || >=14}

  postgres-array@2.0.0:
    resolution: {integrity: sha512-VpZrUqU5A69eQyW2c5CA1jtLecCsN2U/bD6VilrFDWq5+5UIEVO7nazS3TEcHf1zuPYO/sqGvUvW62g86RXZuA==}
    engines: {node: '>=4'}

  postgres-bytea@1.0.0:
    resolution: {integrity: sha512-xy3pmLuQqRBZBXDULy7KbaitYqLcmxigw14Q5sj8QBVLqEwXfeybIKVWiqAXTlcvdvb0+xkOtDbfQMOf4lST1w==}
    engines: {node: '>=0.10.0'}

  postgres-date@1.0.7:
    resolution: {integrity: sha512-suDmjLVQg78nMK2UZ454hAG+OAW+HQPZ6n++TNDUX+L0+uUlLywnoxJKDou51Zm+zTCjrCl0Nq6J9C5hP9vK/Q==}
    engines: {node: '>=0.10.0'}

  postgres-interval@1.2.0:
    resolution: {integrity: sha512-9ZhXKM/rw350N1ovuWHbGxnGh/SNJ4cnxHiM0rxE4VN41wsg8P8zWn9hv/buK00RP4WvlOyr/RBDiptyxVbkZQ==}
    engines: {node: '>=0.10.0'}

  preact-render-to-string@6.5.11:
    resolution: {integrity: sha512-ubnauqoGczeGISiOh6RjX0/cdaF8v/oDXIjO85XALCQjwQP+SB4RDXXtvZ6yTYSjG+PC1QRP2AhPgCEsM2EvUw==}
    peerDependencies:
      preact: '>=10'

  preact@10.24.3:
    resolution: {integrity: sha512-Z2dPnBnMUfyQfSQ+GBdsGa16hz35YmLmtTLhM169uW944hYL6xzTYkJjC07j+Wosz733pMWx0fgON3JNw1jJQA==}

  prelude-ls@1.2.1:
    resolution: {integrity: sha512-vkcDPrRZo1QZLbn5RLGPpg/WmIQ65qoWWhcGKf/b5eplkkarX0m9z8ppCat4mlOqUsWpyNuYgO3VRyrYHSzX5g==}
    engines: {node: '>= 0.8.0'}

  pretty-format@27.5.1:
    resolution: {integrity: sha512-Qb1gy5OrP5+zDf2Bvnzdl3jsTf1qXVMazbvCoKhtKqVs4/YK4ozX4gKQJJVyNe+cajNPn0KoC0MC3FUmaHWEmQ==}
    engines: {node: ^10.13.0 || ^12.13.0 || ^14.15.0 || >=15.0.0}

  prisma@6.15.0:
    resolution: {integrity: sha512-E6RCgOt+kUVtjtZgLQDBJ6md2tDItLJNExwI0XJeBc1FKL+Vwb+ovxXxuok9r8oBgsOXBA33fGDuE/0qDdCWqQ==}
    engines: {node: '>=18.18'}
    hasBin: true
    peerDependencies:
      typescript: '>=5.1.0'
    peerDependenciesMeta:
      typescript:
        optional: true

  prop-types@15.8.1:
    resolution: {integrity: sha512-oj87CgZICdulUohogVAR7AjlC0327U4el4L6eAvOqCeudMDVU0NThNaV+b9Df4dXgSP1gXMTnPdhfe/2qDH5cg==}

  proxy-compare@2.6.0:
    resolution: {integrity: sha512-8xuCeM3l8yqdmbPoYeLbrAXCBWu19XEYc5/F28f5qOaoAIMyfmBUkl5axiK+x9olUvRlcekvnm98AP9RDngOIw==}

  punycode@2.3.1:
    resolution: {integrity: sha512-vYt7UD1U9Wg6138shLtLOvdAu+8DsC/ilFtEVHcH+wydcSpNE20AfSOduf6MkRFahL5FY7X1oU7nKVZFtfq8Fg==}
    engines: {node: '>=6'}

  pure-rand@6.1.0:
    resolution: {integrity: sha512-bVWawvoZoBYpp6yIoQtQXHZjmz35RSVHnUOTefl8Vcjr8snTPY1wnpSPMWekcFwbxI6gtmT7rSYPFvz71ldiOA==}

  queue-microtask@1.2.3:
    resolution: {integrity: sha512-NuaNSa6flKT5JaSYQzJok04JzTL1CA6aGhv5rfLW3PgqA+M2ChpZQnAC8h8i4ZFkBS8X5RqkDBHA7r4hej3K9A==}

  raf@3.4.1:
    resolution: {integrity: sha512-Sq4CW4QhwOHE8ucn6J34MqtZCeWFP2aQSmrlroYgqAV1PjStIhJXxYuTgUIfkEk7zTLjmIjLmU5q+fbD1NnOJA==}

<<<<<<< HEAD
  react-day-picker@9.9.0:
    resolution: {integrity: sha512-NtkJbuX6cl/VaGNb3sVVhmMA6LSMnL5G3xNL+61IyoZj0mUZFWTg4hmj7PHjIQ8MXN9dHWhUHFoJWG6y60DKSg==}
=======
  rc9@2.1.2:
    resolution: {integrity: sha512-btXCnMmRIBINM2LDZoEmOogIZU7Qe7zn4BpomSKZ/ykbLObuBdvG+mFq11DL6fjH1DRwHhrlgtYWG96bJiC7Cg==}

  react-day-picker@9.7.0:
    resolution: {integrity: sha512-urlK4C9XJZVpQ81tmVgd2O7lZ0VQldZeHzNejbwLWZSkzHH498KnArT0EHNfKBOWwKc935iMLGZdxXPRISzUxQ==}
>>>>>>> 062a73a5
    engines: {node: '>=18'}
    peerDependencies:
      react: '>=16.8.0'

  react-dnd-html5-backend@16.0.1:
    resolution: {integrity: sha512-Wu3dw5aDJmOGw8WjH1I1/yTH+vlXEL4vmjk5p+MHxP8HuHJS1lAGeIdG/hze1AvNeXWo/JgULV87LyQOr+r5jw==}

  react-dnd@16.0.1:
    resolution: {integrity: sha512-QeoM/i73HHu2XF9aKksIUuamHPDvRglEwdHL4jsp784BgUuWcg6mzfxT0QDdQz8Wj0qyRKx2eMg8iZtWvU4E2Q==}
    peerDependencies:
      '@types/hoist-non-react-statics': '>= 3.3.1'
      '@types/node': '>= 12'
      '@types/react': '>= 16'
      react: '>= 16.14'
    peerDependenciesMeta:
      '@types/hoist-non-react-statics':
        optional: true
      '@types/node':
        optional: true
      '@types/react':
        optional: true

  react-dom@19.1.0:
    resolution: {integrity: sha512-Xs1hdnE+DyKgeHJeJznQmYMIBG3TKIHJJT95Q58nHLSrElKlGQqDTR2HQ9fx5CN/Gk6Vh/kupBTDLU11/nDk/g==}
    peerDependencies:
      react: ^19.1.0

  react-hook-form@7.57.0:
    resolution: {integrity: sha512-RbEks3+cbvTP84l/VXGUZ+JMrKOS8ykQCRYdm5aYsxnDquL0vspsyNhGRO7pcH6hsZqWlPOjLye7rJqdtdAmlg==}
    engines: {node: '>=18.0.0'}
    peerDependencies:
      react: ^16.8.0 || ^17 || ^18 || ^19

  react-is@16.13.1:
    resolution: {integrity: sha512-24e6ynE2H+OKt4kqsOvNd8kBpV65zoxbA4BVsEOB3ARVWQki/DHzaUoC5KuON/BiccDaCCTZBuOcfZs70kR8bQ==}

  react-is@17.0.2:
    resolution: {integrity: sha512-w2GsyukL62IJnlaff/nRegPQR94C/XXamvMWmSHRJ4y7Ts/4ocGRmTHvOs8PSE6pB3dWOrD/nueuU5sduBsQ4w==}

  react-is@18.3.1:
    resolution: {integrity: sha512-/LLMVyas0ljjAtoYiPqYiL8VWXzUUdThrmU5+n20DZv+a+ClRoevUzw5JxU+Ieh5/c87ytoTBV9G1FiKfNJdmg==}

  react-lite-youtube-embed@2.5.6:
    resolution: {integrity: sha512-gbV2SCpAqZOJ/p8wsIbXahONtX3ofh7WZfOR9pCK5kXEbDhTh+bFTOT/fyE+v3ZP4loQkZRqfp8H67gEcGz74w==}
    peerDependencies:
      react: '>=18.2.0'
      react-dom: '>=18.2.0'

  react-player@3.3.1:
    resolution: {integrity: sha512-wE/xLloneXZ1keelFCaNeIFVNUp4/7YoUjfHjwF945aQzsbDKiIB0LQuCchGL+la0Y1IybxnR0R6Cm3AiqInMw==}
    peerDependencies:
      '@types/react': ^17.0.0 || ^18 || ^19
      react: ^17.0.2 || ^18 || ^19
      react-dom: ^17.0.2 || ^18 || ^19

  react-refresh@0.17.0:
    resolution: {integrity: sha512-z6F7K9bV85EfseRCp2bzrpyQ0Gkw1uLoCel9XBVWPg/TjRj94SkJzUTGfOa4bs7iJvBWtQG0Wq7wnI0syw3EBQ==}
    engines: {node: '>=0.10.0'}

  react-remove-scroll-bar@2.3.8:
    resolution: {integrity: sha512-9r+yi9+mgU33AKcj6IbT9oRCO78WriSj6t/cF8DWBZJ9aOGPOTEDvdUDz1FwKim7QXWwmHqtdHnRJfhAxEG46Q==}
    engines: {node: '>=10'}
    peerDependencies:
      '@types/react': '*'
      react: ^16.8.0 || ^17.0.0 || ^18.0.0 || ^19.0.0
    peerDependenciesMeta:
      '@types/react':
        optional: true

  react-remove-scroll@2.7.1:
    resolution: {integrity: sha512-HpMh8+oahmIdOuS5aFKKY6Pyog+FNaZV/XyJOq7b4YFwsFHe5yYfdbIalI4k3vU2nSDql7YskmUseHsRrJqIPA==}
    engines: {node: '>=10'}
    peerDependencies:
      '@types/react': '*'
      react: ^16.8.0 || ^17.0.0 || ^18.0.0 || ^19.0.0 || ^19.0.0-rc
    peerDependenciesMeta:
      '@types/react':
        optional: true

  react-resizable-panels@3.0.3:
    resolution: {integrity: sha512-7HA8THVBHTzhDK4ON0tvlGXyMAJN1zBeRpuyyremSikgYh2ku6ltD7tsGQOcXx4NKPrZtYCm/5CBr+dkruTGQw==}
    peerDependencies:
      react: ^16.14.0 || ^17.0.0 || ^18.0.0 || ^19.0.0 || ^19.0.0-rc
      react-dom: ^16.14.0 || ^17.0.0 || ^18.0.0 || ^19.0.0 || ^19.0.0-rc

  react-smooth@4.0.4:
    resolution: {integrity: sha512-gnGKTpYwqL0Iii09gHobNolvX4Kiq4PKx6eWBCYYix+8cdw+cGo3do906l1NBPKkSWx1DghC1dlWG9L2uGd61Q==}
    peerDependencies:
      react: ^16.8.0 || ^17.0.0 || ^18.0.0 || ^19.0.0
      react-dom: ^16.8.0 || ^17.0.0 || ^18.0.0 || ^19.0.0

  react-style-singleton@2.2.3:
    resolution: {integrity: sha512-b6jSvxvVnyptAiLjbkWLE/lOnR4lfTtDAl+eUC7RZy+QQWc6wRzIV2CE6xBuMmDxc2qIihtDCZD5NPOFl7fRBQ==}
    engines: {node: '>=10'}
    peerDependencies:
      '@types/react': '*'
      react: ^16.8.0 || ^17.0.0 || ^18.0.0 || ^19.0.0 || ^19.0.0-rc
    peerDependenciesMeta:
      '@types/react':
        optional: true

  react-textarea-autosize@8.5.9:
    resolution: {integrity: sha512-U1DGlIQN5AwgjTyOEnI1oCcMuEr1pv1qOtklB2l4nyMGbHzWrI0eFsYK0zos2YWqAolJyG0IWJaqWmWj5ETh0A==}
    engines: {node: '>=10'}
    peerDependencies:
      react: ^16.8.0 || ^17.0.0 || ^18.0.0 || ^19.0.0

  react-tracked@1.7.14:
    resolution: {integrity: sha512-6UMlgQeRAGA+uyYzuQGm7kZB6ZQYFhc7sntgP7Oxwwd6M0Ud/POyb4K3QWT1eXvoifSa80nrAWnXWFGpOvbwkw==}
    peerDependencies:
      react: '>=16.8.0'
      react-dom: '*'
      react-native: '*'
      scheduler: '>=0.19.0'
    peerDependenciesMeta:
      react-dom:
        optional: true
      react-native:
        optional: true

  react-transition-group@4.4.5:
    resolution: {integrity: sha512-pZcd1MCJoiKiBR2NRxeCRg13uCXbydPnmB4EOeRrY7480qNWO8IIgQG6zlDkm6uRMsURXPuKq0GWtiM59a5Q6g==}
    peerDependencies:
      react: '>=16.6.0'
      react-dom: '>=16.6.0'

  react-tweet@3.2.2:
    resolution: {integrity: sha512-hIkxAVPpN2RqWoDEbo3TTnN/pDcp9/Jb6pTgiA4EbXa9S+m2vHIvvZKHR+eS0PDIsYqe+zTmANRa5k6+/iwGog==}
    peerDependencies:
      react: ^18.0.0 || ^19.0.0
      react-dom: ^18.0.0 || ^19.0.0

  react@19.1.0:
    resolution: {integrity: sha512-FS+XFBNvn3GTAWq26joslQgWNoFu08F4kl0J4CgdNKADkdSGXQyTCnKteIAJy96Br6YbpEU1LSzV5dYtjMkMDg==}
    engines: {node: '>=0.10.0'}

  readdirp@4.1.2:
    resolution: {integrity: sha512-GDhwkLfywWL2s6vEjyhri+eXmfH6j1L7JE27WhqLeYzoh/A3DBaYGEj2H/HFZCn/kMfim73FXxEJTw06WtxQwg==}
    engines: {node: '>= 14.18.0'}

  recharts-scale@0.4.5:
    resolution: {integrity: sha512-kivNFO+0OcUNu7jQquLXAxz1FIwZj8nrj+YkOKc5694NbjCvcT6aSZiIzNzd2Kul4o4rTto8QVR9lMNtxD4G1w==}

  recharts@2.15.3:
    resolution: {integrity: sha512-EdOPzTwcFSuqtvkDoaM5ws/Km1+WTAO2eizL7rqiG0V2UVhTnz0m7J2i0CjVPUCdEkZImaWvXLbZDS2H5t6GFQ==}
    engines: {node: '>=14'}
    peerDependencies:
      react: ^16.0.0 || ^17.0.0 || ^18.0.0 || ^19.0.0
      react-dom: ^16.0.0 || ^17.0.0 || ^18.0.0 || ^19.0.0

  redent@3.0.0:
    resolution: {integrity: sha512-6tDA8g98We0zd0GvVeMT9arEOnTw9qM03L9cJXaCjrip1OO764RDBLBfrB4cwzNGDj5OA5ioymC9GkizgWJDUg==}
    engines: {node: '>=8'}

  redux@4.2.1:
    resolution: {integrity: sha512-LAUYz4lc+Do8/g7aeRa8JkyDErK6ekstQaqWQrNRW//MY1TvCEpMtpTWvlQ+FPbWCx+Xixu/6SHt5N0HR+SB4w==}

  reflect.getprototypeof@1.0.10:
    resolution: {integrity: sha512-00o4I+DVrefhv+nX0ulyi3biSHCPDe+yLv5o/p6d/UVlirijB8E16FtfwSAi4g3tcqrQ4lRAqQSoFEZJehYEcw==}
    engines: {node: '>= 0.4'}

  regexp.prototype.flags@1.5.4:
    resolution: {integrity: sha512-dYqgNSZbDwkaJ2ceRd9ojCGjBq+mOm9LmtXnAnEGyHhN/5R7iDW2TRw3h+o/jCFxus3P2LfWIIiwowAjANm7IA==}
    engines: {node: '>= 0.4'}

  remark-gfm@4.0.1:
    resolution: {integrity: sha512-1quofZ2RQ9EWdeN34S79+KExV1764+wCUGop5CPL1WGdD0ocPpu91lzPGbwWMECpEpd42kJGQwzRfyov9j4yNg==}

  remark-math@6.0.0:
    resolution: {integrity: sha512-MMqgnP74Igy+S3WwnhQ7kqGlEerTETXMvJhrUzDikVZ2/uogJCb+WHUg97hK9/jcfc0dkD73s3LN8zU49cTEtA==}

  remark-mdx@3.1.0:
    resolution: {integrity: sha512-Ngl/H3YXyBV9RcRNdlYsZujAmhsxwzxpDzpDEhFBVAGthS4GDgnctpDjgFl/ULx5UEDzqtW1cyBSNKqYYrqLBA==}

  remark-parse@11.0.0:
    resolution: {integrity: sha512-FCxlKLNGknS5ba/1lmpYijMUzX2esxW5xQqjWxw2eHFfS2MSdaHVINFmhjo+qN1WhZhNimq0dZATN9pH0IDrpA==}

  remark-stringify@11.0.0:
    resolution: {integrity: sha512-1OSmLd3awB/t8qdoEOMazZkNsfVTeY4fTsgzcQFdXNq8ToTN4ZGwrMnlda4K6smTFKD+GRV6O48i6Z4iKgPPpw==}

  resend@6.0.1:
    resolution: {integrity: sha512-xNZ0gKAOqQcH83lXsqNOwBbpKROnsZpQr9mXRdG6hrHTF9G9Il2pkoTRtq7rJzXMvCZX+I79oahsbSeaYOWRFA==}
    engines: {node: '>=18'}
    peerDependencies:
      '@react-email/render': ^1.1.0
    peerDependenciesMeta:
      '@react-email/render':
        optional: true

  resolve-from@4.0.0:
    resolution: {integrity: sha512-pb/MYmXstAkysRFx8piNI1tGFNQIFA3vkE3Gq4EuA1dF6gHp/+vgZqsCGJapvy8N3Q+4o7FwvquPJcnZ7RYy4g==}
    engines: {node: '>=4'}

  resolve-pkg-maps@1.0.0:
    resolution: {integrity: sha512-seS2Tj26TBVOC2NIc2rOe2y2ZO7efxITtLZcGSOnHHNOQ7CkiUBfw0Iw2ck6xkIhPwLhKNLS8BO+hEpngQlqzw==}

  resolve@1.22.10:
    resolution: {integrity: sha512-NPRy+/ncIMeDlTAsuqwKIiferiawhefFJtkNSW0qZJEqMEb+qBt/77B/jGeeek+F0uOeN05CDa6HXbbIgtVX4w==}
    engines: {node: '>= 0.4'}
    hasBin: true

  resolve@2.0.0-next.5:
    resolution: {integrity: sha512-U7WjGVG9sH8tvjW5SmGbQuui75FiyjAX72HX15DwBBwF9dNiQZRQAg9nnPhYy+TUnE0+VcrttuvNI8oSxZcocA==}
    hasBin: true

  reusify@1.1.0:
    resolution: {integrity: sha512-g6QUff04oZpHs0eG5p83rFLhHeV00ug/Yf9nZM6fLeUrPguBTkTQOdpAWWspMh55TZfVQDPaN3NQJfbVRAxdIw==}
    engines: {iojs: '>=1.0.0', node: '>=0.10.0'}

  rollup@4.50.1:
    resolution: {integrity: sha512-78E9voJHwnXQMiQdiqswVLZwJIzdBKJ1GdI5Zx6XwoFKUIk09/sSrr+05QFzvYb8q6Y9pPV45zzDuYa3907TZA==}
    engines: {node: '>=18.0.0', npm: '>=8.0.0'}
    hasBin: true

  rrweb-cssom@0.8.0:
    resolution: {integrity: sha512-guoltQEx+9aMf2gDZ0s62EcV8lsXR+0w8915TC3ITdn2YueuNjdAYh/levpU9nFaoChh9RUS5ZdQMrKfVEN9tw==}

  run-parallel@1.2.0:
    resolution: {integrity: sha512-5l4VyZR86LZ/lDxZTR6jqL8AFE2S0IFLMP26AbjsLVADxHdhB/c0GUsH+y39UfCi3dzz8OlQuPmnaJOMoDHQBA==}

  safe-array-concat@1.1.3:
    resolution: {integrity: sha512-AURm5f0jYEOydBj7VQlVvDrjeFgthDdEF5H1dP+6mNpoXOMo1quQqJ4wvJDyRZ9+pO3kGWoOdmV08cSv2aJV6Q==}
    engines: {node: '>=0.4'}

  safe-push-apply@1.0.0:
    resolution: {integrity: sha512-iKE9w/Z7xCzUMIZqdBsp6pEQvwuEebH4vdpjcDWnyzaI6yl6O9FHvVpmGelvEHNsoY6wGblkxR6Zty/h00WiSA==}
    engines: {node: '>= 0.4'}

  safe-regex-test@1.1.0:
    resolution: {integrity: sha512-x/+Cz4YrimQxQccJf5mKEbIa1NzeCRNI5Ecl/ekmlYaampdNLPalVyIcCZNNH3MvmqBugV5TMYZXv0ljslUlaw==}
    engines: {node: '>= 0.4'}

<<<<<<< HEAD
  sax@1.2.1:
    resolution: {integrity: sha512-8I2a3LovHTOpm7NV5yOyO8IHqgVsfK4+UuySrXU8YXkSRX7k6hCV9b3HrkKCr3nMpgj+0bmocaJJWpvp1oc7ZA==}
=======
  safer-buffer@2.1.2:
    resolution: {integrity: sha512-YZo3K82SD7Riyi0E1EQPojLz7kpepnSQI9IyPbHHg1XXXevb5dJI7tpyN2ADxGcQbHG7vcyRHk0cbwqcQriUtg==}

  saxes@6.0.0:
    resolution: {integrity: sha512-xAg7SOnEhrm5zI3puOOKyy1OMcMlIJZYNJY7xLBwSze0UjhPLnWfj2GF2EpT0jmzaJKIWKHLsaSSajf35bcYnA==}
    engines: {node: '>=v12.22.7'}
>>>>>>> 062a73a5

  scheduler@0.26.0:
    resolution: {integrity: sha512-NlHwttCI/l5gCPR3D1nNXtWABUmBwvZpEQiD4IXSbIDq8BzLIK/7Ir5gTFSGZDUu37K5cMNp0hFtzO38sC7gWA==}

  scroll-into-view-if-needed@3.1.0:
    resolution: {integrity: sha512-49oNpRjWRvnU8NyGVmUaYG4jtTkNonFZI86MmGRDqBphEK2EXT9gdEUoQPZhuBM8yWHxCWbobltqYO5M4XrUvQ==}

  section-matter@1.0.0:
    resolution: {integrity: sha512-vfD3pmTzGpufjScBh50YHKzEu2lxBWhVEHsNGoEXmCmn2hKGfeNLYMzCJpe8cD7gqX7TJluOVpBkAequ6dgMmA==}
    engines: {node: '>=4'}

  secure-json-parse@2.7.0:
    resolution: {integrity: sha512-6aU+Rwsezw7VR8/nyvKTx8QpWH9FrcYiXXlqC4z5d5XQBDRqtbfsRjnwGyqbi3gddNtWHuEk9OANUotL26qKUw==}

  semver@6.3.1:
    resolution: {integrity: sha512-BR7VvDCVHO+q2xBEWskxS6DJE1qRnb7DxzUrogb71CWoSficBxYsiAGd+Kl0mmq/MprG9yArRkyrQxTO6XjMzA==}
    hasBin: true

  semver@7.7.2:
    resolution: {integrity: sha512-RF0Fw+rO5AMf9MAyaRXI4AV0Ulj5lMHqVxxdSgiVbixSCXoEmmX/jk0CuJw4+3SqroYO9VoUh+HcuJivvtJemA==}
    engines: {node: '>=10'}
    hasBin: true

  set-function-length@1.2.2:
    resolution: {integrity: sha512-pgRc4hJ4/sNjWCSS9AmnS40x3bNMDTknHgL5UaMBTMyJnU90EgWh1Rz+MC9eFu4BuN/UwZjKQuY/1v3rM7HMfg==}
    engines: {node: '>= 0.4'}

  set-function-name@2.0.2:
    resolution: {integrity: sha512-7PGFlmtwsEADb0WYyvCMa1t+yke6daIG4Wirafur5kcf+MhUnPms1UeR0CKQdTZD81yESwMHbtn+TR+dMviakQ==}
    engines: {node: '>= 0.4'}

  set-proto@1.0.0:
    resolution: {integrity: sha512-RJRdvCo6IAnPdsvP/7m6bsQqNnn1FCBX5ZNtFL98MmFF/4xAIJTIg1YbHW5DC2W5SKZanrC6i4HsJqlajw/dZw==}
    engines: {node: '>= 0.4'}

  sharp@0.34.2:
    resolution: {integrity: sha512-lszvBmB9QURERtyKT2bNmsgxXK0ShJrL/fvqlonCo7e6xBF8nT8xU6pW+PMIbLsz0RxQk3rgH9kd8UmvOzlMJg==}
    engines: {node: ^18.17.0 || ^20.3.0 || >=21.0.0}

  shebang-command@2.0.0:
    resolution: {integrity: sha512-kHxr2zZpYtdmrN1qDjrrX/Z1rR1kG8Dx+gkpK1G4eXmvXswmcE1hTWBWYUzlraYw1/yZp6YuDY77YtvbN0dmDA==}
    engines: {node: '>=8'}

  shebang-regex@3.0.0:
    resolution: {integrity: sha512-7++dFhtcx3353uBaq8DDR4NuxBetBzC7ZQOhmTQInHEd6bSrXdiEyzCvG07Z44UYdLShWUyXt5M/yhz8ekcb1A==}
    engines: {node: '>=8'}

  side-channel-list@1.0.0:
    resolution: {integrity: sha512-FCLHtRD/gnpCiCHEiJLOwdmFP+wzCmDEkc9y7NsYxeF4u7Btsn1ZuwgwJGxImImHicJArLP4R0yX4c2KCrMrTA==}
    engines: {node: '>= 0.4'}

  side-channel-map@1.0.1:
    resolution: {integrity: sha512-VCjCNfgMsby3tTdo02nbjtM/ewra6jPHmpThenkTYh8pG9ucZ/1P8So4u4FGBek/BjpOVsDCMoLA/iuBKIFXRA==}
    engines: {node: '>= 0.4'}

  side-channel-weakmap@1.0.2:
    resolution: {integrity: sha512-WPS/HvHQTYnHisLo9McqBHOJk2FkHO/tlpvldyrnem4aeQp4hai3gythswg6p01oSoTl58rcpiFAjF2br2Ak2A==}
    engines: {node: '>= 0.4'}

  side-channel@1.1.0:
    resolution: {integrity: sha512-ZX99e6tRweoUXqR+VBrslhda51Nh5MTQwou5tnUDgbtyM0dBgmhEDtWGP/xbKn6hqfPRHujUNwz5fy/wbbhnpw==}
    engines: {node: '>= 0.4'}

  siginfo@2.0.0:
    resolution: {integrity: sha512-ybx0WO1/8bSBLEWXZvEd7gMW3Sn3JFlW3TvX1nREbDLRNQNaeNN8WK0meBwPdAaOI7TtRRRJn/Es1zhrrCHu7g==}

  simple-swizzle@0.2.2:
    resolution: {integrity: sha512-JA//kQgZtbuY83m+xT+tXJkmJncGMTFT+C+g2h2R9uxkYIrE2yy9sgmcLhCnw57/WSD+Eh3J97FPEDFnbXnDUg==}

  sirv@3.0.2:
    resolution: {integrity: sha512-2wcC/oGxHis/BoHkkPwldgiPSYcpZK3JU28WoMVv55yHJgcZ8rlXvuG9iZggz+sU1d4bRgIGASwyWqjxu3FM0g==}
    engines: {node: '>=18'}

  slate-dom@0.116.0:
    resolution: {integrity: sha512-ZyyPdT4zY4d/P/gfqMWBaAWWqV3N2BbAiDqEfOtZwPLcy7vvC02PsVvSZLaGun7DvaM2EIqdN7tTq3REbQkYgA==}
    peerDependencies:
      slate: '>=0.99.0'

  slate-hyperscript@0.100.0:
    resolution: {integrity: sha512-fb2KdAYg6RkrQGlqaIi4wdqz3oa0S4zKNBJlbnJbNOwa23+9FLD6oPVx9zUGqCSIpy+HIpOeqXrg0Kzwh/Ii4A==}
    peerDependencies:
      slate: '>=0.65.3'

  slate-react@0.116.0:
    resolution: {integrity: sha512-wyM41C/qnzfovqOWnjReM5aojLlGxogL/yzMg+ZaZIdEERSJTKjpgt0iIxy4pdIu5GQkF3mwFNNc1/Zy+C/Uwg==}
    peerDependencies:
      react: '>=18.2.0'
      react-dom: '>=18.2.0'
      slate: '>=0.114.0'
      slate-dom: '>=0.116.0'

  slate@0.117.0:
    resolution: {integrity: sha512-qPReb7Z7OQ5ryoStjlnC9tQd3294SdV5Y1aLjstAK/zckfvVYApI3GVdOawFdPgI+++KpZYiz6EHjwJGFVdbmA==}

  sonner@2.0.5:
    resolution: {integrity: sha512-YwbHQO6cSso3HBXlbCkgrgzDNIhws14r4MO87Ofy+cV2X7ES4pOoAK3+veSmVTvqNx1BWUxlhPmZzP00Crk2aQ==}
    peerDependencies:
      react: ^18.0.0 || ^19.0.0 || ^19.0.0-rc
      react-dom: ^18.0.0 || ^19.0.0 || ^19.0.0-rc

  source-map-js@1.2.1:
    resolution: {integrity: sha512-UXWMKhLOwVKb728IUtQPXxfYU+usdybtUrK/8uGE8CQMvrhOpwvzDBwj0QhSL7MQc7vIsISBG8VQ8+IDQxpfQA==}
    engines: {node: '>=0.10.0'}

  split2@4.2.0:
    resolution: {integrity: sha512-UcjcJOWknrNkF6PLX83qcHM6KHgVKNkV62Y8a5uYDVv9ydGQVwAHMKqHdJje1VTWpljG0WYpCDhrCdAOYH4TWg==}
    engines: {node: '>= 10.x'}

  spotify-audio-element@1.0.3:
    resolution: {integrity: sha512-I1/qD8cg/UnTlCIMiKSdZUJTyYfYhaqFK7LIVElc48eOqUUbVCaw1bqL8I6mJzdMJTh3eoNyF/ewvB7NoS/g9A==}

  sprintf-js@1.0.3:
    resolution: {integrity: sha512-D9cPgkvLlV3t3IzL0D0YLvGA9Ahk4PcvVwUbN0dSGr1aP0Nrt4AEnTUbuGvquEC0mA64Gqt1fzirlRs5ibXx8g==}

  sqids@0.3.0:
    resolution: {integrity: sha512-lOQK1ucVg+W6n3FhRwwSeUijxe93b51Bfz5PMRMihVf1iVkl82ePQG7V5vwrhzB11v0NtsR25PSZRGiSomJaJw==}

  stable-hash@0.0.5:
    resolution: {integrity: sha512-+L3ccpzibovGXFK+Ap/f8LOS0ahMrHTf3xu7mMLSpEGU0EO9ucaysSylKo9eRDFNhWve/y275iPmIZ4z39a9iA==}

  stackback@0.0.2:
    resolution: {integrity: sha512-1XMJE5fQo1jGH6Y/7ebnwPOBEkIEnT4QF32d5R1+VXdXveM0IBMJt8zfaxX1P3QhVwrYe+576+jkANtSS2mBbw==}

  std-env@3.9.0:
    resolution: {integrity: sha512-UGvjygr6F6tpH7o2qyqR6QYpwraIjKSdtzyBdyytFOHmPZY917kwdwLG0RbOjWOnKmnm3PeHjaoLLMie7kPLQw==}

  stop-iteration-iterator@1.1.0:
    resolution: {integrity: sha512-eLoXW/DHyl62zxY4SCaIgnRhuMr6ri4juEYARS8E6sCEqzKpOiE521Ucofdx+KnDZl5xmvGYaaKCk5FEOxJCoQ==}
    engines: {node: '>= 0.4'}

  streamsearch@1.1.0:
    resolution: {integrity: sha512-Mcc5wHehp9aXz1ax6bZUyY5afg9u2rv5cqQI3mRrYkGC8rW2hM02jWuwjtL++LS5qinSyhj2QfLyNsuc+VsExg==}
    engines: {node: '>=10.0.0'}

  string.prototype.includes@2.0.1:
    resolution: {integrity: sha512-o7+c9bW6zpAdJHTtujeePODAhkuicdAryFsfVKwA+wGw89wJ4GTY484WTucM9hLtDEOpOvI+aHnzqnC5lHp4Rg==}
    engines: {node: '>= 0.4'}

  string.prototype.matchall@4.0.12:
    resolution: {integrity: sha512-6CC9uyBL+/48dYizRf7H7VAYCMCNTBeM78x/VTUe9bFEaxBepPJDa1Ow99LqI/1yF7kuy7Q3cQsYMrcjGUcskA==}
    engines: {node: '>= 0.4'}

  string.prototype.repeat@1.0.0:
    resolution: {integrity: sha512-0u/TldDbKD8bFCQ/4f5+mNRrXwZ8hg2w7ZR8wa16e8z9XpePWl3eGEcUD0OXpEH/VJH/2G3gjUtR3ZOiBe2S/w==}

  string.prototype.trim@1.2.10:
    resolution: {integrity: sha512-Rs66F0P/1kedk5lyYyH9uBzuiI/kNRmwJAR9quK6VOtIpZ2G+hMZd+HQbbv25MgCA6gEffoMZYxlTod4WcdrKA==}
    engines: {node: '>= 0.4'}

  string.prototype.trimend@1.0.9:
    resolution: {integrity: sha512-G7Ok5C6E/j4SGfyLCloXTrngQIQU3PWtXGst3yM7Bea9FRURf1S42ZHlZZtsNque2FN2PoUhfZXYLNWwEr4dLQ==}
    engines: {node: '>= 0.4'}

  string.prototype.trimstart@1.0.8:
    resolution: {integrity: sha512-UXSH262CSZY1tfu3G3Secr6uGLCFVPMhIqHjlgCUtCCcgihYc/xKs9djMTMUOb2j1mVSeU8EU6NWc/iQKU6Gfg==}
    engines: {node: '>= 0.4'}

  stringify-entities@4.0.4:
    resolution: {integrity: sha512-IwfBptatlO+QCJUo19AqvrPNqlVMpW9YEL2LIVY+Rpv2qsjCGxaDLNRgeGsQWJhfItebuJhsGSLjaBbNSQ+ieg==}

  strip-bom-string@1.0.0:
    resolution: {integrity: sha512-uCC2VHvQRYu+lMh4My/sFNmF2klFymLX1wHJeXnbEJERpV/ZsVuonzerjfrGpIGF7LBVa1O7i9kjiWvJiFck8g==}
    engines: {node: '>=0.10.0'}

  strip-bom@3.0.0:
    resolution: {integrity: sha512-vavAMRXOgBVNF6nyEEmL3DBK19iRpDcoIwW+swQ+CbGiu7lju6t+JklA1MHweoWtadgt4ISVUsXLyDq34ddcwA==}
    engines: {node: '>=4'}

  strip-indent@3.0.0:
    resolution: {integrity: sha512-laJTa3Jb+VQpaC6DseHhF7dXVqHTfJPCRDaEbid/drOhgitgYku/letMUqOXFoWV0zIIUbjpdH2t+tYj4bQMRQ==}
    engines: {node: '>=8'}

  strip-json-comments@3.1.1:
    resolution: {integrity: sha512-6fPc+R4ihwqP6N/aIv2f1gMH8lOVtWQHoqC4yK6oSDVVocumAsfCqjkXnqiYMhmMwS/mEHLp7Vehlt3ql6lEig==}
    engines: {node: '>=8'}

  strip-literal@3.0.0:
    resolution: {integrity: sha512-TcccoMhJOM3OebGhSBEmp3UZ2SfDMZUEBdRA/9ynfLi8yYajyWX3JiXArcJt4Umh4vISpspkQIY8ZZoCqjbviA==}

  styled-jsx@5.1.6:
    resolution: {integrity: sha512-qSVyDTeMotdvQYoHWLNGwRFJHC+i+ZvdBRYosOFgC+Wg1vx4frN2/RG/NA7SYqqvKNLf39P2LSRA2pu6n0XYZA==}
    engines: {node: '>= 12.0.0'}
    peerDependencies:
      '@babel/core': '*'
      babel-plugin-macros: '*'
      react: '>= 16.8.0 || 17.x.x || ^18.0.0-0 || ^19.0.0-0'
    peerDependenciesMeta:
      '@babel/core':
        optional: true
      babel-plugin-macros:
        optional: true

  super-media-element@1.4.2:
    resolution: {integrity: sha512-9pP/CVNp4NF2MNlRzLwQkjiTgKKe9WYXrLh9+8QokWmMxz+zt2mf1utkWLco26IuA3AfVcTb//qtlTIjY3VHxA==}

  supports-color@7.2.0:
    resolution: {integrity: sha512-qpCAvRl9stuOHveKsn7HncJRvv501qIacKzQlO/+Lwxc9+0q2wLyv4Dfvt80/DPn2pqOBsJdDiogXGR9+OvwRw==}
    engines: {node: '>=8'}

  supports-preserve-symlinks-flag@1.0.0:
    resolution: {integrity: sha512-ot0WnXS9fgdkgIcePe6RHNk1WA8+muPa6cSjeR3V8K27q9BB1rTE3R1p7Hv0z1ZyAc8s6Vvv8DIyWf681MAt0w==}
    engines: {node: '>= 0.4'}

  swr@2.3.3:
    resolution: {integrity: sha512-dshNvs3ExOqtZ6kJBaAsabhPdHyeY4P2cKwRCniDVifBMoG/SVI7tfLWqPXriVspf2Rg4tPzXJTnwaihIeFw2A==}
    peerDependencies:
      react: ^16.11.0 || ^17.0.0 || ^18.0.0 || ^19.0.0

  symbol-tree@3.2.4:
    resolution: {integrity: sha512-9QNk5KwDF+Bvz+PyObkmSYjI5ksVUYtjW7AU22r2NKcfLJcXp96hkDWU3+XndOsUb+AQ9QhfzfCT2O+CNWT5Tw==}

  tabbable@6.2.0:
    resolution: {integrity: sha512-Cat63mxsVJlzYvN51JmVXIgNoUokrIaT2zLclCXjRd8boZ0004U4KCs/sToJ75C6sdlByWxpYnb5Boif1VSFew==}

  tailwind-merge@3.3.1:
    resolution: {integrity: sha512-gBXpgUm/3rp1lMZZrM/w7D8GKqshif0zAymAhbCyIt8KMe+0v9DQ7cdYLR4FHH/cKpdTXb+A/tKKU3eolfsI+g==}

  tailwind-scrollbar-hide@4.0.0:
    resolution: {integrity: sha512-gobtvVcThB2Dxhy0EeYSS1RKQJ5baDFkamkhwBvzvevwX6L4XQfpZ3me9s25Ss1ecFVT5jPYJ50n+7xTBJG9WQ==}
    peerDependencies:
      tailwindcss: '>=3.0.0 || >= 4.0.0 || >= 4.0.0-beta.8 || >= 4.0.0-alpha.20'

  tailwindcss@4.1.10:
    resolution: {integrity: sha512-P3nr6WkvKV/ONsTzj6Gb57sWPMX29EPNPopo7+FcpkQaNsrNpZ1pv8QmrYI2RqEKD7mlGqLnGovlcYnBK0IqUA==}

  tapable@2.2.2:
    resolution: {integrity: sha512-Re10+NauLTMCudc7T5WLFLAwDhQ0JWdrMK+9B2M8zR5hRExKmsRDCBA7/aV/pNJFltmBFO5BAMlQFi/vq3nKOg==}
    engines: {node: '>=6'}

  tar@7.4.3:
    resolution: {integrity: sha512-5S7Va8hKfV7W5U6g3aYxXmlPoZVAwUMy9AOKyF2fVuZa2UD3qZjg578OrLRt8PcNN1PleVaL/5/yYATNL0ICUw==}
    engines: {node: '>=18'}

  text-segmentation@1.0.3:
    resolution: {integrity: sha512-iOiPUo/BGnZ6+54OsWxZidGCsdU8YbE4PSpdPinp7DeMtUJNJBoJ/ouUSTJjHkh1KntHaltHl/gDs2FC4i5+Nw==}

  throttleit@2.1.0:
    resolution: {integrity: sha512-nt6AMGKW1p/70DF/hGBdJB57B8Tspmbp5gfJ8ilhLnt7kkr2ye7hzD6NVG8GGErk2HWF34igrL2CXmNIkzKqKw==}
    engines: {node: '>=18'}

  tiktok-video-element@0.1.1:
    resolution: {integrity: sha512-BaiVzvNz2UXDKTdSrXzrNf4q6Ecc+/utYUh7zdEu2jzYcJVDoqYbVfUl0bCfMoOeeAqg28vD/yN63Y3E9jOrlA==}

  tiny-invariant@1.3.1:
    resolution: {integrity: sha512-AD5ih2NlSssTCwsMznbvwMZpJ1cbhkGd2uueNxzv2jDlEeZdU04JQfRnggJQ8DrcVBGjAsCKwFBbDlVNtEMlzw==}

  tiny-invariant@1.3.3:
    resolution: {integrity: sha512-+FbBPE1o9QAYvviau/qC5SE3caw21q3xkvWKBtja5vgqOWIHHJ3ioaq1VPfn/Szqctz2bU/oYeKd9/z5BL+PVg==}

  tiny-warning@1.0.3:
    resolution: {integrity: sha512-lBN9zLN/oAf68o3zNXYrdCt1kP8WsiGW8Oo2ka41b2IM5JL/S1CTyX1rW0mb/zSuJun0ZUrDxx4sqvYS2FWzPA==}

  tinybench@2.9.0:
    resolution: {integrity: sha512-0+DUvqWMValLmha6lr4kD8iAMK1HzV0/aKnCtWb9v9641TnP/MFb7Pc2bxoxQjTXAErryXVgUOfv2YqNllqGeg==}

  tinyexec@0.3.2:
    resolution: {integrity: sha512-KQQR9yN7R5+OSwaK0XQoj22pwHoTlgYqmUscPYoknOoWCWfj/5/ABTMRi69FrKU5ffPVh5QcFikpWJI/P1ocHA==}

  tinyexec@1.0.1:
    resolution: {integrity: sha512-5uC6DDlmeqiOwCPmK9jMSdOuZTh8bU39Ys6yidB+UTt5hfZUPGAypSgFRiEp+jbi9qH40BLDvy85jIU88wKSqw==}

  tinyglobby@0.2.14:
    resolution: {integrity: sha512-tX5e7OM1HnYr2+a2C/4V0htOcSQcoSTH9KgJnVvNm5zm/cyEWKJ7j7YutsH9CxMdtOkkLFy2AHrMci9IM8IPZQ==}
    engines: {node: '>=12.0.0'}

  tinyglobby@0.2.15:
    resolution: {integrity: sha512-j2Zq4NyQYG5XMST4cbs02Ak8iJUdxRM0XI5QyxXuZOzKOINmWurp3smXu3y5wDcJrptwpSjgXHzIQxR0omXljQ==}
    engines: {node: '>=12.0.0'}

  tinypool@1.1.1:
    resolution: {integrity: sha512-Zba82s87IFq9A9XmjiX5uZA/ARWDrB03OHlq+Vw1fSdt0I+4/Kutwy8BP4Y/y/aORMo61FQ0vIb5j44vSo5Pkg==}
    engines: {node: ^18.0.0 || >=20.0.0}

  tinyrainbow@2.0.0:
    resolution: {integrity: sha512-op4nsTR47R6p0vMUUoYl/a+ljLFVtlfaXkLQmqfLR1qHma1h/ysYk4hEXZ880bf2CYgTskvTa/e196Vd5dDQXw==}
    engines: {node: '>=14.0.0'}

  tinyspy@4.0.3:
    resolution: {integrity: sha512-t2T/WLB2WRgZ9EpE4jgPJ9w+i66UZfDc8wHh0xrwiRNN+UwH98GIJkTeZqX9rg0i0ptwzqW+uYeIF0T4F8LR7A==}
    engines: {node: '>=14.0.0'}

  tldts-core@6.1.86:
    resolution: {integrity: sha512-Je6p7pkk+KMzMv2XXKmAE3McmolOQFdxkKw0R8EYNr7sELW46JqnNeTX8ybPiQgvg1ymCoF8LXs5fzFaZvJPTA==}

  tldts@6.1.86:
    resolution: {integrity: sha512-WMi/OQ2axVTf/ykqCQgXiIct+mSQDFdH2fkwhPwgEwvJ1kSzZRiinb0zF2Xb8u4+OqPChmyI6MEu4EezNJz+FQ==}
    hasBin: true

  to-regex-range@5.0.1:
    resolution: {integrity: sha512-65P7iz6X5yEr1cwcgvQxbbIw7Uk3gOy5dIdtZ4rDveLqhrdJP+Li/Hx6tyK0NEb+2GCyneCMJiGqrADCSNk8sQ==}
    engines: {node: '>=8.0'}

  toggle-selection@1.0.6:
    resolution: {integrity: sha512-BiZS+C1OS8g/q2RRbJmy59xpyghNBqrr6k5L/uKBGRsTfxmu3ffiRnd8mlGPUVayg8pvfi5urfnu8TU7DVOkLQ==}

  totalist@3.0.1:
    resolution: {integrity: sha512-sf4i37nQ2LBx4m3wB74y+ubopq6W/dIzXg0FDGjsYnZHVa1Da8FH853wlL2gtUhg+xJXjfk3kUZS3BRoQeoQBQ==}
    engines: {node: '>=6'}

  tough-cookie@5.1.2:
    resolution: {integrity: sha512-FVDYdxtnj0G6Qm/DhNPSb8Ju59ULcup3tuJxkFb5K8Bv2pUXILbf0xZWU8PX8Ov19OXljbUyveOFwRMwkXzO+A==}
    engines: {node: '>=16'}

  tr46@0.0.3:
    resolution: {integrity: sha512-N3WMsuqV66lT30CrXNbEjx4GEwlow3v6rr4mCcv6prnfwhS01rkgyFdjPNBYd9br7LpXV1+Emh01fHnq2Gdgrw==}

  tr46@5.1.1:
    resolution: {integrity: sha512-hdF5ZgjTqgAntKkklYw0R03MG2x/bSzTtkxmIRw/sTNV8YXsCJ1tfLAX23lhxhHJlEf3CRCOCGGWw3vI3GaSPw==}
    engines: {node: '>=18'}

  trough@2.2.0:
    resolution: {integrity: sha512-tmMpK00BjZiUyVyvrBK7knerNgmgvcV/KLVyuma/SC+TQN167GrMRciANTz09+k3zW8L8t60jWO1GpfkZdjTaw==}

  ts-api-utils@2.1.0:
    resolution: {integrity: sha512-CUgTZL1irw8u29bzrOD/nH85jqyc74D6SshFgujOIA7osm2Rz7dYH77agkx7H4FBNxDq7Cjf+IjaX/8zwFW+ZQ==}
    engines: {node: '>=18.12'}
    peerDependencies:
      typescript: '>=4.8.4'

  ts-essentials@10.1.0:
    resolution: {integrity: sha512-LirrVzbhIpFQ9BdGfqLnM9r7aP9rnyfeoxbP5ZEkdr531IaY21+KdebRSsbvqu28VDJtcDDn+AlGn95t0c52zQ==}
    peerDependencies:
      typescript: '>=4.5.0'
    peerDependenciesMeta:
      typescript:
        optional: true

  tsconfck@3.1.6:
    resolution: {integrity: sha512-ks6Vjr/jEw0P1gmOVwutM3B7fWxoWBL2KRDb1JfqGVawBmO5UsvmWOQFGHBPl5yxYz4eERr19E6L7NMv+Fej4w==}
    engines: {node: ^18 || >=20}
    hasBin: true
    peerDependencies:
      typescript: ^5.0.0
    peerDependenciesMeta:
      typescript:
        optional: true

  tsconfig-paths@3.15.0:
    resolution: {integrity: sha512-2Ac2RgzDe/cn48GvOe3M+o82pEFewD3UPbyoUHHdKasHwJKjds4fLXWf/Ux5kATBKN20oaFGu+jbElp1pos0mg==}

  tslib@1.14.1:
    resolution: {integrity: sha512-Xni35NKzjgMrwevysHTCArtLDpPvye8zV/0E4EyYn43P7/7qvQwPh9BGkHewbMulVntbigmcT7rdX3BNo9wRJg==}

  tslib@2.8.1:
    resolution: {integrity: sha512-oJFu94HQb+KVduSUQL7wnpmqnfmLsOA/nAh6b6EH0wCEoK0/mPeXU6c3wKDV83MkOuHPRHtSXKKU99IBazS/2w==}

  tsx@4.20.3:
    resolution: {integrity: sha512-qjbnuR9Tr+FJOMBqJCW5ehvIo/buZq7vH7qD7JziU98h6l3qGy0a/yPFjwO+y0/T7GFpNgNAvEcPPVfyT8rrPQ==}
    engines: {node: '>=18.0.0'}
    hasBin: true

  tw-animate-css@1.3.4:
    resolution: {integrity: sha512-dd1Ht6/YQHcNbq0znIT6dG8uhO7Ce+VIIhZUhjsryXsMPJQz3bZg7Q2eNzLwipb25bRZslGb2myio5mScd1TFg==}

  twitch-video-element@0.1.4:
    resolution: {integrity: sha512-SDpZ4f7sZmwHF6XG5PF0KWuP18pH/kNG04MhTcpqJby7Lk/D3TS/lCYd+RSg0rIAAVi1LDgSIo1yJs9kmHlhgw==}

  type-check@0.4.0:
    resolution: {integrity: sha512-XleUoc9uwGXqjWwXaUTZAmzMcFZ5858QA2vvx1Ur5xIcixXIP+8LnFDgRplU30us6teqdlskFfu+ae4K79Ooew==}
    engines: {node: '>= 0.8.0'}

  typed-array-buffer@1.0.3:
    resolution: {integrity: sha512-nAYYwfY3qnzX30IkA6AQZjVbtK6duGontcQm1WSG1MD94YLqK0515GNApXkoxKOWMusVssAHWLh9SeaoefYFGw==}
    engines: {node: '>= 0.4'}

  typed-array-byte-length@1.0.3:
    resolution: {integrity: sha512-BaXgOuIxz8n8pIq3e7Atg/7s+DpiYrxn4vdot3w9KbnBhcRQq6o3xemQdIfynqSeXeDrF32x+WvfzmOjPiY9lg==}
    engines: {node: '>= 0.4'}

  typed-array-byte-offset@1.0.4:
    resolution: {integrity: sha512-bTlAFB/FBYMcuX81gbL4OcpH5PmlFHqlCCpAl8AlEzMz5k53oNDvN8p1PNOWLEmI2x4orp3raOFB51tv9X+MFQ==}
    engines: {node: '>= 0.4'}

  typed-array-length@1.0.7:
    resolution: {integrity: sha512-3KS2b+kL7fsuk/eJZ7EQdnEmQoaho/r6KUef7hxvltNA5DR8NAUM+8wJMbJyZ4G9/7i3v5zPBIMN5aybAh2/Jg==}
    engines: {node: '>= 0.4'}

  typescript@5.8.3:
    resolution: {integrity: sha512-p1diW6TqL9L07nNxvRMM7hMMw4c5XOo/1ibL4aAIGmSAt9slTE1Xgw5KWuof2uTOvCg9BY7ZRi+GaF+7sfgPeQ==}
    engines: {node: '>=14.17'}
    hasBin: true

  ua-parser-js@1.0.41:
    resolution: {integrity: sha512-LbBDqdIC5s8iROCUjMbW1f5dJQTEFB1+KO9ogbvlb3nm9n4YHa5p4KTvFPWvh2Hs8gZMBuiB1/8+pdfe/tDPug==}
    hasBin: true

  unbox-primitive@1.1.0:
    resolution: {integrity: sha512-nWJ91DjeOkej/TA8pXQ3myruKpKEYgqvpw9lz4OPHj/NWFNluYrjbz9j01CJ8yKQd2g4jFoOkINCTW2I5LEEyw==}
    engines: {node: '>= 0.4'}

  undici-types@6.21.0:
    resolution: {integrity: sha512-iwDZqg0QAGrg9Rav5H4n0M64c3mkR59cJ6wQp+7C4nI0gsmExaedaYLNO44eT4AtBBwjbTiGPMlt2Md0T9H9JQ==}

  unified@11.0.5:
    resolution: {integrity: sha512-xKvGhPWw3k84Qjh8bI3ZeJjqnyadK+GEFtazSfZv/rKeTkTjOJho6mFqh2SM96iIcZokxiOpg78GazTSg8+KHA==}

  unist-util-is@6.0.0:
    resolution: {integrity: sha512-2qCTHimwdxLfz+YzdGfkqNlH0tLi9xjTnHddPmJwtIG9MGsdbutfTc4P+haPD7l7Cjxf/WZj+we5qfVPvvxfYw==}

  unist-util-position-from-estree@2.0.0:
    resolution: {integrity: sha512-KaFVRjoqLyF6YXCbVLNad/eS4+OfPQQn2yOd7zF/h5T/CSL2v8NpN6a5TPvtbXthAGw5nG+PuTtq+DdIZr+cRQ==}

  unist-util-remove-position@5.0.0:
    resolution: {integrity: sha512-Hp5Kh3wLxv0PHj9m2yZhhLt58KzPtEYKQQ4yxfYFEO7EvHwzyDYnduhHnY1mDxoqr7VUwVuHXk9RXKIiYS1N8Q==}

  unist-util-stringify-position@4.0.0:
    resolution: {integrity: sha512-0ASV06AAoKCDkS2+xw5RXJywruurpbC4JZSm7nr7MOt1ojAzvyyaO+UxZf18j8FCF6kmzCZKcAgN/yu2gm2XgQ==}

  unist-util-visit-parents@6.0.1:
    resolution: {integrity: sha512-L/PqWzfTP9lzzEa6CKs0k2nARxTdZduw3zyh8d2NVBnsyvHjSX4TWse388YrrQKbvI8w20fGjGlhgT96WwKykw==}

  unist-util-visit@5.0.0:
    resolution: {integrity: sha512-MR04uvD+07cwl/yhVuVWAtw+3GOR/knlL55Nd/wAdblk27GCVt3lqpTivy/tkJcZoNPzTwS1Y+KMojlLDhoTzg==}

  universal-user-agent@7.0.3:
    resolution: {integrity: sha512-TmnEAEAsBJVZM/AADELsK76llnwcf9vMKuPz8JflO1frO8Lchitr0fNaN9d+Ap0BjKtqWqd/J17qeDnXh8CL2A==}

  unrs-resolver@1.9.0:
    resolution: {integrity: sha512-wqaRu4UnzBD2ABTC1kLfBjAqIDZ5YUTr/MLGa7By47JV1bJDSW7jq/ZSLigB7enLe7ubNaJhtnBXgrc/50cEhg==}

  update-browserslist-db@1.1.3:
    resolution: {integrity: sha512-UxhIZQ+QInVdunkDAaiazvvT/+fXL5Osr0JZlJulepYu6Jd7qJtDZjlur0emRlT71EN3ScPoE7gvsuIKKNavKw==}
    hasBin: true
    peerDependencies:
      browserslist: '>= 4.21.0'

  uploadthing@7.7.2:
    resolution: {integrity: sha512-Q8rp40vnh8g4+OHvocmf+YVoSi+6RWTKmemo5BgW7R8iFU2O2EYH/n+CIxPzxhYyH/QjhRF/pHoIMcUL/8OtSg==}
    engines: {node: '>=18.13.0'}
    peerDependencies:
      express: '*'
      fastify: '*'
      h3: '*'
      next: '*'
      tailwindcss: ^3.0.0 || ^4.0.0-beta.0
    peerDependenciesMeta:
      express:
        optional: true
      fastify:
        optional: true
      h3:
        optional: true
      next:
        optional: true
      tailwindcss:
        optional: true

  uri-js@4.4.1:
    resolution: {integrity: sha512-7rKUyy33Q1yc98pQ1DAmLtwX109F7TIfWlW1Ydo8Wl1ii1SeHieeh0HHfPeL2fMXK6z0s8ecKs9frCuLJvndBg==}

  use-callback-ref@1.3.3:
    resolution: {integrity: sha512-jQL3lRnocaFtu3V00JToYz/4QkNWswxijDaCVNZRiRTO3HQDLsdu1ZtmIUvV4yPp+rvWm5j0y0TG/S61cuijTg==}
    engines: {node: '>=10'}
    peerDependencies:
      '@types/react': '*'
      react: ^16.8.0 || ^17.0.0 || ^18.0.0 || ^19.0.0 || ^19.0.0-rc
    peerDependenciesMeta:
      '@types/react':
        optional: true

  use-composed-ref@1.4.0:
    resolution: {integrity: sha512-djviaxuOOh7wkj0paeO1Q/4wMZ8Zrnag5H6yBvzN7AKKe8beOaED9SF5/ByLqsku8NP4zQqsvM2u3ew/tJK8/w==}
    peerDependencies:
      '@types/react': '*'
      react: ^16.8.0 || ^17.0.0 || ^18.0.0 || ^19.0.0
    peerDependenciesMeta:
      '@types/react':
        optional: true

  use-context-selector@1.4.4:
    resolution: {integrity: sha512-pS790zwGxxe59GoBha3QYOwk8AFGp4DN6DOtH+eoqVmgBBRXVx4IlPDhJmmMiNQAgUaLlP+58aqRC3A4rdaSjg==}
    peerDependencies:
      react: '>=16.8.0'
      react-dom: '*'
      react-native: '*'
      scheduler: '>=0.19.0'
    peerDependenciesMeta:
      react-dom:
        optional: true
      react-native:
        optional: true

  use-deep-compare@1.3.0:
    resolution: {integrity: sha512-94iG+dEdEP/Sl3WWde+w9StIunlV8Dgj+vkt5wTwMoFQLaijiEZSXXy8KtcStpmEDtIptRJiNeD4ACTtVvnIKA==}
    peerDependencies:
      react: '>=16.8.0'

  use-file-picker@2.1.2:
    resolution: {integrity: sha512-ZEIzRi1wXeIXDWr5i55gRBVER8rTkSGskDUY94bciTTAZJHlBnOTRLL/LDYjgz6d+US3yELHnRvtBhLxFGtB0A==}
    engines: {node: '>=12'}
    peerDependencies:
      react: '>=16'

  use-isomorphic-layout-effect@1.2.1:
    resolution: {integrity: sha512-tpZZ+EX0gaghDAiFR37hj5MgY6ZN55kLiPkJsKxBMZ6GZdOSPJXiOzPM984oPYZ5AnehYx5WQp1+ME8I/P/pRA==}
    peerDependencies:
      '@types/react': '*'
      react: ^16.8.0 || ^17.0.0 || ^18.0.0 || ^19.0.0
    peerDependenciesMeta:
      '@types/react':
        optional: true

  use-latest@1.3.0:
    resolution: {integrity: sha512-mhg3xdm9NaM8q+gLT8KryJPnRFOz1/5XPBhmDEVZK1webPzDjrPk7f/mbpeLqTgB9msytYWANxgALOCJKnLvcQ==}
    peerDependencies:
      '@types/react': '*'
      react: ^16.8.0 || ^17.0.0 || ^18.0.0 || ^19.0.0
    peerDependenciesMeta:
      '@types/react':
        optional: true

  use-sidecar@1.1.3:
    resolution: {integrity: sha512-Fedw0aZvkhynoPYlA5WXrMCAMm+nSWdZt6lzJQ7Ok8S6Q+VsHmHpRWndVRJ8Be0ZbkfPc5LRYH+5XrzXcEeLRQ==}
    engines: {node: '>=10'}
    peerDependencies:
      '@types/react': '*'
      react: ^16.8.0 || ^17.0.0 || ^18.0.0 || ^19.0.0 || ^19.0.0-rc
    peerDependenciesMeta:
      '@types/react':
        optional: true

  use-sync-external-store@1.4.0:
    resolution: {integrity: sha512-9WXSPC5fMv61vaupRkCKCxsPxBocVnwakBEkMIHHpkTTg6icbJtg6jzgtLDm4bl3cSHAca52rYWih0k4K3PfHw==}
    peerDependencies:
      react: ^16.8.0 || ^17.0.0 || ^18.0.0 || ^19.0.0

  use-sync-external-store@1.5.0:
    resolution: {integrity: sha512-Rb46I4cGGVBmjamjphe8L/UnvJD+uPPtTkNvX5mZgqdbavhI4EbgIWJiIHXJ8bc/i9EQGPRh4DwEURJ552Do0A==}
    peerDependencies:
      react: ^16.8.0 || ^17.0.0 || ^18.0.0 || ^19.0.0

  utrie@1.0.2:
    resolution: {integrity: sha512-1MLa5ouZiOmQzUbjbu9VmjLzn1QLXBhwpUa7kdLUQK+KQ5KA9I1vk5U4YHe/X2Ch7PYnJfWuWT+VbuxbGwljhw==}

  validator@13.15.15:
    resolution: {integrity: sha512-BgWVbCI72aIQy937xbawcs+hrVaN/CZ2UwutgaJ36hGqRrLNM+f5LUT/YPRbo8IV/ASeFzXszezV+y2+rq3l8A==}
    engines: {node: '>= 0.10'}

  vfile-message@4.0.2:
    resolution: {integrity: sha512-jRDZ1IMLttGj41KcZvlrYAaI3CfqpLpfpf+Mfig13viT6NKvRzWZ+lXz0Y5D60w6uJIBAOGq9mSHf0gktF0duw==}

  vfile@6.0.3:
    resolution: {integrity: sha512-KzIbH/9tXat2u30jf+smMwFCsno4wHVdNmzFyL+T/L3UGqqk6JKfVqOFOZEpZSHADH1k40ab6NUIXZq422ov3Q==}

  victory-vendor@36.9.2:
    resolution: {integrity: sha512-PnpQQMuxlwYdocC8fIJqVXvkeViHYzotI+NJrCuav0ZYFoq912ZHBk3mCeuj+5/VpodOjPe1z0Fk2ihgzlXqjQ==}

<<<<<<< HEAD
  vimeo-video-element@1.5.5:
    resolution: {integrity: sha512-9QVvKPPnubMNeNYHY5KZqAYerVMuVG+7PSK+6IrEUD7a/wnCGtzb8Sfxl9qNxDAL6Q8i+p+5SDoVKobCd866vw==}

  weakmap-polyfill@2.0.4:
    resolution: {integrity: sha512-ZzxBf288iALJseijWelmECm/1x7ZwQn3sMYIkDr2VvZp7r6SEKuT8D0O9Wiq6L9Nl5mazrOMcmiZE/2NCenaxw==}
    engines: {node: '>=8.10.0'}
=======
  vite-node@3.2.4:
    resolution: {integrity: sha512-EbKSKh+bh1E1IFxeO0pg1n4dvoOTt0UDiXMd/qn++r98+jPO1xtJilvXldeuQ8giIB5IkpjCgMleHMNEsGH6pg==}
    engines: {node: ^18.0.0 || ^20.0.0 || >=22.0.0}
    hasBin: true

  vite-tsconfig-paths@5.1.4:
    resolution: {integrity: sha512-cYj0LRuLV2c2sMqhqhGpaO3LretdtMn/BVX4cPLanIZuwwrkVl+lK84E/miEXkCHWXuq65rhNN4rXsBcOB3S4w==}
    peerDependencies:
      vite: '*'
    peerDependenciesMeta:
      vite:
        optional: true

  vite@7.1.5:
    resolution: {integrity: sha512-4cKBO9wR75r0BeIWWWId9XK9Lj6La5X846Zw9dFfzMRw38IlTk2iCcUt6hsyiDRcPidc55ZParFYDXi0nXOeLQ==}
    engines: {node: ^20.19.0 || >=22.12.0}
    hasBin: true
    peerDependencies:
      '@types/node': ^20.19.0 || >=22.12.0
      jiti: '>=1.21.0'
      less: ^4.0.0
      lightningcss: ^1.21.0
      sass: ^1.70.0
      sass-embedded: ^1.70.0
      stylus: '>=0.54.8'
      sugarss: ^5.0.0
      terser: ^5.16.0
      tsx: ^4.8.1
      yaml: ^2.4.2
    peerDependenciesMeta:
      '@types/node':
        optional: true
      jiti:
        optional: true
      less:
        optional: true
      lightningcss:
        optional: true
      sass:
        optional: true
      sass-embedded:
        optional: true
      stylus:
        optional: true
      sugarss:
        optional: true
      terser:
        optional: true
      tsx:
        optional: true
      yaml:
        optional: true

  vitest-mock-extended@3.1.0:
    resolution: {integrity: sha512-vCM0VkuocOUBwwqwV7JB7YStw07pqeKvEIrZnR8l3PtwYi6rAAJAyJACeC1UYNfbQWi85nz7EdiXWBFI5hll2g==}
    peerDependencies:
      typescript: 3.x || 4.x || 5.x
      vitest: '>=3.0.0'

  vitest@3.2.4:
    resolution: {integrity: sha512-LUCP5ev3GURDysTWiP47wRRUpLKMOfPh+yKTx3kVIEiu5KOMeqzpnYNsKyOoVrULivR8tLcks4+lga33Whn90A==}
    engines: {node: ^18.0.0 || ^20.0.0 || >=22.0.0}
    hasBin: true
    peerDependencies:
      '@edge-runtime/vm': '*'
      '@types/debug': ^4.1.12
      '@types/node': ^18.0.0 || ^20.0.0 || >=22.0.0
      '@vitest/browser': 3.2.4
      '@vitest/ui': 3.2.4
      happy-dom: '*'
      jsdom: '*'
    peerDependenciesMeta:
      '@edge-runtime/vm':
        optional: true
      '@types/debug':
        optional: true
      '@types/node':
        optional: true
      '@vitest/browser':
        optional: true
      '@vitest/ui':
        optional: true
      happy-dom:
        optional: true
      jsdom:
        optional: true

  w3c-xmlserializer@5.0.0:
    resolution: {integrity: sha512-o8qghlI8NZHU1lLPrpi2+Uq7abh4GGPpYANlalzWxyWteJOCsr/P+oPBA49TOLu5FTZO4d3F9MnWJfiMo4BkmA==}
    engines: {node: '>=18'}

  webidl-conversions@3.0.1:
    resolution: {integrity: sha512-2JAn3z8AR6rjK8Sm8orRC0h/bcl/DqL7tRPdGZ4I1CjdF+EaMLmYxBHyXuKL849eucPFhvBoxMsflfOb8kxaeQ==}

  webidl-conversions@7.0.0:
    resolution: {integrity: sha512-VwddBukDzu71offAQR975unBIGqfKZpM+8ZX6ySk8nYhVoo5CYaZyzt3YBvYtRtO+aoGlqxPg/B87NGVZ/fu6g==}
    engines: {node: '>=12'}

  whatwg-encoding@3.1.1:
    resolution: {integrity: sha512-6qN4hJdMwfYBtE3YBTTHhoeuUrDBPZmbQaxWAqSALV/MeEnR5z1xd8UKud2RAkFoPkmB+hli1TZSnyi84xz1vQ==}
    engines: {node: '>=18'}

  whatwg-mimetype@4.0.0:
    resolution: {integrity: sha512-QaKxh0eNIi2mE9p2vEdzfagOKHCcj1pJ56EEHGQOVxp8r9/iszLUUV7v89x9O1p/T+NlTM5W7jW6+cz4Fq1YVg==}
    engines: {node: '>=18'}

  whatwg-url@14.2.0:
    resolution: {integrity: sha512-De72GdQZzNTUBBChsXueQUnPKDkg/5A5zp7pFDuQAj5UFoENpiACU0wlCvzpAGnTkj++ihpKwKyYewn/XNUbKw==}
    engines: {node: '>=18'}

  whatwg-url@5.0.0:
    resolution: {integrity: sha512-saE57nupxk6v3HY35+jzBwYa0rKSy0XR8JSxZPwgLr7ys0IBzhGviA1/TUGJLmSVqs8pb9AnvICXEuOHLprYTw==}
>>>>>>> 062a73a5

  which-boxed-primitive@1.1.1:
    resolution: {integrity: sha512-TbX3mj8n0odCBFVlY8AxkqcHASw3L60jIuF8jFP78az3C2YhmGvqbHBpAjTRH2/xqYunrJ9g1jSyjCjpoWzIAA==}
    engines: {node: '>= 0.4'}

  which-builtin-type@1.2.1:
    resolution: {integrity: sha512-6iBczoX+kDQ7a3+YJBnh3T+KZRxM/iYNPXicqk66/Qfm1b93iu+yOImkg0zHbj5LNOcNv1TEADiZ0xa34B4q6Q==}
    engines: {node: '>= 0.4'}

  which-collection@1.0.2:
    resolution: {integrity: sha512-K4jVyjnBdgvc86Y6BkaLZEN933SwYOuBFkdmBu9ZfkcAbdVbpITnDmjvZ/aQjRXQrv5EPkTnD1s39GiiqbngCw==}
    engines: {node: '>= 0.4'}

  which-typed-array@1.1.19:
    resolution: {integrity: sha512-rEvr90Bck4WZt9HHFC4DJMsjvu7x+r6bImz0/BrbWb7A2djJ8hnZMrWnHo9F8ssv0OMErasDhftrfROTyqSDrw==}
    engines: {node: '>= 0.4'}

  which@2.0.2:
    resolution: {integrity: sha512-BLI3Tl1TW3Pvl70l3yq3Y64i+awpwXqsGBYWkkqMtnbXgrMD+yj7rhW0kuEDxzJaYXGjEW5ogapKNMEKNMjibA==}
    engines: {node: '>= 8'}
    hasBin: true

<<<<<<< HEAD
  wistia-video-element@1.3.4:
    resolution: {integrity: sha512-2l22oaQe4jUfi3yvsh2m2oCEgvbqTzaSYx6aJnZAvV5hlMUJlyZheFUnaj0JU2wGlHdVGV7xNY+5KpKu+ruLYA==}
=======
  why-is-node-running@2.3.0:
    resolution: {integrity: sha512-hUrmaWBdVDcxvYqnyh09zunKzROWjbZTiNy8dBEjkS7ehEDQibXJ7XvlmtbwuTclUiIyN+CyXQD4Vmko8fNm8w==}
    engines: {node: '>=8'}
    hasBin: true
>>>>>>> 062a73a5

  word-wrap@1.2.5:
    resolution: {integrity: sha512-BN22B5eaMMI9UMtjrGd5g5eCYPpCPDUy0FJXbYsaT5zYxjFOckS53SQDE3pWkVoWpHXVb3BrYcEN4Twa55B5cA==}
    engines: {node: '>=0.10.0'}

  ws@8.18.3:
    resolution: {integrity: sha512-PEIGCY5tSlUt50cqyMXfCzX+oOPqN0vuGqWzbcJ2xvnkzkq46oOpz7dQaTDBdfICb4N14+GARUDw2XV2N4tvzg==}
    engines: {node: '>=10.0.0'}
    peerDependencies:
      bufferutil: ^4.0.1
      utf-8-validate: '>=5.0.2'
    peerDependenciesMeta:
      bufferutil:
        optional: true
      utf-8-validate:
        optional: true

  xml-name-validator@5.0.0:
    resolution: {integrity: sha512-EvGK8EJ3DhaHfbRlETOWAS5pO9MZITeauHKJyb8wyajUfQUenkIg2MvLDTZ4T/TgIcm3HU0TFBgWWboAZ30UHg==}
    engines: {node: '>=18'}

  xmlchars@2.2.0:
    resolution: {integrity: sha512-JZnDKK8B0RCDw84FNdDAIpZK+JuJw+s7Lz8nksI7SIuU3UXJJslUthsi+uWBUYOwPFwW7W7PRLRfUKpxjtjFCw==}

  xtend@4.0.2:
    resolution: {integrity: sha512-LKYU1iAXJXUgAXn9URjiu+MWhyUXHsvfp7mcuYm9dSUKK0/CjtrUwFAxD82/mCWbtLsGjFIad0wIsod4zrTAEQ==}
    engines: {node: '>=0.4'}

  yallist@3.1.1:
    resolution: {integrity: sha512-a4UGQaWPH59mOXUYnAG2ewncQS4i4F43Tv3JoAM+s2VDAmS9NsK8GpDMLrCHPksFT7h3K6TOoUNn2pb7RoXx4g==}

  yallist@5.0.0:
    resolution: {integrity: sha512-YgvUTfwqyc7UXVMrB+SImsVYSmTS8X/tSrtdNZMImM+n7+QTriRXyXim0mBrTXNeqzVF0KWGgHPeiyViFFrNDw==}
    engines: {node: '>=18'}

  yocto-queue@0.1.0:
    resolution: {integrity: sha512-rVksvsnNCdJ/ohGc6xgPwyN8eheCxsiLM8mxuE/t/mOVqJewPuO1miLpTHQiRgTKCLexL4MeAFVagts7HmNZ2Q==}
    engines: {node: '>=10'}

  youtube-video-element@1.6.2:
    resolution: {integrity: sha512-YHDIOAqgRpfl1Ois9HcB8UFtWOxK8KJrV5TXpImj4BKYP1rWT04f/fMM9tQ9SYZlBKukT7NR+9wcI3UpB5BMDQ==}

  zod-to-json-schema@3.24.5:
    resolution: {integrity: sha512-/AuWwMP+YqiPbsJx5D6TfgRTc4kTLjsh5SOcd4bLsfUg2RcEXrFMJl1DGgdHy2aCfsIA/cr/1JM0xcB2GZji8g==}
    peerDependencies:
      zod: ^3.24.1

  zod@3.25.64:
    resolution: {integrity: sha512-hbP9FpSZf7pkS7hRVUrOjhwKJNyampPgtXKc3AN6DsWtoHsg2Sb4SQaS4Tcay380zSwd2VPo9G9180emBACp5g==}

  zustand-x@6.1.0:
    resolution: {integrity: sha512-lW1Fs29bLCrerWDa3lZLPuEn+ZkbSGzXdwdImKLJUtI2OqlDjpcFac5WTzCPs2ul/igwXFnGiKH1mdn+1Pl2mw==}
    peerDependencies:
      zustand: '>=5.0.2'

  zustand@5.0.5:
    resolution: {integrity: sha512-mILtRfKW9xM47hqxGIxCv12gXusoY/xTSHBYApXozR0HmQv299whhBeeAcRy+KrPPybzosvJBCOmVjq6x12fCg==}
    engines: {node: '>=12.20.0'}
    peerDependencies:
      '@types/react': '>=18.0.0'
      immer: '>=9.0.6'
      react: '>=18.0.0'
      use-sync-external-store: '>=1.2.0'
    peerDependenciesMeta:
      '@types/react':
        optional: true
      immer:
        optional: true
      react:
        optional: true
      use-sync-external-store:
        optional: true

  zwitch@2.0.4:
    resolution: {integrity: sha512-bXE4cR/kVZhKZX/RjPEflHaKVhUVl85noU3v6b8apfQEc1x4A+zBxjZ4lN8LqGd6WZ3dl98pY4o717VFmoPp+A==}

snapshots:

<<<<<<< HEAD
  '@ai-sdk/openai@1.3.23(zod@3.25.64)':
=======
  '@adobe/css-tools@4.4.4': {}

  '@ai-sdk/openai@1.3.22(zod@3.25.64)':
>>>>>>> 062a73a5
    dependencies:
      '@ai-sdk/provider': 1.1.3
      '@ai-sdk/provider-utils': 2.2.8(zod@3.25.64)
      zod: 3.25.64

  '@ai-sdk/provider-utils@2.2.8(zod@3.25.64)':
    dependencies:
      '@ai-sdk/provider': 1.1.3
      nanoid: 3.3.11
      secure-json-parse: 2.7.0
      zod: 3.25.64

  '@ai-sdk/provider@1.1.3':
    dependencies:
      json-schema: 0.4.0

  '@ai-sdk/react@1.2.12(react@19.1.0)(zod@3.25.64)':
    dependencies:
      '@ai-sdk/provider-utils': 2.2.8(zod@3.25.64)
      '@ai-sdk/ui-utils': 1.2.11(zod@3.25.64)
      react: 19.1.0
      swr: 2.3.3(react@19.1.0)
      throttleit: 2.1.0
    optionalDependencies:
      zod: 3.25.64

  '@ai-sdk/ui-utils@1.2.11(zod@3.25.64)':
    dependencies:
      '@ai-sdk/provider': 1.1.3
      '@ai-sdk/provider-utils': 2.2.8(zod@3.25.64)
      zod: 3.25.64
      zod-to-json-schema: 3.24.5(zod@3.25.64)

  '@alloc/quick-lru@5.2.0': {}

  '@ampproject/remapping@2.3.0':
    dependencies:
      '@jridgewell/gen-mapping': 0.3.8
      '@jridgewell/trace-mapping': 0.3.25

  '@ariakit/core@0.4.15': {}

  '@ariakit/react-core@0.4.17(react-dom@19.1.0(react@19.1.0))(react@19.1.0)':
    dependencies:
      '@ariakit/core': 0.4.15
      '@floating-ui/dom': 1.7.1
      react: 19.1.0
      react-dom: 19.1.0(react@19.1.0)
      use-sync-external-store: 1.5.0(react@19.1.0)

  '@ariakit/react@0.4.17(react-dom@19.1.0(react@19.1.0))(react@19.1.0)':
    dependencies:
      '@ariakit/react-core': 0.4.17(react-dom@19.1.0(react@19.1.0))(react@19.1.0)
      react: 19.1.0
      react-dom: 19.1.0(react@19.1.0)

  '@asamuzakjp/css-color@3.2.0':
    dependencies:
      '@csstools/css-calc': 2.1.4(@csstools/css-parser-algorithms@3.0.5(@csstools/css-tokenizer@3.0.4))(@csstools/css-tokenizer@3.0.4)
      '@csstools/css-color-parser': 3.1.0(@csstools/css-parser-algorithms@3.0.5(@csstools/css-tokenizer@3.0.4))(@csstools/css-tokenizer@3.0.4)
      '@csstools/css-parser-algorithms': 3.0.5(@csstools/css-tokenizer@3.0.4)
      '@csstools/css-tokenizer': 3.0.4
      lru-cache: 10.4.3

  '@auth/core@0.39.1':
    dependencies:
      '@panva/hkdf': 1.2.1
      jose: 6.0.11
      oauth4webapi: 3.5.3
      preact: 10.24.3
      preact-render-to-string: 6.5.11(preact@10.24.3)

  '@auth/prisma-adapter@2.9.1(@prisma/client@6.15.0(prisma@6.15.0(typescript@5.8.3))(typescript@5.8.3))':
    dependencies:
      '@auth/core': 0.39.1
      '@prisma/client': 6.15.0(prisma@6.15.0(typescript@5.8.3))(typescript@5.8.3)
    transitivePeerDependencies:
      - '@simplewebauthn/browser'
      - '@simplewebauthn/server'
      - nodemailer

  '@axe-core/playwright@4.10.2(playwright-core@1.54.2)':
    dependencies:
      axe-core: 4.10.3
      playwright-core: 1.54.2

  '@babel/code-frame@7.27.1':
    dependencies:
      '@babel/helper-validator-identifier': 7.27.1
      js-tokens: 4.0.0
      picocolors: 1.1.1

  '@babel/compat-data@7.28.4': {}

  '@babel/core@7.28.4':
    dependencies:
      '@babel/code-frame': 7.27.1
      '@babel/generator': 7.28.3
      '@babel/helper-compilation-targets': 7.27.2
      '@babel/helper-module-transforms': 7.28.3(@babel/core@7.28.4)
      '@babel/helpers': 7.28.4
      '@babel/parser': 7.28.4
      '@babel/template': 7.27.2
      '@babel/traverse': 7.28.4
      '@babel/types': 7.28.4
      '@jridgewell/remapping': 2.3.5
      convert-source-map: 2.0.0
      debug: 4.4.1
      gensync: 1.0.0-beta.2
      json5: 2.2.3
      semver: 6.3.1
    transitivePeerDependencies:
      - supports-color

  '@babel/generator@7.28.3':
    dependencies:
      '@babel/parser': 7.28.4
      '@babel/types': 7.28.4
      '@jridgewell/gen-mapping': 0.3.13
      '@jridgewell/trace-mapping': 0.3.30
      jsesc: 3.1.0

  '@babel/helper-compilation-targets@7.27.2':
    dependencies:
      '@babel/compat-data': 7.28.4
      '@babel/helper-validator-option': 7.27.1
      browserslist: 4.25.4
      lru-cache: 5.1.1
      semver: 6.3.1

  '@babel/helper-globals@7.28.0': {}

  '@babel/helper-module-imports@7.27.1':
    dependencies:
      '@babel/traverse': 7.28.4
      '@babel/types': 7.28.4
    transitivePeerDependencies:
      - supports-color

  '@babel/helper-module-transforms@7.28.3(@babel/core@7.28.4)':
    dependencies:
      '@babel/core': 7.28.4
      '@babel/helper-module-imports': 7.27.1
      '@babel/helper-validator-identifier': 7.27.1
      '@babel/traverse': 7.28.4
    transitivePeerDependencies:
      - supports-color

  '@babel/helper-plugin-utils@7.27.1': {}

  '@babel/helper-string-parser@7.27.1': {}

  '@babel/helper-validator-identifier@7.27.1': {}

  '@babel/helper-validator-option@7.27.1': {}

  '@babel/helpers@7.28.4':
    dependencies:
      '@babel/template': 7.27.2
      '@babel/types': 7.28.4

  '@babel/parser@7.28.4':
    dependencies:
      '@babel/types': 7.28.4

  '@babel/plugin-transform-react-jsx-self@7.27.1(@babel/core@7.28.4)':
    dependencies:
      '@babel/core': 7.28.4
      '@babel/helper-plugin-utils': 7.27.1

  '@babel/plugin-transform-react-jsx-source@7.27.1(@babel/core@7.28.4)':
    dependencies:
      '@babel/core': 7.28.4
      '@babel/helper-plugin-utils': 7.27.1

  '@babel/runtime@7.27.6': {}

<<<<<<< HEAD
  '@date-fns/tz@1.4.1': {}
=======
  '@babel/template@7.27.2':
    dependencies:
      '@babel/code-frame': 7.27.1
      '@babel/parser': 7.28.4
      '@babel/types': 7.28.4

  '@babel/traverse@7.28.4':
    dependencies:
      '@babel/code-frame': 7.27.1
      '@babel/generator': 7.28.3
      '@babel/helper-globals': 7.28.0
      '@babel/parser': 7.28.4
      '@babel/template': 7.27.2
      '@babel/types': 7.28.4
      debug: 4.4.1
    transitivePeerDependencies:
      - supports-color

  '@babel/types@7.28.4':
    dependencies:
      '@babel/helper-string-parser': 7.27.1
      '@babel/helper-validator-identifier': 7.27.1

  '@csstools/color-helpers@5.1.0': {}

  '@csstools/css-calc@2.1.4(@csstools/css-parser-algorithms@3.0.5(@csstools/css-tokenizer@3.0.4))(@csstools/css-tokenizer@3.0.4)':
    dependencies:
      '@csstools/css-parser-algorithms': 3.0.5(@csstools/css-tokenizer@3.0.4)
      '@csstools/css-tokenizer': 3.0.4

  '@csstools/css-color-parser@3.1.0(@csstools/css-parser-algorithms@3.0.5(@csstools/css-tokenizer@3.0.4))(@csstools/css-tokenizer@3.0.4)':
    dependencies:
      '@csstools/color-helpers': 5.1.0
      '@csstools/css-calc': 2.1.4(@csstools/css-parser-algorithms@3.0.5(@csstools/css-tokenizer@3.0.4))(@csstools/css-tokenizer@3.0.4)
      '@csstools/css-parser-algorithms': 3.0.5(@csstools/css-tokenizer@3.0.4)
      '@csstools/css-tokenizer': 3.0.4

  '@csstools/css-parser-algorithms@3.0.5(@csstools/css-tokenizer@3.0.4)':
    dependencies:
      '@csstools/css-tokenizer': 3.0.4

  '@csstools/css-tokenizer@3.0.4': {}

  '@date-fns/tz@1.2.0': {}
>>>>>>> 062a73a5

  '@effect/platform@0.81.0(effect@3.14.21)':
    dependencies:
      effect: 3.14.21
      find-my-way-ts: 0.1.5
      msgpackr: 1.11.4
      multipasta: 0.2.5

  '@emnapi/core@1.4.3':
    dependencies:
      '@emnapi/wasi-threads': 1.0.2
      tslib: 2.8.1
    optional: true

  '@emnapi/runtime@1.4.3':
    dependencies:
      tslib: 2.8.1
    optional: true

  '@emnapi/wasi-threads@1.0.2':
    dependencies:
      tslib: 2.8.1
    optional: true

  '@emoji-mart/data@1.2.1': {}

  '@esbuild/aix-ppc64@0.25.5':
    optional: true

  '@esbuild/android-arm64@0.25.5':
    optional: true

  '@esbuild/android-arm@0.25.5':
    optional: true

  '@esbuild/android-x64@0.25.5':
    optional: true

  '@esbuild/darwin-arm64@0.25.5':
    optional: true

  '@esbuild/darwin-x64@0.25.5':
    optional: true

  '@esbuild/freebsd-arm64@0.25.5':
    optional: true

  '@esbuild/freebsd-x64@0.25.5':
    optional: true

  '@esbuild/linux-arm64@0.25.5':
    optional: true

  '@esbuild/linux-arm@0.25.5':
    optional: true

  '@esbuild/linux-ia32@0.25.5':
    optional: true

  '@esbuild/linux-loong64@0.25.5':
    optional: true

  '@esbuild/linux-mips64el@0.25.5':
    optional: true

  '@esbuild/linux-ppc64@0.25.5':
    optional: true

  '@esbuild/linux-riscv64@0.25.5':
    optional: true

  '@esbuild/linux-s390x@0.25.5':
    optional: true

  '@esbuild/linux-x64@0.25.5':
    optional: true

  '@esbuild/netbsd-arm64@0.25.5':
    optional: true

  '@esbuild/netbsd-x64@0.25.5':
    optional: true

  '@esbuild/openbsd-arm64@0.25.5':
    optional: true

  '@esbuild/openbsd-x64@0.25.5':
    optional: true

  '@esbuild/sunos-x64@0.25.5':
    optional: true

  '@esbuild/win32-arm64@0.25.5':
    optional: true

  '@esbuild/win32-ia32@0.25.5':
    optional: true

  '@esbuild/win32-x64@0.25.5':
    optional: true

  '@eslint-community/eslint-utils@4.7.0(eslint@9.29.0(jiti@2.4.2))':
    dependencies:
      eslint: 9.29.0(jiti@2.4.2)
      eslint-visitor-keys: 3.4.3

  '@eslint-community/regexpp@4.12.1': {}

  '@eslint/config-array@0.20.1':
    dependencies:
      '@eslint/object-schema': 2.1.6
      debug: 4.4.1
      minimatch: 3.1.2
    transitivePeerDependencies:
      - supports-color

  '@eslint/config-helpers@0.2.3': {}

  '@eslint/core@0.14.0':
    dependencies:
      '@types/json-schema': 7.0.15

  '@eslint/core@0.15.0':
    dependencies:
      '@types/json-schema': 7.0.15

  '@eslint/eslintrc@3.3.1':
    dependencies:
      ajv: 6.12.6
      debug: 4.4.1
      espree: 10.4.0
      globals: 14.0.0
      ignore: 5.3.2
      import-fresh: 3.3.1
      js-yaml: 4.1.0
      minimatch: 3.1.2
      strip-json-comments: 3.1.1
    transitivePeerDependencies:
      - supports-color

  '@eslint/js@9.29.0': {}

  '@eslint/object-schema@2.1.6': {}

  '@eslint/plugin-kit@0.3.2':
    dependencies:
      '@eslint/core': 0.15.0
      levn: 0.4.1

  '@faker-js/faker@10.0.0': {}

  '@floating-ui/core@1.7.1':
    dependencies:
      '@floating-ui/utils': 0.2.9

  '@floating-ui/dom@1.7.1':
    dependencies:
      '@floating-ui/core': 1.7.1
      '@floating-ui/utils': 0.2.9

  '@floating-ui/react-dom@2.1.3(react-dom@19.1.0(react@19.1.0))(react@19.1.0)':
    dependencies:
      '@floating-ui/dom': 1.7.1
      react: 19.1.0
      react-dom: 19.1.0(react@19.1.0)

  '@floating-ui/react@0.27.12(react-dom@19.1.0(react@19.1.0))(react@19.1.0)':
    dependencies:
      '@floating-ui/react-dom': 2.1.3(react-dom@19.1.0(react@19.1.0))(react@19.1.0)
      '@floating-ui/utils': 0.2.9
      react: 19.1.0
      react-dom: 19.1.0(react@19.1.0)
      tabbable: 6.2.0

  '@floating-ui/utils@0.2.9': {}

  '@hookform/resolvers@5.1.1(react-hook-form@7.57.0(react@19.1.0))':
    dependencies:
      '@standard-schema/utils': 0.3.0
      react-hook-form: 7.57.0(react@19.1.0)

  '@humanfs/core@0.19.1': {}

  '@humanfs/node@0.16.6':
    dependencies:
      '@humanfs/core': 0.19.1
      '@humanwhocodes/retry': 0.3.1

  '@humanwhocodes/module-importer@1.0.1': {}

  '@humanwhocodes/retry@0.3.1': {}

  '@humanwhocodes/retry@0.4.3': {}

  '@img/sharp-darwin-arm64@0.34.2':
    optionalDependencies:
      '@img/sharp-libvips-darwin-arm64': 1.1.0
    optional: true

  '@img/sharp-darwin-x64@0.34.2':
    optionalDependencies:
      '@img/sharp-libvips-darwin-x64': 1.1.0
    optional: true

  '@img/sharp-libvips-darwin-arm64@1.1.0':
    optional: true

  '@img/sharp-libvips-darwin-x64@1.1.0':
    optional: true

  '@img/sharp-libvips-linux-arm64@1.1.0':
    optional: true

  '@img/sharp-libvips-linux-arm@1.1.0':
    optional: true

  '@img/sharp-libvips-linux-ppc64@1.1.0':
    optional: true

  '@img/sharp-libvips-linux-s390x@1.1.0':
    optional: true

  '@img/sharp-libvips-linux-x64@1.1.0':
    optional: true

  '@img/sharp-libvips-linuxmusl-arm64@1.1.0':
    optional: true

  '@img/sharp-libvips-linuxmusl-x64@1.1.0':
    optional: true

  '@img/sharp-linux-arm64@0.34.2':
    optionalDependencies:
      '@img/sharp-libvips-linux-arm64': 1.1.0
    optional: true

  '@img/sharp-linux-arm@0.34.2':
    optionalDependencies:
      '@img/sharp-libvips-linux-arm': 1.1.0
    optional: true

  '@img/sharp-linux-s390x@0.34.2':
    optionalDependencies:
      '@img/sharp-libvips-linux-s390x': 1.1.0
    optional: true

  '@img/sharp-linux-x64@0.34.2':
    optionalDependencies:
      '@img/sharp-libvips-linux-x64': 1.1.0
    optional: true

  '@img/sharp-linuxmusl-arm64@0.34.2':
    optionalDependencies:
      '@img/sharp-libvips-linuxmusl-arm64': 1.1.0
    optional: true

  '@img/sharp-linuxmusl-x64@0.34.2':
    optionalDependencies:
      '@img/sharp-libvips-linuxmusl-x64': 1.1.0
    optional: true

  '@img/sharp-wasm32@0.34.2':
    dependencies:
      '@emnapi/runtime': 1.4.3
    optional: true

  '@img/sharp-win32-arm64@0.34.2':
    optional: true

  '@img/sharp-win32-ia32@0.34.2':
    optional: true

  '@img/sharp-win32-x64@0.34.2':
    optional: true

  '@isaacs/fs-minipass@4.0.1':
    dependencies:
      minipass: 7.1.2

  '@jridgewell/gen-mapping@0.3.13':
    dependencies:
      '@jridgewell/sourcemap-codec': 1.5.0
      '@jridgewell/trace-mapping': 0.3.30

  '@jridgewell/gen-mapping@0.3.8':
    dependencies:
      '@jridgewell/set-array': 1.2.1
      '@jridgewell/sourcemap-codec': 1.5.0
      '@jridgewell/trace-mapping': 0.3.25

  '@jridgewell/remapping@2.3.5':
    dependencies:
      '@jridgewell/gen-mapping': 0.3.8
      '@jridgewell/trace-mapping': 0.3.25

  '@jridgewell/resolve-uri@3.1.2': {}

  '@jridgewell/set-array@1.2.1': {}

  '@jridgewell/sourcemap-codec@1.5.0': {}

  '@jridgewell/trace-mapping@0.3.25':
    dependencies:
      '@jridgewell/resolve-uri': 3.1.2
      '@jridgewell/sourcemap-codec': 1.5.0

  '@jridgewell/trace-mapping@0.3.30':
    dependencies:
      '@jridgewell/resolve-uri': 3.1.2
      '@jridgewell/sourcemap-codec': 1.5.0

  '@juggle/resize-observer@3.4.0': {}

  '@msgpackr-extract/msgpackr-extract-darwin-arm64@3.0.3':
    optional: true

  '@msgpackr-extract/msgpackr-extract-darwin-x64@3.0.3':
    optional: true

  '@msgpackr-extract/msgpackr-extract-linux-arm64@3.0.3':
    optional: true

  '@msgpackr-extract/msgpackr-extract-linux-arm@3.0.3':
    optional: true

  '@msgpackr-extract/msgpackr-extract-linux-x64@3.0.3':
    optional: true

  '@msgpackr-extract/msgpackr-extract-win32-x64@3.0.3':
    optional: true

  '@mux/mux-data-google-ima@0.2.8':
    dependencies:
      mux-embed: 5.9.0

  '@mux/mux-player-react@3.5.3(@types/react-dom@19.1.6(@types/react@19.1.8))(@types/react@19.1.8)(react-dom@19.1.0(react@19.1.0))(react@19.1.0)':
    dependencies:
      '@mux/mux-player': 3.5.3(react@19.1.0)
      '@mux/playback-core': 0.30.1
      prop-types: 15.8.1
      react: 19.1.0
      react-dom: 19.1.0(react@19.1.0)
    optionalDependencies:
      '@types/react': 19.1.8
      '@types/react-dom': 19.1.6(@types/react@19.1.8)

  '@mux/mux-player@3.5.3(react@19.1.0)':
    dependencies:
      '@mux/mux-video': 0.26.1
      '@mux/playback-core': 0.30.1
      media-chrome: 4.11.1(react@19.1.0)
      player.style: 0.1.10(react@19.1.0)
    transitivePeerDependencies:
      - react

  '@mux/mux-video@0.26.1':
    dependencies:
      '@mux/mux-data-google-ima': 0.2.8
      '@mux/playback-core': 0.30.1
      castable-video: 1.1.10
      custom-media-element: 1.4.5
      media-tracks: 0.3.3

  '@mux/playback-core@0.30.1':
    dependencies:
      hls.js: 1.6.11
      mux-embed: 5.11.0

  '@napi-rs/wasm-runtime@0.2.11':
    dependencies:
      '@emnapi/core': 1.4.3
      '@emnapi/runtime': 1.4.3
      '@tybys/wasm-util': 0.9.0
    optional: true

  '@next/env@15.3.3': {}

  '@next/eslint-plugin-next@15.3.3':
    dependencies:
      fast-glob: 3.3.1

  '@next/swc-darwin-arm64@15.3.3':
    optional: true

  '@next/swc-darwin-x64@15.3.3':
    optional: true

  '@next/swc-linux-arm64-gnu@15.3.3':
    optional: true

  '@next/swc-linux-arm64-musl@15.3.3':
    optional: true

  '@next/swc-linux-x64-gnu@15.3.3':
    optional: true

  '@next/swc-linux-x64-musl@15.3.3':
    optional: true

  '@next/swc-win32-arm64-msvc@15.3.3':
    optional: true

  '@next/swc-win32-x64-msvc@15.3.3':
    optional: true

  '@nodelib/fs.scandir@2.1.5':
    dependencies:
      '@nodelib/fs.stat': 2.0.5
      run-parallel: 1.2.0

  '@nodelib/fs.stat@2.0.5': {}

  '@nodelib/fs.walk@1.2.8':
    dependencies:
      '@nodelib/fs.scandir': 2.1.5
      fastq: 1.19.1

  '@nolyfill/is-core-module@1.0.39': {}

  '@octokit/auth-token@6.0.0': {}

  '@octokit/core@7.0.3':
    dependencies:
      '@octokit/auth-token': 6.0.0
      '@octokit/graphql': 9.0.1
      '@octokit/request': 10.0.3
      '@octokit/request-error': 7.0.0
      '@octokit/types': 14.1.0
      before-after-hook: 4.0.0
      universal-user-agent: 7.0.3

  '@octokit/endpoint@11.0.0':
    dependencies:
      '@octokit/types': 14.1.0
      universal-user-agent: 7.0.3

  '@octokit/graphql@9.0.1':
    dependencies:
      '@octokit/request': 10.0.3
      '@octokit/types': 14.1.0
      universal-user-agent: 7.0.3

  '@octokit/openapi-types@25.1.0': {}

  '@octokit/plugin-paginate-rest@13.1.1(@octokit/core@7.0.3)':
    dependencies:
      '@octokit/core': 7.0.3
      '@octokit/types': 14.1.0

  '@octokit/plugin-request-log@6.0.0(@octokit/core@7.0.3)':
    dependencies:
      '@octokit/core': 7.0.3

  '@octokit/plugin-rest-endpoint-methods@16.0.0(@octokit/core@7.0.3)':
    dependencies:
      '@octokit/core': 7.0.3
      '@octokit/types': 14.1.0

  '@octokit/request-error@7.0.0':
    dependencies:
      '@octokit/types': 14.1.0

  '@octokit/request@10.0.3':
    dependencies:
      '@octokit/endpoint': 11.0.0
      '@octokit/request-error': 7.0.0
      '@octokit/types': 14.1.0
      fast-content-type-parse: 3.0.0
      universal-user-agent: 7.0.3

  '@octokit/rest@22.0.0':
    dependencies:
      '@octokit/core': 7.0.3
      '@octokit/plugin-paginate-rest': 13.1.1(@octokit/core@7.0.3)
      '@octokit/plugin-request-log': 6.0.0(@octokit/core@7.0.3)
      '@octokit/plugin-rest-endpoint-methods': 16.0.0(@octokit/core@7.0.3)

  '@octokit/types@14.1.0':
    dependencies:
      '@octokit/openapi-types': 25.1.0

  '@opentelemetry/api@1.9.0': {}

  '@panva/hkdf@1.2.1': {}

  '@pdf-lib/standard-fonts@1.0.0':
    dependencies:
      pako: 1.0.11

  '@pdf-lib/upng@1.0.1':
    dependencies:
      pako: 1.0.11

  '@platejs/ai@49.0.1(platejs@49.0.2(@types/react@19.1.8)(immer@10.1.1)(react-dom@19.1.0(react@19.1.0))(react@19.1.0)(scheduler@0.26.0)(slate-dom@0.116.0(slate@0.117.0))(slate@0.117.0)(use-sync-external-store@1.5.0(react@19.1.0)))(react-dom@19.1.0(react@19.1.0))(react@19.1.0)(typescript@5.8.3)':
    dependencies:
      '@platejs/markdown': 49.0.0(platejs@49.0.2(@types/react@19.1.8)(immer@10.1.1)(react-dom@19.1.0(react@19.1.0))(react@19.1.0)(scheduler@0.26.0)(slate-dom@0.116.0(slate@0.117.0))(slate@0.117.0)(use-sync-external-store@1.5.0(react@19.1.0)))(react-dom@19.1.0(react@19.1.0))(react@19.1.0)(typescript@5.8.3)
      '@platejs/selection': 49.0.1(platejs@49.0.2(@types/react@19.1.8)(immer@10.1.1)(react-dom@19.1.0(react@19.1.0))(react@19.1.0)(scheduler@0.26.0)(slate-dom@0.116.0(slate@0.117.0))(slate@0.117.0)(use-sync-external-store@1.5.0(react@19.1.0)))(react-dom@19.1.0(react@19.1.0))(react@19.1.0)
      lodash: 4.17.21
      platejs: 49.0.2(@types/react@19.1.8)(immer@10.1.1)(react-dom@19.1.0(react@19.1.0))(react@19.1.0)(scheduler@0.26.0)(slate-dom@0.116.0(slate@0.117.0))(slate@0.117.0)(use-sync-external-store@1.5.0(react@19.1.0))
      react: 19.1.0
      react-dom: 19.1.0(react@19.1.0)
    transitivePeerDependencies:
      - supports-color
      - typescript

  '@platejs/autoformat@49.0.0(platejs@49.0.2(@types/react@19.1.8)(immer@10.1.1)(react-dom@19.1.0(react@19.1.0))(react@19.1.0)(scheduler@0.26.0)(slate-dom@0.116.0(slate@0.117.0))(slate@0.117.0)(use-sync-external-store@1.5.0(react@19.1.0)))(react-dom@19.1.0(react@19.1.0))(react@19.1.0)':
    dependencies:
      lodash: 4.17.21
      platejs: 49.0.2(@types/react@19.1.8)(immer@10.1.1)(react-dom@19.1.0(react@19.1.0))(react@19.1.0)(scheduler@0.26.0)(slate-dom@0.116.0(slate@0.117.0))(slate@0.117.0)(use-sync-external-store@1.5.0(react@19.1.0))
      react: 19.1.0
      react-dom: 19.1.0(react@19.1.0)

  '@platejs/basic-nodes@49.0.0(platejs@49.0.2(@types/react@19.1.8)(immer@10.1.1)(react-dom@19.1.0(react@19.1.0))(react@19.1.0)(scheduler@0.26.0)(slate-dom@0.116.0(slate@0.117.0))(slate@0.117.0)(use-sync-external-store@1.5.0(react@19.1.0)))(react-dom@19.1.0(react@19.1.0))(react@19.1.0)':
    dependencies:
      platejs: 49.0.2(@types/react@19.1.8)(immer@10.1.1)(react-dom@19.1.0(react@19.1.0))(react@19.1.0)(scheduler@0.26.0)(slate-dom@0.116.0(slate@0.117.0))(slate@0.117.0)(use-sync-external-store@1.5.0(react@19.1.0))
      react: 19.1.0
      react-dom: 19.1.0(react@19.1.0)

  '@platejs/basic-styles@49.0.0(platejs@49.0.2(@types/react@19.1.8)(immer@10.1.1)(react-dom@19.1.0(react@19.1.0))(react@19.1.0)(scheduler@0.26.0)(slate-dom@0.116.0(slate@0.117.0))(slate@0.117.0)(use-sync-external-store@1.5.0(react@19.1.0)))(react-dom@19.1.0(react@19.1.0))(react@19.1.0)':
    dependencies:
      platejs: 49.0.2(@types/react@19.1.8)(immer@10.1.1)(react-dom@19.1.0(react@19.1.0))(react@19.1.0)(scheduler@0.26.0)(slate-dom@0.116.0(slate@0.117.0))(slate@0.117.0)(use-sync-external-store@1.5.0(react@19.1.0))
      react: 19.1.0
      react-dom: 19.1.0(react@19.1.0)

  '@platejs/callout@49.0.0(platejs@49.0.2(@types/react@19.1.8)(immer@10.1.1)(react-dom@19.1.0(react@19.1.0))(react@19.1.0)(scheduler@0.26.0)(slate-dom@0.116.0(slate@0.117.0))(slate@0.117.0)(use-sync-external-store@1.5.0(react@19.1.0)))(react-dom@19.1.0(react@19.1.0))(react@19.1.0)':
    dependencies:
      platejs: 49.0.2(@types/react@19.1.8)(immer@10.1.1)(react-dom@19.1.0(react@19.1.0))(react@19.1.0)(scheduler@0.26.0)(slate-dom@0.116.0(slate@0.117.0))(slate@0.117.0)(use-sync-external-store@1.5.0(react@19.1.0))
      react: 19.1.0
      react-dom: 19.1.0(react@19.1.0)

  '@platejs/caption@49.0.0(@types/react@19.1.8)(platejs@49.0.2(@types/react@19.1.8)(immer@10.1.1)(react-dom@19.1.0(react@19.1.0))(react@19.1.0)(scheduler@0.26.0)(slate-dom@0.116.0(slate@0.117.0))(slate@0.117.0)(use-sync-external-store@1.5.0(react@19.1.0)))(react-dom@19.1.0(react@19.1.0))(react@19.1.0)':
    dependencies:
      platejs: 49.0.2(@types/react@19.1.8)(immer@10.1.1)(react-dom@19.1.0(react@19.1.0))(react@19.1.0)(scheduler@0.26.0)(slate-dom@0.116.0(slate@0.117.0))(slate@0.117.0)(use-sync-external-store@1.5.0(react@19.1.0))
      react: 19.1.0
      react-dom: 19.1.0(react@19.1.0)
      react-textarea-autosize: 8.5.9(@types/react@19.1.8)(react@19.1.0)
    transitivePeerDependencies:
      - '@types/react'

  '@platejs/code-block@49.0.0(platejs@49.0.2(@types/react@19.1.8)(immer@10.1.1)(react-dom@19.1.0(react@19.1.0))(react@19.1.0)(scheduler@0.26.0)(slate-dom@0.116.0(slate@0.117.0))(slate@0.117.0)(use-sync-external-store@1.5.0(react@19.1.0)))(react-dom@19.1.0(react@19.1.0))(react@19.1.0)':
    dependencies:
      platejs: 49.0.2(@types/react@19.1.8)(immer@10.1.1)(react-dom@19.1.0(react@19.1.0))(react@19.1.0)(scheduler@0.26.0)(slate-dom@0.116.0(slate@0.117.0))(slate@0.117.0)(use-sync-external-store@1.5.0(react@19.1.0))
      react: 19.1.0
      react-dom: 19.1.0(react@19.1.0)

  '@platejs/combobox@49.0.0(platejs@49.0.2(@types/react@19.1.8)(immer@10.1.1)(react-dom@19.1.0(react@19.1.0))(react@19.1.0)(scheduler@0.26.0)(slate-dom@0.116.0(slate@0.117.0))(slate@0.117.0)(use-sync-external-store@1.5.0(react@19.1.0)))(react-dom@19.1.0(react@19.1.0))(react@19.1.0)':
    dependencies:
      platejs: 49.0.2(@types/react@19.1.8)(immer@10.1.1)(react-dom@19.1.0(react@19.1.0))(react@19.1.0)(scheduler@0.26.0)(slate-dom@0.116.0(slate@0.117.0))(slate@0.117.0)(use-sync-external-store@1.5.0(react@19.1.0))
      react: 19.1.0
      react-dom: 19.1.0(react@19.1.0)

  '@platejs/comment@49.0.0(platejs@49.0.2(@types/react@19.1.8)(immer@10.1.1)(react-dom@19.1.0(react@19.1.0))(react@19.1.0)(scheduler@0.26.0)(slate-dom@0.116.0(slate@0.117.0))(slate@0.117.0)(use-sync-external-store@1.5.0(react@19.1.0)))(react-dom@19.1.0(react@19.1.0))(react@19.1.0)':
    dependencies:
      lodash: 4.17.21
      platejs: 49.0.2(@types/react@19.1.8)(immer@10.1.1)(react-dom@19.1.0(react@19.1.0))(react@19.1.0)(scheduler@0.26.0)(slate-dom@0.116.0(slate@0.117.0))(slate@0.117.0)(use-sync-external-store@1.5.0(react@19.1.0))
      react: 19.1.0
      react-dom: 19.1.0(react@19.1.0)

  '@platejs/core@49.0.2(@types/react@19.1.8)(immer@10.1.1)(react-dom@19.1.0(react@19.1.0))(react@19.1.0)(scheduler@0.26.0)(slate-dom@0.116.0(slate@0.117.0))(slate@0.117.0)(use-sync-external-store@1.5.0(react@19.1.0))':
    dependencies:
      '@platejs/slate': 49.0.2
      '@udecode/react-hotkeys': 37.0.0(react-dom@19.1.0(react@19.1.0))(react@19.1.0)
      '@udecode/react-utils': 47.3.1(@types/react@19.1.8)(react-dom@19.1.0(react@19.1.0))(react@19.1.0)
      '@udecode/utils': 47.2.7
      clsx: 2.1.1
      html-entities: 2.6.0
      is-hotkey: 0.2.0
      jotai: 2.8.4(@types/react@19.1.8)(react@19.1.0)
      jotai-optics: 0.4.0(jotai@2.8.4(@types/react@19.1.8)(react@19.1.0))(optics-ts@2.4.1)
      jotai-x: 2.3.2(@types/react@19.1.8)(jotai@2.8.4(@types/react@19.1.8)(react@19.1.0))(react@19.1.0)
      lodash: 4.17.21
      nanoid: 5.1.5
      optics-ts: 2.4.1
      react: 19.1.0
      react-dom: 19.1.0(react@19.1.0)
      slate-hyperscript: 0.100.0(slate@0.117.0)
      slate-react: 0.116.0(react-dom@19.1.0(react@19.1.0))(react@19.1.0)(slate-dom@0.116.0(slate@0.117.0))(slate@0.117.0)
      use-deep-compare: 1.3.0(react@19.1.0)
      zustand: 5.0.5(@types/react@19.1.8)(immer@10.1.1)(react@19.1.0)(use-sync-external-store@1.5.0(react@19.1.0))
      zustand-x: 6.1.0(react-dom@19.1.0(react@19.1.0))(react@19.1.0)(scheduler@0.26.0)(zustand@5.0.5(@types/react@19.1.8)(immer@10.1.1)(react@19.1.0)(use-sync-external-store@1.5.0(react@19.1.0)))
    transitivePeerDependencies:
      - '@types/react'
      - immer
      - react-native
      - scheduler
      - slate
      - slate-dom
      - use-sync-external-store

  '@platejs/date@49.0.2(platejs@49.0.2(@types/react@19.1.8)(immer@10.1.1)(react-dom@19.1.0(react@19.1.0))(react@19.1.0)(scheduler@0.26.0)(slate-dom@0.116.0(slate@0.117.0))(slate@0.117.0)(use-sync-external-store@1.5.0(react@19.1.0)))(react-dom@19.1.0(react@19.1.0))(react@19.1.0)':
    dependencies:
      platejs: 49.0.2(@types/react@19.1.8)(immer@10.1.1)(react-dom@19.1.0(react@19.1.0))(react@19.1.0)(scheduler@0.26.0)(slate-dom@0.116.0(slate@0.117.0))(slate@0.117.0)(use-sync-external-store@1.5.0(react@19.1.0))
      react: 19.1.0
      react-dom: 19.1.0(react@19.1.0)

  '@platejs/diff@49.0.0(platejs@49.0.2(@types/react@19.1.8)(immer@10.1.1)(react-dom@19.1.0(react@19.1.0))(react@19.1.0)(scheduler@0.26.0)(slate-dom@0.116.0(slate@0.117.0))(slate@0.117.0)(use-sync-external-store@1.5.0(react@19.1.0)))(react-dom@19.1.0(react@19.1.0))(react@19.1.0)':
    dependencies:
      diff-match-patch-ts: 0.6.0
      lodash: 4.17.21
      platejs: 49.0.2(@types/react@19.1.8)(immer@10.1.1)(react-dom@19.1.0(react@19.1.0))(react@19.1.0)(scheduler@0.26.0)(slate-dom@0.116.0(slate@0.117.0))(slate@0.117.0)(use-sync-external-store@1.5.0(react@19.1.0))
      react: 19.1.0
      react-dom: 19.1.0(react@19.1.0)

  '@platejs/dnd@49.0.0(platejs@49.0.2(@types/react@19.1.8)(immer@10.1.1)(react-dom@19.1.0(react@19.1.0))(react@19.1.0)(scheduler@0.26.0)(slate-dom@0.116.0(slate@0.117.0))(slate@0.117.0)(use-sync-external-store@1.5.0(react@19.1.0)))(react-dnd-html5-backend@16.0.1)(react-dnd@16.0.1(@types/node@22.18.1)(@types/react@19.1.8)(react@19.1.0))(react-dom@19.1.0(react@19.1.0))(react@19.1.0)':
    dependencies:
      lodash: 4.17.21
      platejs: 49.0.2(@types/react@19.1.8)(immer@10.1.1)(react-dom@19.1.0(react@19.1.0))(react@19.1.0)(scheduler@0.26.0)(slate-dom@0.116.0(slate@0.117.0))(slate@0.117.0)(use-sync-external-store@1.5.0(react@19.1.0))
      raf: 3.4.1
      react: 19.1.0
      react-dnd: 16.0.1(@types/node@22.18.1)(@types/react@19.1.8)(react@19.1.0)
      react-dnd-html5-backend: 16.0.1
      react-dom: 19.1.0(react@19.1.0)

  '@platejs/docx@49.0.0(platejs@49.0.2(@types/react@19.1.8)(immer@10.1.1)(react-dom@19.1.0(react@19.1.0))(react@19.1.0)(scheduler@0.26.0)(slate-dom@0.116.0(slate@0.117.0))(slate@0.117.0)(use-sync-external-store@1.5.0(react@19.1.0)))(react-dom@19.1.0(react@19.1.0))(react@19.1.0)':
    dependencies:
      platejs: 49.0.2(@types/react@19.1.8)(immer@10.1.1)(react-dom@19.1.0(react@19.1.0))(react@19.1.0)(scheduler@0.26.0)(slate-dom@0.116.0(slate@0.117.0))(slate@0.117.0)(use-sync-external-store@1.5.0(react@19.1.0))
      react: 19.1.0
      react-dom: 19.1.0(react@19.1.0)
      validator: 13.15.15

  '@platejs/emoji@49.0.0(@emoji-mart/data@1.2.1)(platejs@49.0.2(@types/react@19.1.8)(immer@10.1.1)(react-dom@19.1.0(react@19.1.0))(react@19.1.0)(scheduler@0.26.0)(slate-dom@0.116.0(slate@0.117.0))(slate@0.117.0)(use-sync-external-store@1.5.0(react@19.1.0)))(react-dom@19.1.0(react@19.1.0))(react@19.1.0)':
    dependencies:
      '@emoji-mart/data': 1.2.1
      '@platejs/combobox': 49.0.0(platejs@49.0.2(@types/react@19.1.8)(immer@10.1.1)(react-dom@19.1.0(react@19.1.0))(react@19.1.0)(scheduler@0.26.0)(slate-dom@0.116.0(slate@0.117.0))(slate@0.117.0)(use-sync-external-store@1.5.0(react@19.1.0)))(react-dom@19.1.0(react@19.1.0))(react@19.1.0)
      platejs: 49.0.2(@types/react@19.1.8)(immer@10.1.1)(react-dom@19.1.0(react@19.1.0))(react@19.1.0)(scheduler@0.26.0)(slate-dom@0.116.0(slate@0.117.0))(slate@0.117.0)(use-sync-external-store@1.5.0(react@19.1.0))
      react: 19.1.0
      react-dom: 19.1.0(react@19.1.0)

  '@platejs/floating@49.0.0(platejs@49.0.2(@types/react@19.1.8)(immer@10.1.1)(react-dom@19.1.0(react@19.1.0))(react@19.1.0)(scheduler@0.26.0)(slate-dom@0.116.0(slate@0.117.0))(slate@0.117.0)(use-sync-external-store@1.5.0(react@19.1.0)))(react-dom@19.1.0(react@19.1.0))(react@19.1.0)':
    dependencies:
      '@floating-ui/core': 1.7.1
      '@floating-ui/react': 0.27.12(react-dom@19.1.0(react@19.1.0))(react@19.1.0)
      platejs: 49.0.2(@types/react@19.1.8)(immer@10.1.1)(react-dom@19.1.0(react@19.1.0))(react@19.1.0)(scheduler@0.26.0)(slate-dom@0.116.0(slate@0.117.0))(slate@0.117.0)(use-sync-external-store@1.5.0(react@19.1.0))
      react: 19.1.0
      react-dom: 19.1.0(react@19.1.0)

  '@platejs/indent@49.0.0(platejs@49.0.2(@types/react@19.1.8)(immer@10.1.1)(react-dom@19.1.0(react@19.1.0))(react@19.1.0)(scheduler@0.26.0)(slate-dom@0.116.0(slate@0.117.0))(slate@0.117.0)(use-sync-external-store@1.5.0(react@19.1.0)))(react-dom@19.1.0(react@19.1.0))(react@19.1.0)':
    dependencies:
      platejs: 49.0.2(@types/react@19.1.8)(immer@10.1.1)(react-dom@19.1.0(react@19.1.0))(react@19.1.0)(scheduler@0.26.0)(slate-dom@0.116.0(slate@0.117.0))(slate@0.117.0)(use-sync-external-store@1.5.0(react@19.1.0))
      react: 19.1.0
      react-dom: 19.1.0(react@19.1.0)

  '@platejs/layout@49.0.0(platejs@49.0.2(@types/react@19.1.8)(immer@10.1.1)(react-dom@19.1.0(react@19.1.0))(react@19.1.0)(scheduler@0.26.0)(slate-dom@0.116.0(slate@0.117.0))(slate@0.117.0)(use-sync-external-store@1.5.0(react@19.1.0)))(react-dom@19.1.0(react@19.1.0))(react@19.1.0)':
    dependencies:
      platejs: 49.0.2(@types/react@19.1.8)(immer@10.1.1)(react-dom@19.1.0(react@19.1.0))(react@19.1.0)(scheduler@0.26.0)(slate-dom@0.116.0(slate@0.117.0))(slate@0.117.0)(use-sync-external-store@1.5.0(react@19.1.0))
      react: 19.1.0
      react-dom: 19.1.0(react@19.1.0)

  '@platejs/link@49.0.0(platejs@49.0.2(@types/react@19.1.8)(immer@10.1.1)(react-dom@19.1.0(react@19.1.0))(react@19.1.0)(scheduler@0.26.0)(slate-dom@0.116.0(slate@0.117.0))(slate@0.117.0)(use-sync-external-store@1.5.0(react@19.1.0)))(react-dom@19.1.0(react@19.1.0))(react@19.1.0)':
    dependencies:
      '@platejs/floating': 49.0.0(platejs@49.0.2(@types/react@19.1.8)(immer@10.1.1)(react-dom@19.1.0(react@19.1.0))(react@19.1.0)(scheduler@0.26.0)(slate-dom@0.116.0(slate@0.117.0))(slate@0.117.0)(use-sync-external-store@1.5.0(react@19.1.0)))(react-dom@19.1.0(react@19.1.0))(react@19.1.0)
      platejs: 49.0.2(@types/react@19.1.8)(immer@10.1.1)(react-dom@19.1.0(react@19.1.0))(react@19.1.0)(scheduler@0.26.0)(slate-dom@0.116.0(slate@0.117.0))(slate@0.117.0)(use-sync-external-store@1.5.0(react@19.1.0))
      react: 19.1.0
      react-dom: 19.1.0(react@19.1.0)

  '@platejs/list@49.0.0(platejs@49.0.2(@types/react@19.1.8)(immer@10.1.1)(react-dom@19.1.0(react@19.1.0))(react@19.1.0)(scheduler@0.26.0)(slate-dom@0.116.0(slate@0.117.0))(slate@0.117.0)(use-sync-external-store@1.5.0(react@19.1.0)))(react-dom@19.1.0(react@19.1.0))(react@19.1.0)':
    dependencies:
      '@platejs/indent': 49.0.0(platejs@49.0.2(@types/react@19.1.8)(immer@10.1.1)(react-dom@19.1.0(react@19.1.0))(react@19.1.0)(scheduler@0.26.0)(slate-dom@0.116.0(slate@0.117.0))(slate@0.117.0)(use-sync-external-store@1.5.0(react@19.1.0)))(react-dom@19.1.0(react@19.1.0))(react@19.1.0)
      clsx: 2.1.1
      platejs: 49.0.2(@types/react@19.1.8)(immer@10.1.1)(react-dom@19.1.0(react@19.1.0))(react@19.1.0)(scheduler@0.26.0)(slate-dom@0.116.0(slate@0.117.0))(slate@0.117.0)(use-sync-external-store@1.5.0(react@19.1.0))
      react: 19.1.0
      react-dom: 19.1.0(react@19.1.0)

  '@platejs/markdown@49.0.0(platejs@49.0.2(@types/react@19.1.8)(immer@10.1.1)(react-dom@19.1.0(react@19.1.0))(react@19.1.0)(scheduler@0.26.0)(slate-dom@0.116.0(slate@0.117.0))(slate@0.117.0)(use-sync-external-store@1.5.0(react@19.1.0)))(react-dom@19.1.0(react@19.1.0))(react@19.1.0)(typescript@5.8.3)':
    dependencies:
      marked: 15.0.12
      mdast-util-math: 3.0.0
      mdast-util-mdx: 3.0.0
      platejs: 49.0.2(@types/react@19.1.8)(immer@10.1.1)(react-dom@19.1.0(react@19.1.0))(react@19.1.0)(scheduler@0.26.0)(slate-dom@0.116.0(slate@0.117.0))(slate@0.117.0)(use-sync-external-store@1.5.0(react@19.1.0))
      react: 19.1.0
      react-dom: 19.1.0(react@19.1.0)
      remark-mdx: 3.1.0
      remark-parse: 11.0.0
      remark-stringify: 11.0.0
      ts-essentials: 10.1.0(typescript@5.8.3)
      unified: 11.0.5
    transitivePeerDependencies:
      - supports-color
      - typescript

  '@platejs/math@49.0.0(platejs@49.0.2(@types/react@19.1.8)(immer@10.1.1)(react-dom@19.1.0(react@19.1.0))(react@19.1.0)(scheduler@0.26.0)(slate-dom@0.116.0(slate@0.117.0))(slate@0.117.0)(use-sync-external-store@1.5.0(react@19.1.0)))(react-dom@19.1.0(react@19.1.0))(react@19.1.0)':
    dependencies:
      katex: 0.16.22
      platejs: 49.0.2(@types/react@19.1.8)(immer@10.1.1)(react-dom@19.1.0(react@19.1.0))(react@19.1.0)(scheduler@0.26.0)(slate-dom@0.116.0(slate@0.117.0))(slate@0.117.0)(use-sync-external-store@1.5.0(react@19.1.0))
      react: 19.1.0
      react-dom: 19.1.0(react@19.1.0)

  '@platejs/media@49.0.0(platejs@49.0.2(@types/react@19.1.8)(immer@10.1.1)(react-dom@19.1.0(react@19.1.0))(react@19.1.0)(scheduler@0.26.0)(slate-dom@0.116.0(slate@0.117.0))(slate@0.117.0)(use-sync-external-store@1.5.0(react@19.1.0)))(react-dom@19.1.0(react@19.1.0))(react@19.1.0)':
    dependencies:
      js-video-url-parser: 0.5.1
      platejs: 49.0.2(@types/react@19.1.8)(immer@10.1.1)(react-dom@19.1.0(react@19.1.0))(react@19.1.0)(scheduler@0.26.0)(slate-dom@0.116.0(slate@0.117.0))(slate@0.117.0)(use-sync-external-store@1.5.0(react@19.1.0))
      react: 19.1.0
      react-dom: 19.1.0(react@19.1.0)

  '@platejs/mention@49.0.0(platejs@49.0.2(@types/react@19.1.8)(immer@10.1.1)(react-dom@19.1.0(react@19.1.0))(react@19.1.0)(scheduler@0.26.0)(slate-dom@0.116.0(slate@0.117.0))(slate@0.117.0)(use-sync-external-store@1.5.0(react@19.1.0)))(react-dom@19.1.0(react@19.1.0))(react@19.1.0)':
    dependencies:
      '@platejs/combobox': 49.0.0(platejs@49.0.2(@types/react@19.1.8)(immer@10.1.1)(react-dom@19.1.0(react@19.1.0))(react@19.1.0)(scheduler@0.26.0)(slate-dom@0.116.0(slate@0.117.0))(slate@0.117.0)(use-sync-external-store@1.5.0(react@19.1.0)))(react-dom@19.1.0(react@19.1.0))(react@19.1.0)
      platejs: 49.0.2(@types/react@19.1.8)(immer@10.1.1)(react-dom@19.1.0(react@19.1.0))(react@19.1.0)(scheduler@0.26.0)(slate-dom@0.116.0(slate@0.117.0))(slate@0.117.0)(use-sync-external-store@1.5.0(react@19.1.0))
      react: 19.1.0
      react-dom: 19.1.0(react@19.1.0)

  '@platejs/resizable@49.0.0(platejs@49.0.2(@types/react@19.1.8)(immer@10.1.1)(react-dom@19.1.0(react@19.1.0))(react@19.1.0)(scheduler@0.26.0)(slate-dom@0.116.0(slate@0.117.0))(slate@0.117.0)(use-sync-external-store@1.5.0(react@19.1.0)))(react-dom@19.1.0(react@19.1.0))(react@19.1.0)':
    dependencies:
      platejs: 49.0.2(@types/react@19.1.8)(immer@10.1.1)(react-dom@19.1.0(react@19.1.0))(react@19.1.0)(scheduler@0.26.0)(slate-dom@0.116.0(slate@0.117.0))(slate@0.117.0)(use-sync-external-store@1.5.0(react@19.1.0))
      react: 19.1.0
      react-dom: 19.1.0(react@19.1.0)

  '@platejs/selection@49.0.1(platejs@49.0.2(@types/react@19.1.8)(immer@10.1.1)(react-dom@19.1.0(react@19.1.0))(react@19.1.0)(scheduler@0.26.0)(slate-dom@0.116.0(slate@0.117.0))(slate@0.117.0)(use-sync-external-store@1.5.0(react@19.1.0)))(react-dom@19.1.0(react@19.1.0))(react@19.1.0)':
    dependencies:
      copy-to-clipboard: 3.3.3
      platejs: 49.0.2(@types/react@19.1.8)(immer@10.1.1)(react-dom@19.1.0(react@19.1.0))(react@19.1.0)(scheduler@0.26.0)(slate-dom@0.116.0(slate@0.117.0))(slate@0.117.0)(use-sync-external-store@1.5.0(react@19.1.0))
      react: 19.1.0
      react-dom: 19.1.0(react@19.1.0)

  '@platejs/slash-command@49.0.0(platejs@49.0.2(@types/react@19.1.8)(immer@10.1.1)(react-dom@19.1.0(react@19.1.0))(react@19.1.0)(scheduler@0.26.0)(slate-dom@0.116.0(slate@0.117.0))(slate@0.117.0)(use-sync-external-store@1.5.0(react@19.1.0)))(react-dom@19.1.0(react@19.1.0))(react@19.1.0)':
    dependencies:
      '@platejs/combobox': 49.0.0(platejs@49.0.2(@types/react@19.1.8)(immer@10.1.1)(react-dom@19.1.0(react@19.1.0))(react@19.1.0)(scheduler@0.26.0)(slate-dom@0.116.0(slate@0.117.0))(slate@0.117.0)(use-sync-external-store@1.5.0(react@19.1.0)))(react-dom@19.1.0(react@19.1.0))(react@19.1.0)
      platejs: 49.0.2(@types/react@19.1.8)(immer@10.1.1)(react-dom@19.1.0(react@19.1.0))(react@19.1.0)(scheduler@0.26.0)(slate-dom@0.116.0(slate@0.117.0))(slate@0.117.0)(use-sync-external-store@1.5.0(react@19.1.0))
      react: 19.1.0
      react-dom: 19.1.0(react@19.1.0)

  '@platejs/slate@49.0.2':
    dependencies:
      '@udecode/utils': 47.2.7
      is-plain-object: 5.0.0
      lodash: 4.17.21
      slate: 0.117.0
      slate-dom: 0.116.0(slate@0.117.0)

  '@platejs/suggestion@49.0.0(platejs@49.0.2(@types/react@19.1.8)(immer@10.1.1)(react-dom@19.1.0(react@19.1.0))(react@19.1.0)(scheduler@0.26.0)(slate-dom@0.116.0(slate@0.117.0))(slate@0.117.0)(use-sync-external-store@1.5.0(react@19.1.0)))(react-dom@19.1.0(react@19.1.0))(react@19.1.0)':
    dependencies:
      '@platejs/diff': 49.0.0(platejs@49.0.2(@types/react@19.1.8)(immer@10.1.1)(react-dom@19.1.0(react@19.1.0))(react@19.1.0)(scheduler@0.26.0)(slate-dom@0.116.0(slate@0.117.0))(slate@0.117.0)(use-sync-external-store@1.5.0(react@19.1.0)))(react-dom@19.1.0(react@19.1.0))(react@19.1.0)
      lodash: 4.17.21
      platejs: 49.0.2(@types/react@19.1.8)(immer@10.1.1)(react-dom@19.1.0(react@19.1.0))(react@19.1.0)(scheduler@0.26.0)(slate-dom@0.116.0(slate@0.117.0))(slate@0.117.0)(use-sync-external-store@1.5.0(react@19.1.0))
      react: 19.1.0
      react-dom: 19.1.0(react@19.1.0)

  '@platejs/table@49.0.1(platejs@49.0.2(@types/react@19.1.8)(immer@10.1.1)(react-dom@19.1.0(react@19.1.0))(react@19.1.0)(scheduler@0.26.0)(slate-dom@0.116.0(slate@0.117.0))(slate@0.117.0)(use-sync-external-store@1.5.0(react@19.1.0)))(react-dom@19.1.0(react@19.1.0))(react@19.1.0)':
    dependencies:
      '@platejs/resizable': 49.0.0(platejs@49.0.2(@types/react@19.1.8)(immer@10.1.1)(react-dom@19.1.0(react@19.1.0))(react@19.1.0)(scheduler@0.26.0)(slate-dom@0.116.0(slate@0.117.0))(slate@0.117.0)(use-sync-external-store@1.5.0(react@19.1.0)))(react-dom@19.1.0(react@19.1.0))(react@19.1.0)
      lodash: 4.17.21
      platejs: 49.0.2(@types/react@19.1.8)(immer@10.1.1)(react-dom@19.1.0(react@19.1.0))(react@19.1.0)(scheduler@0.26.0)(slate-dom@0.116.0(slate@0.117.0))(slate@0.117.0)(use-sync-external-store@1.5.0(react@19.1.0))
      react: 19.1.0
      react-dom: 19.1.0(react@19.1.0)

  '@platejs/toc@49.0.0(platejs@49.0.2(@types/react@19.1.8)(immer@10.1.1)(react-dom@19.1.0(react@19.1.0))(react@19.1.0)(scheduler@0.26.0)(slate-dom@0.116.0(slate@0.117.0))(slate@0.117.0)(use-sync-external-store@1.5.0(react@19.1.0)))(react-dom@19.1.0(react@19.1.0))(react@19.1.0)':
    dependencies:
      platejs: 49.0.2(@types/react@19.1.8)(immer@10.1.1)(react-dom@19.1.0(react@19.1.0))(react@19.1.0)(scheduler@0.26.0)(slate-dom@0.116.0(slate@0.117.0))(slate@0.117.0)(use-sync-external-store@1.5.0(react@19.1.0))
      react: 19.1.0
      react-dom: 19.1.0(react@19.1.0)

  '@platejs/toggle@49.0.0(platejs@49.0.2(@types/react@19.1.8)(immer@10.1.1)(react-dom@19.1.0(react@19.1.0))(react@19.1.0)(scheduler@0.26.0)(slate-dom@0.116.0(slate@0.117.0))(slate@0.117.0)(use-sync-external-store@1.5.0(react@19.1.0)))(react-dom@19.1.0(react@19.1.0))(react@19.1.0)':
    dependencies:
      '@platejs/indent': 49.0.0(platejs@49.0.2(@types/react@19.1.8)(immer@10.1.1)(react-dom@19.1.0(react@19.1.0))(react@19.1.0)(scheduler@0.26.0)(slate-dom@0.116.0(slate@0.117.0))(slate@0.117.0)(use-sync-external-store@1.5.0(react@19.1.0)))(react-dom@19.1.0(react@19.1.0))(react@19.1.0)
      lodash: 4.17.21
      platejs: 49.0.2(@types/react@19.1.8)(immer@10.1.1)(react-dom@19.1.0(react@19.1.0))(react@19.1.0)(scheduler@0.26.0)(slate-dom@0.116.0(slate@0.117.0))(slate@0.117.0)(use-sync-external-store@1.5.0(react@19.1.0))
      react: 19.1.0
      react-dom: 19.1.0(react@19.1.0)

  '@platejs/utils@49.0.2(@types/react@19.1.8)(immer@10.1.1)(react-dom@19.1.0(react@19.1.0))(react@19.1.0)(scheduler@0.26.0)(slate-dom@0.116.0(slate@0.117.0))(slate@0.117.0)(use-sync-external-store@1.5.0(react@19.1.0))':
    dependencies:
      '@platejs/core': 49.0.2(@types/react@19.1.8)(immer@10.1.1)(react-dom@19.1.0(react@19.1.0))(react@19.1.0)(scheduler@0.26.0)(slate-dom@0.116.0(slate@0.117.0))(slate@0.117.0)(use-sync-external-store@1.5.0(react@19.1.0))
      '@platejs/slate': 49.0.2
      '@udecode/react-utils': 47.3.1(@types/react@19.1.8)(react-dom@19.1.0(react@19.1.0))(react@19.1.0)
      '@udecode/utils': 47.2.7
      clsx: 2.1.1
      lodash: 4.17.21
      react: 19.1.0
      react-dom: 19.1.0(react@19.1.0)
    transitivePeerDependencies:
      - '@types/react'
      - immer
      - react-native
      - scheduler
      - slate
      - slate-dom
      - use-sync-external-store

  '@playwright/test@1.54.2':
    dependencies:
      playwright: 1.54.2

  '@polka/url@1.0.0-next.29': {}

  '@prisma/client@6.15.0(prisma@6.15.0(typescript@5.8.3))(typescript@5.8.3)':
    optionalDependencies:
      prisma: 6.15.0(typescript@5.8.3)
      typescript: 5.8.3

  '@prisma/config@6.15.0':
    dependencies:
      c12: 3.1.0
      deepmerge-ts: 7.1.5
      effect: 3.16.12
      empathic: 2.0.0
    transitivePeerDependencies:
      - magicast

  '@prisma/debug@6.15.0': {}

  '@prisma/engines-version@6.15.0-5.85179d7826409ee107a6ba334b5e305ae3fba9fb': {}

  '@prisma/engines@6.15.0':
    dependencies:
      '@prisma/debug': 6.15.0
      '@prisma/engines-version': 6.15.0-5.85179d7826409ee107a6ba334b5e305ae3fba9fb
      '@prisma/fetch-engine': 6.15.0
      '@prisma/get-platform': 6.15.0

  '@prisma/fetch-engine@6.15.0':
    dependencies:
      '@prisma/debug': 6.15.0
      '@prisma/engines-version': 6.15.0-5.85179d7826409ee107a6ba334b5e305ae3fba9fb
      '@prisma/get-platform': 6.15.0

  '@prisma/get-platform@6.15.0':
    dependencies:
      '@prisma/debug': 6.15.0

  '@radix-ui/number@1.1.1': {}

  '@radix-ui/primitive@1.1.2': {}

  '@radix-ui/react-accordion@1.2.11(@types/react-dom@19.1.6(@types/react@19.1.8))(@types/react@19.1.8)(react-dom@19.1.0(react@19.1.0))(react@19.1.0)':
    dependencies:
      '@radix-ui/primitive': 1.1.2
      '@radix-ui/react-collapsible': 1.1.11(@types/react-dom@19.1.6(@types/react@19.1.8))(@types/react@19.1.8)(react-dom@19.1.0(react@19.1.0))(react@19.1.0)
      '@radix-ui/react-collection': 1.1.7(@types/react-dom@19.1.6(@types/react@19.1.8))(@types/react@19.1.8)(react-dom@19.1.0(react@19.1.0))(react@19.1.0)
      '@radix-ui/react-compose-refs': 1.1.2(@types/react@19.1.8)(react@19.1.0)
      '@radix-ui/react-context': 1.1.2(@types/react@19.1.8)(react@19.1.0)
      '@radix-ui/react-direction': 1.1.1(@types/react@19.1.8)(react@19.1.0)
      '@radix-ui/react-id': 1.1.1(@types/react@19.1.8)(react@19.1.0)
      '@radix-ui/react-primitive': 2.1.3(@types/react-dom@19.1.6(@types/react@19.1.8))(@types/react@19.1.8)(react-dom@19.1.0(react@19.1.0))(react@19.1.0)
      '@radix-ui/react-use-controllable-state': 1.2.2(@types/react@19.1.8)(react@19.1.0)
      react: 19.1.0
      react-dom: 19.1.0(react@19.1.0)
    optionalDependencies:
      '@types/react': 19.1.8
      '@types/react-dom': 19.1.6(@types/react@19.1.8)

  '@radix-ui/react-alert-dialog@1.1.14(@types/react-dom@19.1.6(@types/react@19.1.8))(@types/react@19.1.8)(react-dom@19.1.0(react@19.1.0))(react@19.1.0)':
    dependencies:
      '@radix-ui/primitive': 1.1.2
      '@radix-ui/react-compose-refs': 1.1.2(@types/react@19.1.8)(react@19.1.0)
      '@radix-ui/react-context': 1.1.2(@types/react@19.1.8)(react@19.1.0)
      '@radix-ui/react-dialog': 1.1.14(@types/react-dom@19.1.6(@types/react@19.1.8))(@types/react@19.1.8)(react-dom@19.1.0(react@19.1.0))(react@19.1.0)
      '@radix-ui/react-primitive': 2.1.3(@types/react-dom@19.1.6(@types/react@19.1.8))(@types/react@19.1.8)(react-dom@19.1.0(react@19.1.0))(react@19.1.0)
      '@radix-ui/react-slot': 1.2.3(@types/react@19.1.8)(react@19.1.0)
      react: 19.1.0
      react-dom: 19.1.0(react@19.1.0)
    optionalDependencies:
      '@types/react': 19.1.8
      '@types/react-dom': 19.1.6(@types/react@19.1.8)

  '@radix-ui/react-arrow@1.1.7(@types/react-dom@19.1.6(@types/react@19.1.8))(@types/react@19.1.8)(react-dom@19.1.0(react@19.1.0))(react@19.1.0)':
    dependencies:
      '@radix-ui/react-primitive': 2.1.3(@types/react-dom@19.1.6(@types/react@19.1.8))(@types/react@19.1.8)(react-dom@19.1.0(react@19.1.0))(react@19.1.0)
      react: 19.1.0
      react-dom: 19.1.0(react@19.1.0)
    optionalDependencies:
      '@types/react': 19.1.8
      '@types/react-dom': 19.1.6(@types/react@19.1.8)

  '@radix-ui/react-aspect-ratio@1.1.7(@types/react-dom@19.1.6(@types/react@19.1.8))(@types/react@19.1.8)(react-dom@19.1.0(react@19.1.0))(react@19.1.0)':
    dependencies:
      '@radix-ui/react-primitive': 2.1.3(@types/react-dom@19.1.6(@types/react@19.1.8))(@types/react@19.1.8)(react-dom@19.1.0(react@19.1.0))(react@19.1.0)
      react: 19.1.0
      react-dom: 19.1.0(react@19.1.0)
    optionalDependencies:
      '@types/react': 19.1.8
      '@types/react-dom': 19.1.6(@types/react@19.1.8)

  '@radix-ui/react-avatar@1.1.10(@types/react-dom@19.1.6(@types/react@19.1.8))(@types/react@19.1.8)(react-dom@19.1.0(react@19.1.0))(react@19.1.0)':
    dependencies:
      '@radix-ui/react-context': 1.1.2(@types/react@19.1.8)(react@19.1.0)
      '@radix-ui/react-primitive': 2.1.3(@types/react-dom@19.1.6(@types/react@19.1.8))(@types/react@19.1.8)(react-dom@19.1.0(react@19.1.0))(react@19.1.0)
      '@radix-ui/react-use-callback-ref': 1.1.1(@types/react@19.1.8)(react@19.1.0)
      '@radix-ui/react-use-is-hydrated': 0.1.0(@types/react@19.1.8)(react@19.1.0)
      '@radix-ui/react-use-layout-effect': 1.1.1(@types/react@19.1.8)(react@19.1.0)
      react: 19.1.0
      react-dom: 19.1.0(react@19.1.0)
    optionalDependencies:
      '@types/react': 19.1.8
      '@types/react-dom': 19.1.6(@types/react@19.1.8)

  '@radix-ui/react-checkbox@1.3.2(@types/react-dom@19.1.6(@types/react@19.1.8))(@types/react@19.1.8)(react-dom@19.1.0(react@19.1.0))(react@19.1.0)':
    dependencies:
      '@radix-ui/primitive': 1.1.2
      '@radix-ui/react-compose-refs': 1.1.2(@types/react@19.1.8)(react@19.1.0)
      '@radix-ui/react-context': 1.1.2(@types/react@19.1.8)(react@19.1.0)
      '@radix-ui/react-presence': 1.1.4(@types/react-dom@19.1.6(@types/react@19.1.8))(@types/react@19.1.8)(react-dom@19.1.0(react@19.1.0))(react@19.1.0)
      '@radix-ui/react-primitive': 2.1.3(@types/react-dom@19.1.6(@types/react@19.1.8))(@types/react@19.1.8)(react-dom@19.1.0(react@19.1.0))(react@19.1.0)
      '@radix-ui/react-use-controllable-state': 1.2.2(@types/react@19.1.8)(react@19.1.0)
      '@radix-ui/react-use-previous': 1.1.1(@types/react@19.1.8)(react@19.1.0)
      '@radix-ui/react-use-size': 1.1.1(@types/react@19.1.8)(react@19.1.0)
      react: 19.1.0
      react-dom: 19.1.0(react@19.1.0)
    optionalDependencies:
      '@types/react': 19.1.8
      '@types/react-dom': 19.1.6(@types/react@19.1.8)

  '@radix-ui/react-collapsible@1.1.11(@types/react-dom@19.1.6(@types/react@19.1.8))(@types/react@19.1.8)(react-dom@19.1.0(react@19.1.0))(react@19.1.0)':
    dependencies:
      '@radix-ui/primitive': 1.1.2
      '@radix-ui/react-compose-refs': 1.1.2(@types/react@19.1.8)(react@19.1.0)
      '@radix-ui/react-context': 1.1.2(@types/react@19.1.8)(react@19.1.0)
      '@radix-ui/react-id': 1.1.1(@types/react@19.1.8)(react@19.1.0)
      '@radix-ui/react-presence': 1.1.4(@types/react-dom@19.1.6(@types/react@19.1.8))(@types/react@19.1.8)(react-dom@19.1.0(react@19.1.0))(react@19.1.0)
      '@radix-ui/react-primitive': 2.1.3(@types/react-dom@19.1.6(@types/react@19.1.8))(@types/react@19.1.8)(react-dom@19.1.0(react@19.1.0))(react@19.1.0)
      '@radix-ui/react-use-controllable-state': 1.2.2(@types/react@19.1.8)(react@19.1.0)
      '@radix-ui/react-use-layout-effect': 1.1.1(@types/react@19.1.8)(react@19.1.0)
      react: 19.1.0
      react-dom: 19.1.0(react@19.1.0)
    optionalDependencies:
      '@types/react': 19.1.8
      '@types/react-dom': 19.1.6(@types/react@19.1.8)

  '@radix-ui/react-collection@1.1.7(@types/react-dom@19.1.6(@types/react@19.1.8))(@types/react@19.1.8)(react-dom@19.1.0(react@19.1.0))(react@19.1.0)':
    dependencies:
      '@radix-ui/react-compose-refs': 1.1.2(@types/react@19.1.8)(react@19.1.0)
      '@radix-ui/react-context': 1.1.2(@types/react@19.1.8)(react@19.1.0)
      '@radix-ui/react-primitive': 2.1.3(@types/react-dom@19.1.6(@types/react@19.1.8))(@types/react@19.1.8)(react-dom@19.1.0(react@19.1.0))(react@19.1.0)
      '@radix-ui/react-slot': 1.2.3(@types/react@19.1.8)(react@19.1.0)
      react: 19.1.0
      react-dom: 19.1.0(react@19.1.0)
    optionalDependencies:
      '@types/react': 19.1.8
      '@types/react-dom': 19.1.6(@types/react@19.1.8)

  '@radix-ui/react-compose-refs@1.1.2(@types/react@19.1.8)(react@19.1.0)':
    dependencies:
      react: 19.1.0
    optionalDependencies:
      '@types/react': 19.1.8

  '@radix-ui/react-context-menu@2.2.15(@types/react-dom@19.1.6(@types/react@19.1.8))(@types/react@19.1.8)(react-dom@19.1.0(react@19.1.0))(react@19.1.0)':
    dependencies:
      '@radix-ui/primitive': 1.1.2
      '@radix-ui/react-context': 1.1.2(@types/react@19.1.8)(react@19.1.0)
      '@radix-ui/react-menu': 2.1.15(@types/react-dom@19.1.6(@types/react@19.1.8))(@types/react@19.1.8)(react-dom@19.1.0(react@19.1.0))(react@19.1.0)
      '@radix-ui/react-primitive': 2.1.3(@types/react-dom@19.1.6(@types/react@19.1.8))(@types/react@19.1.8)(react-dom@19.1.0(react@19.1.0))(react@19.1.0)
      '@radix-ui/react-use-callback-ref': 1.1.1(@types/react@19.1.8)(react@19.1.0)
      '@radix-ui/react-use-controllable-state': 1.2.2(@types/react@19.1.8)(react@19.1.0)
      react: 19.1.0
      react-dom: 19.1.0(react@19.1.0)
    optionalDependencies:
      '@types/react': 19.1.8
      '@types/react-dom': 19.1.6(@types/react@19.1.8)

  '@radix-ui/react-context@1.1.2(@types/react@19.1.8)(react@19.1.0)':
    dependencies:
      react: 19.1.0
    optionalDependencies:
      '@types/react': 19.1.8

  '@radix-ui/react-dialog@1.1.14(@types/react-dom@19.1.6(@types/react@19.1.8))(@types/react@19.1.8)(react-dom@19.1.0(react@19.1.0))(react@19.1.0)':
    dependencies:
      '@radix-ui/primitive': 1.1.2
      '@radix-ui/react-compose-refs': 1.1.2(@types/react@19.1.8)(react@19.1.0)
      '@radix-ui/react-context': 1.1.2(@types/react@19.1.8)(react@19.1.0)
      '@radix-ui/react-dismissable-layer': 1.1.10(@types/react-dom@19.1.6(@types/react@19.1.8))(@types/react@19.1.8)(react-dom@19.1.0(react@19.1.0))(react@19.1.0)
      '@radix-ui/react-focus-guards': 1.1.2(@types/react@19.1.8)(react@19.1.0)
      '@radix-ui/react-focus-scope': 1.1.7(@types/react-dom@19.1.6(@types/react@19.1.8))(@types/react@19.1.8)(react-dom@19.1.0(react@19.1.0))(react@19.1.0)
      '@radix-ui/react-id': 1.1.1(@types/react@19.1.8)(react@19.1.0)
      '@radix-ui/react-portal': 1.1.9(@types/react-dom@19.1.6(@types/react@19.1.8))(@types/react@19.1.8)(react-dom@19.1.0(react@19.1.0))(react@19.1.0)
      '@radix-ui/react-presence': 1.1.4(@types/react-dom@19.1.6(@types/react@19.1.8))(@types/react@19.1.8)(react-dom@19.1.0(react@19.1.0))(react@19.1.0)
      '@radix-ui/react-primitive': 2.1.3(@types/react-dom@19.1.6(@types/react@19.1.8))(@types/react@19.1.8)(react-dom@19.1.0(react@19.1.0))(react@19.1.0)
      '@radix-ui/react-slot': 1.2.3(@types/react@19.1.8)(react@19.1.0)
      '@radix-ui/react-use-controllable-state': 1.2.2(@types/react@19.1.8)(react@19.1.0)
      aria-hidden: 1.2.6
      react: 19.1.0
      react-dom: 19.1.0(react@19.1.0)
      react-remove-scroll: 2.7.1(@types/react@19.1.8)(react@19.1.0)
    optionalDependencies:
      '@types/react': 19.1.8
      '@types/react-dom': 19.1.6(@types/react@19.1.8)

  '@radix-ui/react-direction@1.1.1(@types/react@19.1.8)(react@19.1.0)':
    dependencies:
      react: 19.1.0
    optionalDependencies:
      '@types/react': 19.1.8

  '@radix-ui/react-dismissable-layer@1.1.10(@types/react-dom@19.1.6(@types/react@19.1.8))(@types/react@19.1.8)(react-dom@19.1.0(react@19.1.0))(react@19.1.0)':
    dependencies:
      '@radix-ui/primitive': 1.1.2
      '@radix-ui/react-compose-refs': 1.1.2(@types/react@19.1.8)(react@19.1.0)
      '@radix-ui/react-primitive': 2.1.3(@types/react-dom@19.1.6(@types/react@19.1.8))(@types/react@19.1.8)(react-dom@19.1.0(react@19.1.0))(react@19.1.0)
      '@radix-ui/react-use-callback-ref': 1.1.1(@types/react@19.1.8)(react@19.1.0)
      '@radix-ui/react-use-escape-keydown': 1.1.1(@types/react@19.1.8)(react@19.1.0)
      react: 19.1.0
      react-dom: 19.1.0(react@19.1.0)
    optionalDependencies:
      '@types/react': 19.1.8
      '@types/react-dom': 19.1.6(@types/react@19.1.8)

  '@radix-ui/react-dropdown-menu@2.1.15(@types/react-dom@19.1.6(@types/react@19.1.8))(@types/react@19.1.8)(react-dom@19.1.0(react@19.1.0))(react@19.1.0)':
    dependencies:
      '@radix-ui/primitive': 1.1.2
      '@radix-ui/react-compose-refs': 1.1.2(@types/react@19.1.8)(react@19.1.0)
      '@radix-ui/react-context': 1.1.2(@types/react@19.1.8)(react@19.1.0)
      '@radix-ui/react-id': 1.1.1(@types/react@19.1.8)(react@19.1.0)
      '@radix-ui/react-menu': 2.1.15(@types/react-dom@19.1.6(@types/react@19.1.8))(@types/react@19.1.8)(react-dom@19.1.0(react@19.1.0))(react@19.1.0)
      '@radix-ui/react-primitive': 2.1.3(@types/react-dom@19.1.6(@types/react@19.1.8))(@types/react@19.1.8)(react-dom@19.1.0(react@19.1.0))(react@19.1.0)
      '@radix-ui/react-use-controllable-state': 1.2.2(@types/react@19.1.8)(react@19.1.0)
      react: 19.1.0
      react-dom: 19.1.0(react@19.1.0)
    optionalDependencies:
      '@types/react': 19.1.8
      '@types/react-dom': 19.1.6(@types/react@19.1.8)

  '@radix-ui/react-focus-guards@1.1.2(@types/react@19.1.8)(react@19.1.0)':
    dependencies:
      react: 19.1.0
    optionalDependencies:
      '@types/react': 19.1.8

  '@radix-ui/react-focus-scope@1.1.7(@types/react-dom@19.1.6(@types/react@19.1.8))(@types/react@19.1.8)(react-dom@19.1.0(react@19.1.0))(react@19.1.0)':
    dependencies:
      '@radix-ui/react-compose-refs': 1.1.2(@types/react@19.1.8)(react@19.1.0)
      '@radix-ui/react-primitive': 2.1.3(@types/react-dom@19.1.6(@types/react@19.1.8))(@types/react@19.1.8)(react-dom@19.1.0(react@19.1.0))(react@19.1.0)
      '@radix-ui/react-use-callback-ref': 1.1.1(@types/react@19.1.8)(react@19.1.0)
      react: 19.1.0
      react-dom: 19.1.0(react@19.1.0)
    optionalDependencies:
      '@types/react': 19.1.8
      '@types/react-dom': 19.1.6(@types/react@19.1.8)

  '@radix-ui/react-hover-card@1.1.14(@types/react-dom@19.1.6(@types/react@19.1.8))(@types/react@19.1.8)(react-dom@19.1.0(react@19.1.0))(react@19.1.0)':
    dependencies:
      '@radix-ui/primitive': 1.1.2
      '@radix-ui/react-compose-refs': 1.1.2(@types/react@19.1.8)(react@19.1.0)
      '@radix-ui/react-context': 1.1.2(@types/react@19.1.8)(react@19.1.0)
      '@radix-ui/react-dismissable-layer': 1.1.10(@types/react-dom@19.1.6(@types/react@19.1.8))(@types/react@19.1.8)(react-dom@19.1.0(react@19.1.0))(react@19.1.0)
      '@radix-ui/react-popper': 1.2.7(@types/react-dom@19.1.6(@types/react@19.1.8))(@types/react@19.1.8)(react-dom@19.1.0(react@19.1.0))(react@19.1.0)
      '@radix-ui/react-portal': 1.1.9(@types/react-dom@19.1.6(@types/react@19.1.8))(@types/react@19.1.8)(react-dom@19.1.0(react@19.1.0))(react@19.1.0)
      '@radix-ui/react-presence': 1.1.4(@types/react-dom@19.1.6(@types/react@19.1.8))(@types/react@19.1.8)(react-dom@19.1.0(react@19.1.0))(react@19.1.0)
      '@radix-ui/react-primitive': 2.1.3(@types/react-dom@19.1.6(@types/react@19.1.8))(@types/react@19.1.8)(react-dom@19.1.0(react@19.1.0))(react@19.1.0)
      '@radix-ui/react-use-controllable-state': 1.2.2(@types/react@19.1.8)(react@19.1.0)
      react: 19.1.0
      react-dom: 19.1.0(react@19.1.0)
    optionalDependencies:
      '@types/react': 19.1.8
      '@types/react-dom': 19.1.6(@types/react@19.1.8)

  '@radix-ui/react-id@1.1.1(@types/react@19.1.8)(react@19.1.0)':
    dependencies:
      '@radix-ui/react-use-layout-effect': 1.1.1(@types/react@19.1.8)(react@19.1.0)
      react: 19.1.0
    optionalDependencies:
      '@types/react': 19.1.8

  '@radix-ui/react-label@2.1.7(@types/react-dom@19.1.6(@types/react@19.1.8))(@types/react@19.1.8)(react-dom@19.1.0(react@19.1.0))(react@19.1.0)':
    dependencies:
      '@radix-ui/react-primitive': 2.1.3(@types/react-dom@19.1.6(@types/react@19.1.8))(@types/react@19.1.8)(react-dom@19.1.0(react@19.1.0))(react@19.1.0)
      react: 19.1.0
      react-dom: 19.1.0(react@19.1.0)
    optionalDependencies:
      '@types/react': 19.1.8
      '@types/react-dom': 19.1.6(@types/react@19.1.8)

  '@radix-ui/react-menu@2.1.15(@types/react-dom@19.1.6(@types/react@19.1.8))(@types/react@19.1.8)(react-dom@19.1.0(react@19.1.0))(react@19.1.0)':
    dependencies:
      '@radix-ui/primitive': 1.1.2
      '@radix-ui/react-collection': 1.1.7(@types/react-dom@19.1.6(@types/react@19.1.8))(@types/react@19.1.8)(react-dom@19.1.0(react@19.1.0))(react@19.1.0)
      '@radix-ui/react-compose-refs': 1.1.2(@types/react@19.1.8)(react@19.1.0)
      '@radix-ui/react-context': 1.1.2(@types/react@19.1.8)(react@19.1.0)
      '@radix-ui/react-direction': 1.1.1(@types/react@19.1.8)(react@19.1.0)
      '@radix-ui/react-dismissable-layer': 1.1.10(@types/react-dom@19.1.6(@types/react@19.1.8))(@types/react@19.1.8)(react-dom@19.1.0(react@19.1.0))(react@19.1.0)
      '@radix-ui/react-focus-guards': 1.1.2(@types/react@19.1.8)(react@19.1.0)
      '@radix-ui/react-focus-scope': 1.1.7(@types/react-dom@19.1.6(@types/react@19.1.8))(@types/react@19.1.8)(react-dom@19.1.0(react@19.1.0))(react@19.1.0)
      '@radix-ui/react-id': 1.1.1(@types/react@19.1.8)(react@19.1.0)
      '@radix-ui/react-popper': 1.2.7(@types/react-dom@19.1.6(@types/react@19.1.8))(@types/react@19.1.8)(react-dom@19.1.0(react@19.1.0))(react@19.1.0)
      '@radix-ui/react-portal': 1.1.9(@types/react-dom@19.1.6(@types/react@19.1.8))(@types/react@19.1.8)(react-dom@19.1.0(react@19.1.0))(react@19.1.0)
      '@radix-ui/react-presence': 1.1.4(@types/react-dom@19.1.6(@types/react@19.1.8))(@types/react@19.1.8)(react-dom@19.1.0(react@19.1.0))(react@19.1.0)
      '@radix-ui/react-primitive': 2.1.3(@types/react-dom@19.1.6(@types/react@19.1.8))(@types/react@19.1.8)(react-dom@19.1.0(react@19.1.0))(react@19.1.0)
      '@radix-ui/react-roving-focus': 1.1.10(@types/react-dom@19.1.6(@types/react@19.1.8))(@types/react@19.1.8)(react-dom@19.1.0(react@19.1.0))(react@19.1.0)
      '@radix-ui/react-slot': 1.2.3(@types/react@19.1.8)(react@19.1.0)
      '@radix-ui/react-use-callback-ref': 1.1.1(@types/react@19.1.8)(react@19.1.0)
      aria-hidden: 1.2.6
      react: 19.1.0
      react-dom: 19.1.0(react@19.1.0)
      react-remove-scroll: 2.7.1(@types/react@19.1.8)(react@19.1.0)
    optionalDependencies:
      '@types/react': 19.1.8
      '@types/react-dom': 19.1.6(@types/react@19.1.8)

  '@radix-ui/react-popover@1.1.14(@types/react-dom@19.1.6(@types/react@19.1.8))(@types/react@19.1.8)(react-dom@19.1.0(react@19.1.0))(react@19.1.0)':
    dependencies:
      '@radix-ui/primitive': 1.1.2
      '@radix-ui/react-compose-refs': 1.1.2(@types/react@19.1.8)(react@19.1.0)
      '@radix-ui/react-context': 1.1.2(@types/react@19.1.8)(react@19.1.0)
      '@radix-ui/react-dismissable-layer': 1.1.10(@types/react-dom@19.1.6(@types/react@19.1.8))(@types/react@19.1.8)(react-dom@19.1.0(react@19.1.0))(react@19.1.0)
      '@radix-ui/react-focus-guards': 1.1.2(@types/react@19.1.8)(react@19.1.0)
      '@radix-ui/react-focus-scope': 1.1.7(@types/react-dom@19.1.6(@types/react@19.1.8))(@types/react@19.1.8)(react-dom@19.1.0(react@19.1.0))(react@19.1.0)
      '@radix-ui/react-id': 1.1.1(@types/react@19.1.8)(react@19.1.0)
      '@radix-ui/react-popper': 1.2.7(@types/react-dom@19.1.6(@types/react@19.1.8))(@types/react@19.1.8)(react-dom@19.1.0(react@19.1.0))(react@19.1.0)
      '@radix-ui/react-portal': 1.1.9(@types/react-dom@19.1.6(@types/react@19.1.8))(@types/react@19.1.8)(react-dom@19.1.0(react@19.1.0))(react@19.1.0)
      '@radix-ui/react-presence': 1.1.4(@types/react-dom@19.1.6(@types/react@19.1.8))(@types/react@19.1.8)(react-dom@19.1.0(react@19.1.0))(react@19.1.0)
      '@radix-ui/react-primitive': 2.1.3(@types/react-dom@19.1.6(@types/react@19.1.8))(@types/react@19.1.8)(react-dom@19.1.0(react@19.1.0))(react@19.1.0)
      '@radix-ui/react-slot': 1.2.3(@types/react@19.1.8)(react@19.1.0)
      '@radix-ui/react-use-controllable-state': 1.2.2(@types/react@19.1.8)(react@19.1.0)
      aria-hidden: 1.2.6
      react: 19.1.0
      react-dom: 19.1.0(react@19.1.0)
      react-remove-scroll: 2.7.1(@types/react@19.1.8)(react@19.1.0)
    optionalDependencies:
      '@types/react': 19.1.8
      '@types/react-dom': 19.1.6(@types/react@19.1.8)

  '@radix-ui/react-popper@1.2.7(@types/react-dom@19.1.6(@types/react@19.1.8))(@types/react@19.1.8)(react-dom@19.1.0(react@19.1.0))(react@19.1.0)':
    dependencies:
      '@floating-ui/react-dom': 2.1.3(react-dom@19.1.0(react@19.1.0))(react@19.1.0)
      '@radix-ui/react-arrow': 1.1.7(@types/react-dom@19.1.6(@types/react@19.1.8))(@types/react@19.1.8)(react-dom@19.1.0(react@19.1.0))(react@19.1.0)
      '@radix-ui/react-compose-refs': 1.1.2(@types/react@19.1.8)(react@19.1.0)
      '@radix-ui/react-context': 1.1.2(@types/react@19.1.8)(react@19.1.0)
      '@radix-ui/react-primitive': 2.1.3(@types/react-dom@19.1.6(@types/react@19.1.8))(@types/react@19.1.8)(react-dom@19.1.0(react@19.1.0))(react@19.1.0)
      '@radix-ui/react-use-callback-ref': 1.1.1(@types/react@19.1.8)(react@19.1.0)
      '@radix-ui/react-use-layout-effect': 1.1.1(@types/react@19.1.8)(react@19.1.0)
      '@radix-ui/react-use-rect': 1.1.1(@types/react@19.1.8)(react@19.1.0)
      '@radix-ui/react-use-size': 1.1.1(@types/react@19.1.8)(react@19.1.0)
      '@radix-ui/rect': 1.1.1
      react: 19.1.0
      react-dom: 19.1.0(react@19.1.0)
    optionalDependencies:
      '@types/react': 19.1.8
      '@types/react-dom': 19.1.6(@types/react@19.1.8)

  '@radix-ui/react-portal@1.1.9(@types/react-dom@19.1.6(@types/react@19.1.8))(@types/react@19.1.8)(react-dom@19.1.0(react@19.1.0))(react@19.1.0)':
    dependencies:
      '@radix-ui/react-primitive': 2.1.3(@types/react-dom@19.1.6(@types/react@19.1.8))(@types/react@19.1.8)(react-dom@19.1.0(react@19.1.0))(react@19.1.0)
      '@radix-ui/react-use-layout-effect': 1.1.1(@types/react@19.1.8)(react@19.1.0)
      react: 19.1.0
      react-dom: 19.1.0(react@19.1.0)
    optionalDependencies:
      '@types/react': 19.1.8
      '@types/react-dom': 19.1.6(@types/react@19.1.8)

  '@radix-ui/react-presence@1.1.4(@types/react-dom@19.1.6(@types/react@19.1.8))(@types/react@19.1.8)(react-dom@19.1.0(react@19.1.0))(react@19.1.0)':
    dependencies:
      '@radix-ui/react-compose-refs': 1.1.2(@types/react@19.1.8)(react@19.1.0)
      '@radix-ui/react-use-layout-effect': 1.1.1(@types/react@19.1.8)(react@19.1.0)
      react: 19.1.0
      react-dom: 19.1.0(react@19.1.0)
    optionalDependencies:
      '@types/react': 19.1.8
      '@types/react-dom': 19.1.6(@types/react@19.1.8)

  '@radix-ui/react-primitive@2.1.3(@types/react-dom@19.1.6(@types/react@19.1.8))(@types/react@19.1.8)(react-dom@19.1.0(react@19.1.0))(react@19.1.0)':
    dependencies:
      '@radix-ui/react-slot': 1.2.3(@types/react@19.1.8)(react@19.1.0)
      react: 19.1.0
      react-dom: 19.1.0(react@19.1.0)
    optionalDependencies:
      '@types/react': 19.1.8
      '@types/react-dom': 19.1.6(@types/react@19.1.8)

  '@radix-ui/react-progress@1.1.7(@types/react-dom@19.1.6(@types/react@19.1.8))(@types/react@19.1.8)(react-dom@19.1.0(react@19.1.0))(react@19.1.0)':
    dependencies:
      '@radix-ui/react-context': 1.1.2(@types/react@19.1.8)(react@19.1.0)
      '@radix-ui/react-primitive': 2.1.3(@types/react-dom@19.1.6(@types/react@19.1.8))(@types/react@19.1.8)(react-dom@19.1.0(react@19.1.0))(react@19.1.0)
      react: 19.1.0
      react-dom: 19.1.0(react@19.1.0)
    optionalDependencies:
      '@types/react': 19.1.8
      '@types/react-dom': 19.1.6(@types/react@19.1.8)

  '@radix-ui/react-roving-focus@1.1.10(@types/react-dom@19.1.6(@types/react@19.1.8))(@types/react@19.1.8)(react-dom@19.1.0(react@19.1.0))(react@19.1.0)':
    dependencies:
      '@radix-ui/primitive': 1.1.2
      '@radix-ui/react-collection': 1.1.7(@types/react-dom@19.1.6(@types/react@19.1.8))(@types/react@19.1.8)(react-dom@19.1.0(react@19.1.0))(react@19.1.0)
      '@radix-ui/react-compose-refs': 1.1.2(@types/react@19.1.8)(react@19.1.0)
      '@radix-ui/react-context': 1.1.2(@types/react@19.1.8)(react@19.1.0)
      '@radix-ui/react-direction': 1.1.1(@types/react@19.1.8)(react@19.1.0)
      '@radix-ui/react-id': 1.1.1(@types/react@19.1.8)(react@19.1.0)
      '@radix-ui/react-primitive': 2.1.3(@types/react-dom@19.1.6(@types/react@19.1.8))(@types/react@19.1.8)(react-dom@19.1.0(react@19.1.0))(react@19.1.0)
      '@radix-ui/react-use-callback-ref': 1.1.1(@types/react@19.1.8)(react@19.1.0)
      '@radix-ui/react-use-controllable-state': 1.2.2(@types/react@19.1.8)(react@19.1.0)
      react: 19.1.0
      react-dom: 19.1.0(react@19.1.0)
    optionalDependencies:
      '@types/react': 19.1.8
      '@types/react-dom': 19.1.6(@types/react@19.1.8)

  '@radix-ui/react-scroll-area@1.2.9(@types/react-dom@19.1.6(@types/react@19.1.8))(@types/react@19.1.8)(react-dom@19.1.0(react@19.1.0))(react@19.1.0)':
    dependencies:
      '@radix-ui/number': 1.1.1
      '@radix-ui/primitive': 1.1.2
      '@radix-ui/react-compose-refs': 1.1.2(@types/react@19.1.8)(react@19.1.0)
      '@radix-ui/react-context': 1.1.2(@types/react@19.1.8)(react@19.1.0)
      '@radix-ui/react-direction': 1.1.1(@types/react@19.1.8)(react@19.1.0)
      '@radix-ui/react-presence': 1.1.4(@types/react-dom@19.1.6(@types/react@19.1.8))(@types/react@19.1.8)(react-dom@19.1.0(react@19.1.0))(react@19.1.0)
      '@radix-ui/react-primitive': 2.1.3(@types/react-dom@19.1.6(@types/react@19.1.8))(@types/react@19.1.8)(react-dom@19.1.0(react@19.1.0))(react@19.1.0)
      '@radix-ui/react-use-callback-ref': 1.1.1(@types/react@19.1.8)(react@19.1.0)
      '@radix-ui/react-use-layout-effect': 1.1.1(@types/react@19.1.8)(react@19.1.0)
      react: 19.1.0
      react-dom: 19.1.0(react@19.1.0)
    optionalDependencies:
      '@types/react': 19.1.8
      '@types/react-dom': 19.1.6(@types/react@19.1.8)

  '@radix-ui/react-select@2.2.5(@types/react-dom@19.1.6(@types/react@19.1.8))(@types/react@19.1.8)(react-dom@19.1.0(react@19.1.0))(react@19.1.0)':
    dependencies:
      '@radix-ui/number': 1.1.1
      '@radix-ui/primitive': 1.1.2
      '@radix-ui/react-collection': 1.1.7(@types/react-dom@19.1.6(@types/react@19.1.8))(@types/react@19.1.8)(react-dom@19.1.0(react@19.1.0))(react@19.1.0)
      '@radix-ui/react-compose-refs': 1.1.2(@types/react@19.1.8)(react@19.1.0)
      '@radix-ui/react-context': 1.1.2(@types/react@19.1.8)(react@19.1.0)
      '@radix-ui/react-direction': 1.1.1(@types/react@19.1.8)(react@19.1.0)
      '@radix-ui/react-dismissable-layer': 1.1.10(@types/react-dom@19.1.6(@types/react@19.1.8))(@types/react@19.1.8)(react-dom@19.1.0(react@19.1.0))(react@19.1.0)
      '@radix-ui/react-focus-guards': 1.1.2(@types/react@19.1.8)(react@19.1.0)
      '@radix-ui/react-focus-scope': 1.1.7(@types/react-dom@19.1.6(@types/react@19.1.8))(@types/react@19.1.8)(react-dom@19.1.0(react@19.1.0))(react@19.1.0)
      '@radix-ui/react-id': 1.1.1(@types/react@19.1.8)(react@19.1.0)
      '@radix-ui/react-popper': 1.2.7(@types/react-dom@19.1.6(@types/react@19.1.8))(@types/react@19.1.8)(react-dom@19.1.0(react@19.1.0))(react@19.1.0)
      '@radix-ui/react-portal': 1.1.9(@types/react-dom@19.1.6(@types/react@19.1.8))(@types/react@19.1.8)(react-dom@19.1.0(react@19.1.0))(react@19.1.0)
      '@radix-ui/react-primitive': 2.1.3(@types/react-dom@19.1.6(@types/react@19.1.8))(@types/react@19.1.8)(react-dom@19.1.0(react@19.1.0))(react@19.1.0)
      '@radix-ui/react-slot': 1.2.3(@types/react@19.1.8)(react@19.1.0)
      '@radix-ui/react-use-callback-ref': 1.1.1(@types/react@19.1.8)(react@19.1.0)
      '@radix-ui/react-use-controllable-state': 1.2.2(@types/react@19.1.8)(react@19.1.0)
      '@radix-ui/react-use-layout-effect': 1.1.1(@types/react@19.1.8)(react@19.1.0)
      '@radix-ui/react-use-previous': 1.1.1(@types/react@19.1.8)(react@19.1.0)
      '@radix-ui/react-visually-hidden': 1.2.3(@types/react-dom@19.1.6(@types/react@19.1.8))(@types/react@19.1.8)(react-dom@19.1.0(react@19.1.0))(react@19.1.0)
      aria-hidden: 1.2.6
      react: 19.1.0
      react-dom: 19.1.0(react@19.1.0)
      react-remove-scroll: 2.7.1(@types/react@19.1.8)(react@19.1.0)
    optionalDependencies:
      '@types/react': 19.1.8
      '@types/react-dom': 19.1.6(@types/react@19.1.8)

  '@radix-ui/react-separator@1.1.7(@types/react-dom@19.1.6(@types/react@19.1.8))(@types/react@19.1.8)(react-dom@19.1.0(react@19.1.0))(react@19.1.0)':
    dependencies:
      '@radix-ui/react-primitive': 2.1.3(@types/react-dom@19.1.6(@types/react@19.1.8))(@types/react@19.1.8)(react-dom@19.1.0(react@19.1.0))(react@19.1.0)
      react: 19.1.0
      react-dom: 19.1.0(react@19.1.0)
    optionalDependencies:
      '@types/react': 19.1.8
      '@types/react-dom': 19.1.6(@types/react@19.1.8)

  '@radix-ui/react-slot@1.2.3(@types/react@19.1.8)(react@19.1.0)':
    dependencies:
      '@radix-ui/react-compose-refs': 1.1.2(@types/react@19.1.8)(react@19.1.0)
      react: 19.1.0
    optionalDependencies:
      '@types/react': 19.1.8

  '@radix-ui/react-switch@1.2.5(@types/react-dom@19.1.6(@types/react@19.1.8))(@types/react@19.1.8)(react-dom@19.1.0(react@19.1.0))(react@19.1.0)':
    dependencies:
      '@radix-ui/primitive': 1.1.2
      '@radix-ui/react-compose-refs': 1.1.2(@types/react@19.1.8)(react@19.1.0)
      '@radix-ui/react-context': 1.1.2(@types/react@19.1.8)(react@19.1.0)
      '@radix-ui/react-primitive': 2.1.3(@types/react-dom@19.1.6(@types/react@19.1.8))(@types/react@19.1.8)(react-dom@19.1.0(react@19.1.0))(react@19.1.0)
      '@radix-ui/react-use-controllable-state': 1.2.2(@types/react@19.1.8)(react@19.1.0)
      '@radix-ui/react-use-previous': 1.1.1(@types/react@19.1.8)(react@19.1.0)
      '@radix-ui/react-use-size': 1.1.1(@types/react@19.1.8)(react@19.1.0)
      react: 19.1.0
      react-dom: 19.1.0(react@19.1.0)
    optionalDependencies:
      '@types/react': 19.1.8
      '@types/react-dom': 19.1.6(@types/react@19.1.8)

  '@radix-ui/react-tabs@1.1.12(@types/react-dom@19.1.6(@types/react@19.1.8))(@types/react@19.1.8)(react-dom@19.1.0(react@19.1.0))(react@19.1.0)':
    dependencies:
      '@radix-ui/primitive': 1.1.2
      '@radix-ui/react-context': 1.1.2(@types/react@19.1.8)(react@19.1.0)
      '@radix-ui/react-direction': 1.1.1(@types/react@19.1.8)(react@19.1.0)
      '@radix-ui/react-id': 1.1.1(@types/react@19.1.8)(react@19.1.0)
      '@radix-ui/react-presence': 1.1.4(@types/react-dom@19.1.6(@types/react@19.1.8))(@types/react@19.1.8)(react-dom@19.1.0(react@19.1.0))(react@19.1.0)
      '@radix-ui/react-primitive': 2.1.3(@types/react-dom@19.1.6(@types/react@19.1.8))(@types/react@19.1.8)(react-dom@19.1.0(react@19.1.0))(react@19.1.0)
      '@radix-ui/react-roving-focus': 1.1.10(@types/react-dom@19.1.6(@types/react@19.1.8))(@types/react@19.1.8)(react-dom@19.1.0(react@19.1.0))(react@19.1.0)
      '@radix-ui/react-use-controllable-state': 1.2.2(@types/react@19.1.8)(react@19.1.0)
      react: 19.1.0
      react-dom: 19.1.0(react@19.1.0)
    optionalDependencies:
      '@types/react': 19.1.8
      '@types/react-dom': 19.1.6(@types/react@19.1.8)

  '@radix-ui/react-toggle-group@1.1.10(@types/react-dom@19.1.6(@types/react@19.1.8))(@types/react@19.1.8)(react-dom@19.1.0(react@19.1.0))(react@19.1.0)':
    dependencies:
      '@radix-ui/primitive': 1.1.2
      '@radix-ui/react-context': 1.1.2(@types/react@19.1.8)(react@19.1.0)
      '@radix-ui/react-direction': 1.1.1(@types/react@19.1.8)(react@19.1.0)
      '@radix-ui/react-primitive': 2.1.3(@types/react-dom@19.1.6(@types/react@19.1.8))(@types/react@19.1.8)(react-dom@19.1.0(react@19.1.0))(react@19.1.0)
      '@radix-ui/react-roving-focus': 1.1.10(@types/react-dom@19.1.6(@types/react@19.1.8))(@types/react@19.1.8)(react-dom@19.1.0(react@19.1.0))(react@19.1.0)
      '@radix-ui/react-toggle': 1.1.9(@types/react-dom@19.1.6(@types/react@19.1.8))(@types/react@19.1.8)(react-dom@19.1.0(react@19.1.0))(react@19.1.0)
      '@radix-ui/react-use-controllable-state': 1.2.2(@types/react@19.1.8)(react@19.1.0)
      react: 19.1.0
      react-dom: 19.1.0(react@19.1.0)
    optionalDependencies:
      '@types/react': 19.1.8
      '@types/react-dom': 19.1.6(@types/react@19.1.8)

  '@radix-ui/react-toggle@1.1.9(@types/react-dom@19.1.6(@types/react@19.1.8))(@types/react@19.1.8)(react-dom@19.1.0(react@19.1.0))(react@19.1.0)':
    dependencies:
      '@radix-ui/primitive': 1.1.2
      '@radix-ui/react-primitive': 2.1.3(@types/react-dom@19.1.6(@types/react@19.1.8))(@types/react@19.1.8)(react-dom@19.1.0(react@19.1.0))(react@19.1.0)
      '@radix-ui/react-use-controllable-state': 1.2.2(@types/react@19.1.8)(react@19.1.0)
      react: 19.1.0
      react-dom: 19.1.0(react@19.1.0)
    optionalDependencies:
      '@types/react': 19.1.8
      '@types/react-dom': 19.1.6(@types/react@19.1.8)

  '@radix-ui/react-toolbar@1.1.10(@types/react-dom@19.1.6(@types/react@19.1.8))(@types/react@19.1.8)(react-dom@19.1.0(react@19.1.0))(react@19.1.0)':
    dependencies:
      '@radix-ui/primitive': 1.1.2
      '@radix-ui/react-context': 1.1.2(@types/react@19.1.8)(react@19.1.0)
      '@radix-ui/react-direction': 1.1.1(@types/react@19.1.8)(react@19.1.0)
      '@radix-ui/react-primitive': 2.1.3(@types/react-dom@19.1.6(@types/react@19.1.8))(@types/react@19.1.8)(react-dom@19.1.0(react@19.1.0))(react@19.1.0)
      '@radix-ui/react-roving-focus': 1.1.10(@types/react-dom@19.1.6(@types/react@19.1.8))(@types/react@19.1.8)(react-dom@19.1.0(react@19.1.0))(react@19.1.0)
      '@radix-ui/react-separator': 1.1.7(@types/react-dom@19.1.6(@types/react@19.1.8))(@types/react@19.1.8)(react-dom@19.1.0(react@19.1.0))(react@19.1.0)
      '@radix-ui/react-toggle-group': 1.1.10(@types/react-dom@19.1.6(@types/react@19.1.8))(@types/react@19.1.8)(react-dom@19.1.0(react@19.1.0))(react@19.1.0)
      react: 19.1.0
      react-dom: 19.1.0(react@19.1.0)
    optionalDependencies:
      '@types/react': 19.1.8
      '@types/react-dom': 19.1.6(@types/react@19.1.8)

  '@radix-ui/react-tooltip@1.2.7(@types/react-dom@19.1.6(@types/react@19.1.8))(@types/react@19.1.8)(react-dom@19.1.0(react@19.1.0))(react@19.1.0)':
    dependencies:
      '@radix-ui/primitive': 1.1.2
      '@radix-ui/react-compose-refs': 1.1.2(@types/react@19.1.8)(react@19.1.0)
      '@radix-ui/react-context': 1.1.2(@types/react@19.1.8)(react@19.1.0)
      '@radix-ui/react-dismissable-layer': 1.1.10(@types/react-dom@19.1.6(@types/react@19.1.8))(@types/react@19.1.8)(react-dom@19.1.0(react@19.1.0))(react@19.1.0)
      '@radix-ui/react-id': 1.1.1(@types/react@19.1.8)(react@19.1.0)
      '@radix-ui/react-popper': 1.2.7(@types/react-dom@19.1.6(@types/react@19.1.8))(@types/react@19.1.8)(react-dom@19.1.0(react@19.1.0))(react@19.1.0)
      '@radix-ui/react-portal': 1.1.9(@types/react-dom@19.1.6(@types/react@19.1.8))(@types/react@19.1.8)(react-dom@19.1.0(react@19.1.0))(react@19.1.0)
      '@radix-ui/react-presence': 1.1.4(@types/react-dom@19.1.6(@types/react@19.1.8))(@types/react@19.1.8)(react-dom@19.1.0(react@19.1.0))(react@19.1.0)
      '@radix-ui/react-primitive': 2.1.3(@types/react-dom@19.1.6(@types/react@19.1.8))(@types/react@19.1.8)(react-dom@19.1.0(react@19.1.0))(react@19.1.0)
      '@radix-ui/react-slot': 1.2.3(@types/react@19.1.8)(react@19.1.0)
      '@radix-ui/react-use-controllable-state': 1.2.2(@types/react@19.1.8)(react@19.1.0)
      '@radix-ui/react-visually-hidden': 1.2.3(@types/react-dom@19.1.6(@types/react@19.1.8))(@types/react@19.1.8)(react-dom@19.1.0(react@19.1.0))(react@19.1.0)
      react: 19.1.0
      react-dom: 19.1.0(react@19.1.0)
    optionalDependencies:
      '@types/react': 19.1.8
      '@types/react-dom': 19.1.6(@types/react@19.1.8)

  '@radix-ui/react-use-callback-ref@1.1.1(@types/react@19.1.8)(react@19.1.0)':
    dependencies:
      react: 19.1.0
    optionalDependencies:
      '@types/react': 19.1.8

  '@radix-ui/react-use-controllable-state@1.2.2(@types/react@19.1.8)(react@19.1.0)':
    dependencies:
      '@radix-ui/react-use-effect-event': 0.0.2(@types/react@19.1.8)(react@19.1.0)
      '@radix-ui/react-use-layout-effect': 1.1.1(@types/react@19.1.8)(react@19.1.0)
      react: 19.1.0
    optionalDependencies:
      '@types/react': 19.1.8

  '@radix-ui/react-use-effect-event@0.0.2(@types/react@19.1.8)(react@19.1.0)':
    dependencies:
      '@radix-ui/react-use-layout-effect': 1.1.1(@types/react@19.1.8)(react@19.1.0)
      react: 19.1.0
    optionalDependencies:
      '@types/react': 19.1.8

  '@radix-ui/react-use-escape-keydown@1.1.1(@types/react@19.1.8)(react@19.1.0)':
    dependencies:
      '@radix-ui/react-use-callback-ref': 1.1.1(@types/react@19.1.8)(react@19.1.0)
      react: 19.1.0
    optionalDependencies:
      '@types/react': 19.1.8

  '@radix-ui/react-use-is-hydrated@0.1.0(@types/react@19.1.8)(react@19.1.0)':
    dependencies:
      react: 19.1.0
      use-sync-external-store: 1.5.0(react@19.1.0)
    optionalDependencies:
      '@types/react': 19.1.8

  '@radix-ui/react-use-layout-effect@1.1.1(@types/react@19.1.8)(react@19.1.0)':
    dependencies:
      react: 19.1.0
    optionalDependencies:
      '@types/react': 19.1.8

  '@radix-ui/react-use-previous@1.1.1(@types/react@19.1.8)(react@19.1.0)':
    dependencies:
      react: 19.1.0
    optionalDependencies:
      '@types/react': 19.1.8

  '@radix-ui/react-use-rect@1.1.1(@types/react@19.1.8)(react@19.1.0)':
    dependencies:
      '@radix-ui/rect': 1.1.1
      react: 19.1.0
    optionalDependencies:
      '@types/react': 19.1.8

  '@radix-ui/react-use-size@1.1.1(@types/react@19.1.8)(react@19.1.0)':
    dependencies:
      '@radix-ui/react-use-layout-effect': 1.1.1(@types/react@19.1.8)(react@19.1.0)
      react: 19.1.0
    optionalDependencies:
      '@types/react': 19.1.8

  '@radix-ui/react-visually-hidden@1.2.3(@types/react-dom@19.1.6(@types/react@19.1.8))(@types/react@19.1.8)(react-dom@19.1.0(react@19.1.0))(react@19.1.0)':
    dependencies:
      '@radix-ui/react-primitive': 2.1.3(@types/react-dom@19.1.6(@types/react@19.1.8))(@types/react@19.1.8)(react-dom@19.1.0(react@19.1.0))(react@19.1.0)
      react: 19.1.0
      react-dom: 19.1.0(react@19.1.0)
    optionalDependencies:
      '@types/react': 19.1.8
      '@types/react-dom': 19.1.6(@types/react@19.1.8)

  '@radix-ui/rect@1.1.1': {}

  '@react-dnd/asap@5.0.2': {}

  '@react-dnd/invariant@4.0.2': {}

  '@react-dnd/shallowequal@4.0.2': {}

  '@rolldown/pluginutils@1.0.0-beta.34': {}

  '@rollup/rollup-android-arm-eabi@4.50.1':
    optional: true

  '@rollup/rollup-android-arm64@4.50.1':
    optional: true

  '@rollup/rollup-darwin-arm64@4.50.1':
    optional: true

  '@rollup/rollup-darwin-x64@4.50.1':
    optional: true

  '@rollup/rollup-freebsd-arm64@4.50.1':
    optional: true

  '@rollup/rollup-freebsd-x64@4.50.1':
    optional: true

  '@rollup/rollup-linux-arm-gnueabihf@4.50.1':
    optional: true

  '@rollup/rollup-linux-arm-musleabihf@4.50.1':
    optional: true

  '@rollup/rollup-linux-arm64-gnu@4.50.1':
    optional: true

  '@rollup/rollup-linux-arm64-musl@4.50.1':
    optional: true

  '@rollup/rollup-linux-loongarch64-gnu@4.50.1':
    optional: true

  '@rollup/rollup-linux-ppc64-gnu@4.50.1':
    optional: true

  '@rollup/rollup-linux-riscv64-gnu@4.50.1':
    optional: true

  '@rollup/rollup-linux-riscv64-musl@4.50.1':
    optional: true

  '@rollup/rollup-linux-s390x-gnu@4.50.1':
    optional: true

  '@rollup/rollup-linux-x64-gnu@4.50.1':
    optional: true

  '@rollup/rollup-linux-x64-musl@4.50.1':
    optional: true

  '@rollup/rollup-openharmony-arm64@4.50.1':
    optional: true

  '@rollup/rollup-win32-arm64-msvc@4.50.1':
    optional: true

  '@rollup/rollup-win32-ia32-msvc@4.50.1':
    optional: true

  '@rollup/rollup-win32-x64-msvc@4.50.1':
    optional: true

  '@rtsao/scc@1.1.0': {}

  '@rushstack/eslint-patch@1.11.0': {}

  '@standard-schema/spec@1.0.0': {}

  '@standard-schema/spec@1.0.0-beta.4': {}

  '@standard-schema/utils@0.3.0': {}

<<<<<<< HEAD
  '@svta/common-media-library@0.12.4': {}
=======
  '@supabase/auth-js@2.71.1':
    dependencies:
      '@supabase/node-fetch': 2.6.15

  '@supabase/functions-js@2.4.5':
    dependencies:
      '@supabase/node-fetch': 2.6.15

  '@supabase/node-fetch@2.6.15':
    dependencies:
      whatwg-url: 5.0.0

  '@supabase/postgrest-js@1.21.3':
    dependencies:
      '@supabase/node-fetch': 2.6.15

  '@supabase/realtime-js@2.15.5':
    dependencies:
      '@supabase/node-fetch': 2.6.15
      '@types/phoenix': 1.6.6
      '@types/ws': 8.18.1
      ws: 8.18.3
    transitivePeerDependencies:
      - bufferutil
      - utf-8-validate

  '@supabase/ssr@0.7.0(@supabase/supabase-js@2.57.2)':
    dependencies:
      '@supabase/supabase-js': 2.57.2
      cookie: 1.0.2

  '@supabase/storage-js@2.11.1':
    dependencies:
      '@supabase/node-fetch': 2.6.15

  '@supabase/supabase-js@2.57.2':
    dependencies:
      '@supabase/auth-js': 2.71.1
      '@supabase/functions-js': 2.4.5
      '@supabase/node-fetch': 2.6.15
      '@supabase/postgrest-js': 1.21.3
      '@supabase/realtime-js': 2.15.5
      '@supabase/storage-js': 2.11.1
    transitivePeerDependencies:
      - bufferutil
      - utf-8-validate
>>>>>>> 062a73a5

  '@swc/counter@0.1.3': {}

  '@swc/helpers@0.5.15':
    dependencies:
      tslib: 2.8.1

  '@tabler/icons-react@3.34.0(react@19.1.0)':
    dependencies:
      '@tabler/icons': 3.34.0
      react: 19.1.0

  '@tabler/icons@3.34.0': {}

  '@tailwindcss/node@4.1.10':
    dependencies:
      '@ampproject/remapping': 2.3.0
      enhanced-resolve: 5.18.1
      jiti: 2.4.2
      lightningcss: 1.30.1
      magic-string: 0.30.17
      source-map-js: 1.2.1
      tailwindcss: 4.1.10

  '@tailwindcss/oxide-android-arm64@4.1.10':
    optional: true

  '@tailwindcss/oxide-darwin-arm64@4.1.10':
    optional: true

  '@tailwindcss/oxide-darwin-x64@4.1.10':
    optional: true

  '@tailwindcss/oxide-freebsd-x64@4.1.10':
    optional: true

  '@tailwindcss/oxide-linux-arm-gnueabihf@4.1.10':
    optional: true

  '@tailwindcss/oxide-linux-arm64-gnu@4.1.10':
    optional: true

  '@tailwindcss/oxide-linux-arm64-musl@4.1.10':
    optional: true

  '@tailwindcss/oxide-linux-x64-gnu@4.1.10':
    optional: true

  '@tailwindcss/oxide-linux-x64-musl@4.1.10':
    optional: true

  '@tailwindcss/oxide-wasm32-wasi@4.1.10':
    optional: true

  '@tailwindcss/oxide-win32-arm64-msvc@4.1.10':
    optional: true

  '@tailwindcss/oxide-win32-x64-msvc@4.1.10':
    optional: true

  '@tailwindcss/oxide@4.1.10':
    dependencies:
      detect-libc: 2.0.4
      tar: 7.4.3
    optionalDependencies:
      '@tailwindcss/oxide-android-arm64': 4.1.10
      '@tailwindcss/oxide-darwin-arm64': 4.1.10
      '@tailwindcss/oxide-darwin-x64': 4.1.10
      '@tailwindcss/oxide-freebsd-x64': 4.1.10
      '@tailwindcss/oxide-linux-arm-gnueabihf': 4.1.10
      '@tailwindcss/oxide-linux-arm64-gnu': 4.1.10
      '@tailwindcss/oxide-linux-arm64-musl': 4.1.10
      '@tailwindcss/oxide-linux-x64-gnu': 4.1.10
      '@tailwindcss/oxide-linux-x64-musl': 4.1.10
      '@tailwindcss/oxide-wasm32-wasi': 4.1.10
      '@tailwindcss/oxide-win32-arm64-msvc': 4.1.10
      '@tailwindcss/oxide-win32-x64-msvc': 4.1.10

  '@tailwindcss/postcss@4.1.10':
    dependencies:
      '@alloc/quick-lru': 5.2.0
      '@tailwindcss/node': 4.1.10
      '@tailwindcss/oxide': 4.1.10
      postcss: 8.5.5
      tailwindcss: 4.1.10

  '@testing-library/dom@10.4.1':
    dependencies:
      '@babel/code-frame': 7.27.1
      '@babel/runtime': 7.27.6
      '@types/aria-query': 5.0.4
      aria-query: 5.3.0
      dom-accessibility-api: 0.5.16
      lz-string: 1.5.0
      picocolors: 1.1.1
      pretty-format: 27.5.1

  '@testing-library/jest-dom@6.8.0':
    dependencies:
      '@adobe/css-tools': 4.4.4
      aria-query: 5.3.2
      css.escape: 1.5.1
      dom-accessibility-api: 0.6.3
      picocolors: 1.1.1
      redent: 3.0.0

  '@testing-library/react@16.3.0(@testing-library/dom@10.4.1)(@types/react-dom@19.1.6(@types/react@19.1.8))(@types/react@19.1.8)(react-dom@19.1.0(react@19.1.0))(react@19.1.0)':
    dependencies:
      '@babel/runtime': 7.27.6
      '@testing-library/dom': 10.4.1
      react: 19.1.0
      react-dom: 19.1.0(react@19.1.0)
    optionalDependencies:
      '@types/react': 19.1.8
      '@types/react-dom': 19.1.6(@types/react@19.1.8)

  '@testing-library/user-event@14.6.1(@testing-library/dom@10.4.1)':
    dependencies:
      '@testing-library/dom': 10.4.1

  '@tybys/wasm-util@0.9.0':
    dependencies:
      tslib: 2.8.1
    optional: true

  '@types/aria-query@5.0.4': {}

  '@types/babel__core@7.20.5':
    dependencies:
      '@babel/parser': 7.28.4
      '@babel/types': 7.28.4
      '@types/babel__generator': 7.27.0
      '@types/babel__template': 7.4.4
      '@types/babel__traverse': 7.28.0

  '@types/babel__generator@7.27.0':
    dependencies:
      '@babel/types': 7.28.4

  '@types/babel__template@7.4.4':
    dependencies:
      '@babel/parser': 7.28.4
      '@babel/types': 7.28.4

  '@types/babel__traverse@7.28.0':
    dependencies:
      '@babel/types': 7.28.4

  '@types/chai@5.2.2':
    dependencies:
      '@types/deep-eql': 4.0.2

  '@types/d3-array@3.2.1': {}

  '@types/d3-color@3.1.3': {}

  '@types/d3-ease@3.0.2': {}

  '@types/d3-interpolate@3.0.4':
    dependencies:
      '@types/d3-color': 3.1.3

  '@types/d3-path@3.1.1': {}

  '@types/d3-scale@4.0.9':
    dependencies:
      '@types/d3-time': 3.0.4

  '@types/d3-shape@3.1.7':
    dependencies:
      '@types/d3-path': 3.1.1

  '@types/d3-time@3.0.4': {}

  '@types/d3-timer@3.0.2': {}

  '@types/debug@4.1.12':
    dependencies:
      '@types/ms': 2.1.0

  '@types/deep-eql@4.0.2': {}

  '@types/diff-match-patch@1.0.36': {}

  '@types/estree-jsx@1.0.5':
    dependencies:
      '@types/estree': 1.0.8

  '@types/estree@1.0.8': {}

  '@types/hast@3.0.4':
    dependencies:
      '@types/unist': 3.0.3

  '@types/json-schema@7.0.15': {}

  '@types/json5@0.0.29': {}

  '@types/katex@0.16.7': {}

  '@types/lodash@4.17.17': {}

  '@types/mdast@4.0.4':
    dependencies:
      '@types/unist': 3.0.3

  '@types/ms@2.1.0': {}

  '@types/node@22.18.1':
    dependencies:
      undici-types: 6.21.0

  '@types/pg@8.15.5':
    dependencies:
      '@types/node': 22.18.1
      pg-protocol: 1.10.3
      pg-types: 2.2.0

  '@types/phoenix@1.6.6': {}

  '@types/react-dom@19.1.6(@types/react@19.1.8)':
    dependencies:
      '@types/react': 19.1.8

  '@types/react@19.1.8':
    dependencies:
      csstype: 3.1.3

  '@types/unist@2.0.11': {}

  '@types/unist@3.0.3': {}

  '@types/ws@8.18.1':
    dependencies:
      '@types/node': 22.18.1

  '@typescript-eslint/eslint-plugin@8.34.0(@typescript-eslint/parser@8.34.0(eslint@9.29.0(jiti@2.4.2))(typescript@5.8.3))(eslint@9.29.0(jiti@2.4.2))(typescript@5.8.3)':
    dependencies:
      '@eslint-community/regexpp': 4.12.1
      '@typescript-eslint/parser': 8.34.0(eslint@9.29.0(jiti@2.4.2))(typescript@5.8.3)
      '@typescript-eslint/scope-manager': 8.34.0
      '@typescript-eslint/type-utils': 8.34.0(eslint@9.29.0(jiti@2.4.2))(typescript@5.8.3)
      '@typescript-eslint/utils': 8.34.0(eslint@9.29.0(jiti@2.4.2))(typescript@5.8.3)
      '@typescript-eslint/visitor-keys': 8.34.0
      eslint: 9.29.0(jiti@2.4.2)
      graphemer: 1.4.0
      ignore: 7.0.5
      natural-compare: 1.4.0
      ts-api-utils: 2.1.0(typescript@5.8.3)
      typescript: 5.8.3
    transitivePeerDependencies:
      - supports-color

  '@typescript-eslint/parser@8.34.0(eslint@9.29.0(jiti@2.4.2))(typescript@5.8.3)':
    dependencies:
      '@typescript-eslint/scope-manager': 8.34.0
      '@typescript-eslint/types': 8.34.0
      '@typescript-eslint/typescript-estree': 8.34.0(typescript@5.8.3)
      '@typescript-eslint/visitor-keys': 8.34.0
      debug: 4.4.1
      eslint: 9.29.0(jiti@2.4.2)
      typescript: 5.8.3
    transitivePeerDependencies:
      - supports-color

  '@typescript-eslint/project-service@8.34.0(typescript@5.8.3)':
    dependencies:
      '@typescript-eslint/tsconfig-utils': 8.34.0(typescript@5.8.3)
      '@typescript-eslint/types': 8.34.0
      debug: 4.4.1
      typescript: 5.8.3
    transitivePeerDependencies:
      - supports-color

  '@typescript-eslint/scope-manager@8.34.0':
    dependencies:
      '@typescript-eslint/types': 8.34.0
      '@typescript-eslint/visitor-keys': 8.34.0

  '@typescript-eslint/tsconfig-utils@8.34.0(typescript@5.8.3)':
    dependencies:
      typescript: 5.8.3

  '@typescript-eslint/type-utils@8.34.0(eslint@9.29.0(jiti@2.4.2))(typescript@5.8.3)':
    dependencies:
      '@typescript-eslint/typescript-estree': 8.34.0(typescript@5.8.3)
      '@typescript-eslint/utils': 8.34.0(eslint@9.29.0(jiti@2.4.2))(typescript@5.8.3)
      debug: 4.4.1
      eslint: 9.29.0(jiti@2.4.2)
      ts-api-utils: 2.1.0(typescript@5.8.3)
      typescript: 5.8.3
    transitivePeerDependencies:
      - supports-color

  '@typescript-eslint/types@8.34.0': {}

  '@typescript-eslint/typescript-estree@8.34.0(typescript@5.8.3)':
    dependencies:
      '@typescript-eslint/project-service': 8.34.0(typescript@5.8.3)
      '@typescript-eslint/tsconfig-utils': 8.34.0(typescript@5.8.3)
      '@typescript-eslint/types': 8.34.0
      '@typescript-eslint/visitor-keys': 8.34.0
      debug: 4.4.1
      fast-glob: 3.3.3
      is-glob: 4.0.3
      minimatch: 9.0.5
      semver: 7.7.2
      ts-api-utils: 2.1.0(typescript@5.8.3)
      typescript: 5.8.3
    transitivePeerDependencies:
      - supports-color

  '@typescript-eslint/utils@8.34.0(eslint@9.29.0(jiti@2.4.2))(typescript@5.8.3)':
    dependencies:
      '@eslint-community/eslint-utils': 4.7.0(eslint@9.29.0(jiti@2.4.2))
      '@typescript-eslint/scope-manager': 8.34.0
      '@typescript-eslint/types': 8.34.0
      '@typescript-eslint/typescript-estree': 8.34.0(typescript@5.8.3)
      eslint: 9.29.0(jiti@2.4.2)
      typescript: 5.8.3
    transitivePeerDependencies:
      - supports-color

  '@typescript-eslint/visitor-keys@8.34.0':
    dependencies:
      '@typescript-eslint/types': 8.34.0
      eslint-visitor-keys: 4.2.1

  '@udecode/cn@48.0.3(@types/react@19.1.8)(class-variance-authority@0.7.1)(react-dom@19.1.0(react@19.1.0))(react@19.1.0)(tailwind-merge@3.3.1)':
    dependencies:
      '@udecode/react-utils': 47.3.1(@types/react@19.1.8)(react-dom@19.1.0(react@19.1.0))(react@19.1.0)
      class-variance-authority: 0.7.1
      react: 19.1.0
      react-dom: 19.1.0(react@19.1.0)
      tailwind-merge: 3.3.1
    transitivePeerDependencies:
      - '@types/react'

  '@udecode/react-hotkeys@37.0.0(react-dom@19.1.0(react@19.1.0))(react@19.1.0)':
    dependencies:
      react: 19.1.0
      react-dom: 19.1.0(react@19.1.0)

  '@udecode/react-utils@47.3.1(@types/react@19.1.8)(react-dom@19.1.0(react@19.1.0))(react@19.1.0)':
    dependencies:
      '@radix-ui/react-slot': 1.2.3(@types/react@19.1.8)(react@19.1.0)
      '@udecode/utils': 47.2.7
      clsx: 2.1.1
      react: 19.1.0
      react-dom: 19.1.0(react@19.1.0)
    transitivePeerDependencies:
      - '@types/react'

  '@udecode/utils@47.2.7': {}

  '@unrs/resolver-binding-android-arm-eabi@1.9.0':
    optional: true

  '@unrs/resolver-binding-android-arm64@1.9.0':
    optional: true

  '@unrs/resolver-binding-darwin-arm64@1.9.0':
    optional: true

  '@unrs/resolver-binding-darwin-x64@1.9.0':
    optional: true

  '@unrs/resolver-binding-freebsd-x64@1.9.0':
    optional: true

  '@unrs/resolver-binding-linux-arm-gnueabihf@1.9.0':
    optional: true

  '@unrs/resolver-binding-linux-arm-musleabihf@1.9.0':
    optional: true

  '@unrs/resolver-binding-linux-arm64-gnu@1.9.0':
    optional: true

  '@unrs/resolver-binding-linux-arm64-musl@1.9.0':
    optional: true

  '@unrs/resolver-binding-linux-ppc64-gnu@1.9.0':
    optional: true

  '@unrs/resolver-binding-linux-riscv64-gnu@1.9.0':
    optional: true

  '@unrs/resolver-binding-linux-riscv64-musl@1.9.0':
    optional: true

  '@unrs/resolver-binding-linux-s390x-gnu@1.9.0':
    optional: true

  '@unrs/resolver-binding-linux-x64-gnu@1.9.0':
    optional: true

  '@unrs/resolver-binding-linux-x64-musl@1.9.0':
    optional: true

  '@unrs/resolver-binding-wasm32-wasi@1.9.0':
    dependencies:
      '@napi-rs/wasm-runtime': 0.2.11
    optional: true

  '@unrs/resolver-binding-win32-arm64-msvc@1.9.0':
    optional: true

  '@unrs/resolver-binding-win32-ia32-msvc@1.9.0':
    optional: true

  '@unrs/resolver-binding-win32-x64-msvc@1.9.0':
    optional: true

  '@uploadthing/mime-types@0.3.5': {}

  '@uploadthing/react@7.3.1(next@15.3.3(@babel/core@7.28.4)(@opentelemetry/api@1.9.0)(@playwright/test@1.54.2)(react-dom@19.1.0(react@19.1.0))(react@19.1.0))(react@19.1.0)(uploadthing@7.7.2(next@15.3.3(@babel/core@7.28.4)(@opentelemetry/api@1.9.0)(@playwright/test@1.54.2)(react-dom@19.1.0(react@19.1.0))(react@19.1.0))(tailwindcss@4.1.10))':
    dependencies:
      '@uploadthing/shared': 7.1.8
      file-selector: 0.6.0
      react: 19.1.0
      uploadthing: 7.7.2(next@15.3.3(@babel/core@7.28.4)(@opentelemetry/api@1.9.0)(@playwright/test@1.54.2)(react-dom@19.1.0(react@19.1.0))(react@19.1.0))(tailwindcss@4.1.10)
    optionalDependencies:
      next: 15.3.3(@babel/core@7.28.4)(@opentelemetry/api@1.9.0)(@playwright/test@1.54.2)(react-dom@19.1.0(react@19.1.0))(react@19.1.0)

  '@uploadthing/shared@7.1.8':
    dependencies:
      '@uploadthing/mime-types': 0.3.5
      effect: 3.14.21
      sqids: 0.3.0

<<<<<<< HEAD
  '@vercel/edge@1.2.2': {}

  '@vimeo/player@2.29.0':
    dependencies:
      native-promise-only: 0.8.1
      weakmap-polyfill: 2.0.4
=======
  '@vitejs/plugin-react@5.0.2(vite@7.1.5(@types/node@22.18.1)(jiti@2.4.2)(lightningcss@1.30.1)(tsx@4.20.3))':
    dependencies:
      '@babel/core': 7.28.4
      '@babel/plugin-transform-react-jsx-self': 7.27.1(@babel/core@7.28.4)
      '@babel/plugin-transform-react-jsx-source': 7.27.1(@babel/core@7.28.4)
      '@rolldown/pluginutils': 1.0.0-beta.34
      '@types/babel__core': 7.20.5
      react-refresh: 0.17.0
      vite: 7.1.5(@types/node@22.18.1)(jiti@2.4.2)(lightningcss@1.30.1)(tsx@4.20.3)
    transitivePeerDependencies:
      - supports-color

  '@vitest/expect@3.2.4':
    dependencies:
      '@types/chai': 5.2.2
      '@vitest/spy': 3.2.4
      '@vitest/utils': 3.2.4
      chai: 5.3.3
      tinyrainbow: 2.0.0

  '@vitest/mocker@3.2.4(vite@7.1.5(@types/node@22.18.1)(jiti@2.4.2)(lightningcss@1.30.1)(tsx@4.20.3))':
    dependencies:
      '@vitest/spy': 3.2.4
      estree-walker: 3.0.3
      magic-string: 0.30.17
    optionalDependencies:
      vite: 7.1.5(@types/node@22.18.1)(jiti@2.4.2)(lightningcss@1.30.1)(tsx@4.20.3)

  '@vitest/pretty-format@3.2.4':
    dependencies:
      tinyrainbow: 2.0.0

  '@vitest/runner@3.2.4':
    dependencies:
      '@vitest/utils': 3.2.4
      pathe: 2.0.3
      strip-literal: 3.0.0

  '@vitest/snapshot@3.2.4':
    dependencies:
      '@vitest/pretty-format': 3.2.4
      magic-string: 0.30.17
      pathe: 2.0.3

  '@vitest/spy@3.2.4':
    dependencies:
      tinyspy: 4.0.3

  '@vitest/ui@3.2.4(vitest@3.2.4)':
    dependencies:
      '@vitest/utils': 3.2.4
      fflate: 0.8.2
      flatted: 3.3.3
      pathe: 2.0.3
      sirv: 3.0.2
      tinyglobby: 0.2.15
      tinyrainbow: 2.0.0
      vitest: 3.2.4(@types/debug@4.1.12)(@types/node@22.18.1)(@vitest/ui@3.2.4)(jiti@2.4.2)(jsdom@26.1.0)(lightningcss@1.30.1)(tsx@4.20.3)

  '@vitest/utils@3.2.4':
    dependencies:
      '@vitest/pretty-format': 3.2.4
      loupe: 3.2.1
      tinyrainbow: 2.0.0
>>>>>>> 062a73a5

  acorn-jsx@5.3.2(acorn@8.15.0):
    dependencies:
      acorn: 8.15.0

  acorn@8.15.0: {}

<<<<<<< HEAD
  ai@4.3.19(react@19.1.0)(zod@3.25.64):
=======
  agent-base@7.1.4: {}

  ai@4.3.16(react@19.1.0)(zod@3.25.64):
>>>>>>> 062a73a5
    dependencies:
      '@ai-sdk/provider': 1.1.3
      '@ai-sdk/provider-utils': 2.2.8(zod@3.25.64)
      '@ai-sdk/react': 1.2.12(react@19.1.0)(zod@3.25.64)
      '@ai-sdk/ui-utils': 1.2.11(zod@3.25.64)
      '@opentelemetry/api': 1.9.0
      jsondiffpatch: 0.6.0
      zod: 3.25.64
    optionalDependencies:
      react: 19.1.0

  ajv@6.12.6:
    dependencies:
      fast-deep-equal: 3.1.3
      fast-json-stable-stringify: 2.1.0
      json-schema-traverse: 0.4.1
      uri-js: 4.4.1

  ansi-regex@5.0.1: {}

  ansi-styles@4.3.0:
    dependencies:
      color-convert: 2.0.1

  ansi-styles@5.2.0: {}

  argparse@1.0.10:
    dependencies:
      sprintf-js: 1.0.3

  argparse@2.0.1: {}

  aria-hidden@1.2.6:
    dependencies:
      tslib: 2.8.1

  aria-query@5.3.0:
    dependencies:
      dequal: 2.0.3

  aria-query@5.3.2: {}

  array-buffer-byte-length@1.0.2:
    dependencies:
      call-bound: 1.0.4
      is-array-buffer: 3.0.5

  array-includes@3.1.9:
    dependencies:
      call-bind: 1.0.8
      call-bound: 1.0.4
      define-properties: 1.2.1
      es-abstract: 1.24.0
      es-object-atoms: 1.1.1
      get-intrinsic: 1.3.0
      is-string: 1.1.1
      math-intrinsics: 1.1.0

  array.prototype.findlast@1.2.5:
    dependencies:
      call-bind: 1.0.8
      define-properties: 1.2.1
      es-abstract: 1.24.0
      es-errors: 1.3.0
      es-object-atoms: 1.1.1
      es-shim-unscopables: 1.1.0

  array.prototype.findlastindex@1.2.6:
    dependencies:
      call-bind: 1.0.8
      call-bound: 1.0.4
      define-properties: 1.2.1
      es-abstract: 1.24.0
      es-errors: 1.3.0
      es-object-atoms: 1.1.1
      es-shim-unscopables: 1.1.0

  array.prototype.flat@1.3.3:
    dependencies:
      call-bind: 1.0.8
      define-properties: 1.2.1
      es-abstract: 1.24.0
      es-shim-unscopables: 1.1.0

  array.prototype.flatmap@1.3.3:
    dependencies:
      call-bind: 1.0.8
      define-properties: 1.2.1
      es-abstract: 1.24.0
      es-shim-unscopables: 1.1.0

  array.prototype.tosorted@1.1.4:
    dependencies:
      call-bind: 1.0.8
      define-properties: 1.2.1
      es-abstract: 1.24.0
      es-errors: 1.3.0
      es-shim-unscopables: 1.1.0

  arraybuffer.prototype.slice@1.0.4:
    dependencies:
      array-buffer-byte-length: 1.0.2
      call-bind: 1.0.8
      define-properties: 1.2.1
      es-abstract: 1.24.0
      es-errors: 1.3.0
      get-intrinsic: 1.3.0
      is-array-buffer: 3.0.5

  assertion-error@2.0.1: {}

  ast-types-flow@0.0.8: {}

  async-function@1.0.0: {}

  available-typed-arrays@1.0.7:
    dependencies:
      possible-typed-array-names: 1.1.0

  axe-core@4.10.3: {}

  axobject-query@4.1.0: {}

  bail@2.0.2: {}

  balanced-match@1.0.2: {}

  base64-arraybuffer@1.0.2: {}

  bcp-47-match@2.0.3: {}

  bcp-47-normalize@2.3.0:
    dependencies:
      bcp-47: 2.1.0
      bcp-47-match: 2.0.3

  bcp-47@2.1.0:
    dependencies:
      is-alphabetical: 2.0.1
      is-alphanumerical: 2.0.1
      is-decimal: 2.0.1

  bcryptjs@3.0.2: {}

  before-after-hook@4.0.0: {}

  brace-expansion@1.1.12:
    dependencies:
      balanced-match: 1.0.2
      concat-map: 0.0.1

  brace-expansion@2.0.2:
    dependencies:
      balanced-match: 1.0.2

  braces@3.0.3:
    dependencies:
      fill-range: 7.1.1

  browserslist@4.25.4:
    dependencies:
      caniuse-lite: 1.0.30001741
      electron-to-chromium: 1.5.214
      node-releases: 2.0.20
      update-browserslist-db: 1.1.3(browserslist@4.25.4)

  busboy@1.6.0:
    dependencies:
      streamsearch: 1.1.0

  c12@3.1.0:
    dependencies:
      chokidar: 4.0.3
      confbox: 0.2.2
      defu: 6.1.4
      dotenv: 16.6.1
      exsolve: 1.0.7
      giget: 2.0.0
      jiti: 2.4.2
      ohash: 2.0.11
      pathe: 2.0.3
      perfect-debounce: 1.0.0
      pkg-types: 2.3.0
      rc9: 2.1.2

  cac@6.7.14: {}

  call-bind-apply-helpers@1.0.2:
    dependencies:
      es-errors: 1.3.0
      function-bind: 1.1.2

  call-bind@1.0.8:
    dependencies:
      call-bind-apply-helpers: 1.0.2
      es-define-property: 1.0.1
      get-intrinsic: 1.3.0
      set-function-length: 1.2.2

  call-bound@1.0.4:
    dependencies:
      call-bind-apply-helpers: 1.0.2
      get-intrinsic: 1.3.0

  callsites@3.1.0: {}

  caniuse-lite@1.0.30001723: {}

<<<<<<< HEAD
  castable-video@1.1.10:
    dependencies:
      custom-media-element: 1.4.5

  ccount@2.0.1: {}

  ce-la-react@0.3.1(react@19.1.0):
    dependencies:
      react: 19.1.0
=======
  caniuse-lite@1.0.30001741: {}

  ccount@2.0.1: {}

  chai@5.3.3:
    dependencies:
      assertion-error: 2.0.1
      check-error: 2.1.1
      deep-eql: 5.0.2
      loupe: 3.2.1
      pathval: 2.0.1
>>>>>>> 062a73a5

  chalk@4.1.2:
    dependencies:
      ansi-styles: 4.3.0
      supports-color: 7.2.0

  chalk@5.4.1: {}

  character-entities-html4@2.1.0: {}

  character-entities-legacy@3.0.0: {}

  character-entities@2.0.2: {}

  character-reference-invalid@2.0.1: {}

  check-error@2.1.1: {}

  chokidar@4.0.3:
    dependencies:
      readdirp: 4.1.2

  chownr@3.0.0: {}

  citty@0.1.6:
    dependencies:
      consola: 3.4.2

  class-variance-authority@0.7.1:
    dependencies:
      clsx: 2.1.1

  client-only@0.0.1: {}

  cloudflare-video-element@1.3.4: {}

  clsx@2.1.1: {}

  cmdk@1.1.1(@types/react-dom@19.1.6(@types/react@19.1.8))(@types/react@19.1.8)(react-dom@19.1.0(react@19.1.0))(react@19.1.0):
    dependencies:
      '@radix-ui/react-compose-refs': 1.1.2(@types/react@19.1.8)(react@19.1.0)
      '@radix-ui/react-dialog': 1.1.14(@types/react-dom@19.1.6(@types/react@19.1.8))(@types/react@19.1.8)(react-dom@19.1.0(react@19.1.0))(react@19.1.0)
      '@radix-ui/react-id': 1.1.1(@types/react@19.1.8)(react@19.1.0)
      '@radix-ui/react-primitive': 2.1.3(@types/react-dom@19.1.6(@types/react@19.1.8))(@types/react@19.1.8)(react-dom@19.1.0(react@19.1.0))(react@19.1.0)
      react: 19.1.0
      react-dom: 19.1.0(react@19.1.0)
    transitivePeerDependencies:
      - '@types/react'
      - '@types/react-dom'

  codem-isoboxer@0.3.10: {}

  color-convert@2.0.1:
    dependencies:
      color-name: 1.1.4

  color-name@1.1.4: {}

  color-string@1.9.1:
    dependencies:
      color-name: 1.1.4
      simple-swizzle: 0.2.2

  color@4.2.3:
    dependencies:
      color-convert: 2.0.1
      color-string: 1.9.1

  commander@8.3.0: {}

  compute-scroll-into-view@3.1.1: {}

  concat-map@0.0.1: {}

  confbox@0.2.2: {}

  consola@3.4.2: {}

  convert-source-map@2.0.0: {}

  cookie@1.0.2: {}

  copy-to-clipboard@3.3.3:
    dependencies:
      toggle-selection: 1.0.6

  cross-spawn@7.0.6:
    dependencies:
      path-key: 3.1.1
      shebang-command: 2.0.0
      which: 2.0.2

<<<<<<< HEAD
  css-line-break@2.1.0:
    dependencies:
      utrie: 1.0.2
=======
  css.escape@1.5.1: {}

  cssstyle@4.6.0:
    dependencies:
      '@asamuzakjp/css-color': 3.2.0
      rrweb-cssom: 0.8.0
>>>>>>> 062a73a5

  csstype@3.1.3: {}

  custom-media-element@1.4.5: {}

  d3-array@3.2.4:
    dependencies:
      internmap: 2.0.3

  d3-color@3.1.0: {}

  d3-ease@3.0.1: {}

  d3-format@3.1.0: {}

  d3-interpolate@3.0.1:
    dependencies:
      d3-color: 3.1.0

  d3-path@3.1.0: {}

  d3-scale@4.0.2:
    dependencies:
      d3-array: 3.2.4
      d3-format: 3.1.0
      d3-interpolate: 3.0.1
      d3-time: 3.1.0
      d3-time-format: 4.1.0

  d3-shape@3.2.0:
    dependencies:
      d3-path: 3.1.0

  d3-time-format@4.1.0:
    dependencies:
      d3-time: 3.1.0

  d3-time@3.1.0:
    dependencies:
      d3-array: 3.2.4

  d3-timer@3.0.1: {}

  damerau-levenshtein@1.0.8: {}

<<<<<<< HEAD
  dash-video-element@0.1.6:
    dependencies:
      custom-media-element: 1.4.5
      dashjs: 5.0.3

  dashjs@5.0.3:
    dependencies:
      '@svta/common-media-library': 0.12.4
      bcp-47-match: 2.0.3
      bcp-47-normalize: 2.3.0
      codem-isoboxer: 0.3.10
      fast-deep-equal: 3.1.3
      html-entities: 2.6.0
      imsc: 1.1.5
      localforage: 1.10.0
      path-browserify: 1.0.1
      ua-parser-js: 1.0.41
=======
  data-urls@5.0.0:
    dependencies:
      whatwg-mimetype: 4.0.0
      whatwg-url: 14.2.0
>>>>>>> 062a73a5

  data-view-buffer@1.0.2:
    dependencies:
      call-bound: 1.0.4
      es-errors: 1.3.0
      is-data-view: 1.0.2

  data-view-byte-length@1.0.2:
    dependencies:
      call-bound: 1.0.4
      es-errors: 1.3.0
      is-data-view: 1.0.2

  data-view-byte-offset@1.0.1:
    dependencies:
      call-bound: 1.0.4
      es-errors: 1.3.0
      is-data-view: 1.0.2

  date-fns-jalali@4.1.0-0: {}

  date-fns@4.1.0: {}

  debug@3.2.7:
    dependencies:
      ms: 2.1.3

  debug@4.4.1:
    dependencies:
      ms: 2.1.3

  decimal.js-light@2.5.1: {}

  decimal.js@10.6.0: {}

  decode-named-character-reference@1.2.0:
    dependencies:
      character-entities: 2.0.2

  deep-eql@5.0.2: {}

  deep-is@0.1.4: {}

<<<<<<< HEAD
=======
  deepmerge-ts@7.1.5: {}

  deepmerge@4.3.1: {}

>>>>>>> 062a73a5
  define-data-property@1.1.4:
    dependencies:
      es-define-property: 1.0.1
      es-errors: 1.3.0
      gopd: 1.2.0

  define-properties@1.2.1:
    dependencies:
      define-data-property: 1.1.4
      has-property-descriptors: 1.0.2
      object-keys: 1.1.1

  defu@6.1.4: {}

  dequal@2.0.3: {}

  destr@2.0.5: {}

  detect-libc@2.0.4: {}

  detect-node-es@1.1.0: {}

  devlop@1.1.0:
    dependencies:
      dequal: 2.0.3

  diff-match-patch-ts@0.6.0: {}

  diff-match-patch@1.0.5: {}

  direction@1.0.4: {}

  dnd-core@16.0.1:
    dependencies:
      '@react-dnd/asap': 5.0.2
      '@react-dnd/invariant': 4.0.2
      redux: 4.2.1

  doctrine@2.1.0:
    dependencies:
      esutils: 2.0.3

  dom-accessibility-api@0.5.16: {}

  dom-accessibility-api@0.6.3: {}

  dom-helpers@5.2.1:
    dependencies:
      '@babel/runtime': 7.27.6
      csstype: 3.1.3

  dotenv@16.6.1: {}

  dunder-proto@1.0.1:
    dependencies:
      call-bind-apply-helpers: 1.0.2
      es-errors: 1.3.0
      gopd: 1.2.0

  effect@3.14.21:
    dependencies:
      '@standard-schema/spec': 1.0.0
      fast-check: 3.23.2

  effect@3.16.12:
    dependencies:
      '@standard-schema/spec': 1.0.0
      fast-check: 3.23.2

  electron-to-chromium@1.5.214: {}

  embla-carousel-react@8.6.0(react@19.1.0):
    dependencies:
      embla-carousel: 8.6.0
      embla-carousel-reactive-utils: 8.6.0(embla-carousel@8.6.0)
      react: 19.1.0

  embla-carousel-reactive-utils@8.6.0(embla-carousel@8.6.0):
    dependencies:
      embla-carousel: 8.6.0

  embla-carousel@8.6.0: {}

  emoji-regex@9.2.2: {}

  empathic@2.0.0: {}

  enhanced-resolve@5.18.1:
    dependencies:
      graceful-fs: 4.2.11
      tapable: 2.2.2

  entities@6.0.1: {}

  es-abstract@1.24.0:
    dependencies:
      array-buffer-byte-length: 1.0.2
      arraybuffer.prototype.slice: 1.0.4
      available-typed-arrays: 1.0.7
      call-bind: 1.0.8
      call-bound: 1.0.4
      data-view-buffer: 1.0.2
      data-view-byte-length: 1.0.2
      data-view-byte-offset: 1.0.1
      es-define-property: 1.0.1
      es-errors: 1.3.0
      es-object-atoms: 1.1.1
      es-set-tostringtag: 2.1.0
      es-to-primitive: 1.3.0
      function.prototype.name: 1.1.8
      get-intrinsic: 1.3.0
      get-proto: 1.0.1
      get-symbol-description: 1.1.0
      globalthis: 1.0.4
      gopd: 1.2.0
      has-property-descriptors: 1.0.2
      has-proto: 1.2.0
      has-symbols: 1.1.0
      hasown: 2.0.2
      internal-slot: 1.1.0
      is-array-buffer: 3.0.5
      is-callable: 1.2.7
      is-data-view: 1.0.2
      is-negative-zero: 2.0.3
      is-regex: 1.2.1
      is-set: 2.0.3
      is-shared-array-buffer: 1.0.4
      is-string: 1.1.1
      is-typed-array: 1.1.15
      is-weakref: 1.1.1
      math-intrinsics: 1.1.0
      object-inspect: 1.13.4
      object-keys: 1.1.1
      object.assign: 4.1.7
      own-keys: 1.0.1
      regexp.prototype.flags: 1.5.4
      safe-array-concat: 1.1.3
      safe-push-apply: 1.0.0
      safe-regex-test: 1.1.0
      set-proto: 1.0.0
      stop-iteration-iterator: 1.1.0
      string.prototype.trim: 1.2.10
      string.prototype.trimend: 1.0.9
      string.prototype.trimstart: 1.0.8
      typed-array-buffer: 1.0.3
      typed-array-byte-length: 1.0.3
      typed-array-byte-offset: 1.0.4
      typed-array-length: 1.0.7
      unbox-primitive: 1.1.0
      which-typed-array: 1.1.19

  es-define-property@1.0.1: {}

  es-errors@1.3.0: {}

  es-iterator-helpers@1.2.1:
    dependencies:
      call-bind: 1.0.8
      call-bound: 1.0.4
      define-properties: 1.2.1
      es-abstract: 1.24.0
      es-errors: 1.3.0
      es-set-tostringtag: 2.1.0
      function-bind: 1.1.2
      get-intrinsic: 1.3.0
      globalthis: 1.0.4
      gopd: 1.2.0
      has-property-descriptors: 1.0.2
      has-proto: 1.2.0
      has-symbols: 1.1.0
      internal-slot: 1.1.0
      iterator.prototype: 1.1.5
      safe-array-concat: 1.1.3

  es-module-lexer@1.7.0: {}

  es-object-atoms@1.1.1:
    dependencies:
      es-errors: 1.3.0

  es-set-tostringtag@2.1.0:
    dependencies:
      es-errors: 1.3.0
      get-intrinsic: 1.3.0
      has-tostringtag: 1.0.2
      hasown: 2.0.2

  es-shim-unscopables@1.1.0:
    dependencies:
      hasown: 2.0.2

  es-to-primitive@1.3.0:
    dependencies:
      is-callable: 1.2.7
      is-date-object: 1.1.0
      is-symbol: 1.1.1

  esbuild@0.25.5:
    optionalDependencies:
      '@esbuild/aix-ppc64': 0.25.5
      '@esbuild/android-arm': 0.25.5
      '@esbuild/android-arm64': 0.25.5
      '@esbuild/android-x64': 0.25.5
      '@esbuild/darwin-arm64': 0.25.5
      '@esbuild/darwin-x64': 0.25.5
      '@esbuild/freebsd-arm64': 0.25.5
      '@esbuild/freebsd-x64': 0.25.5
      '@esbuild/linux-arm': 0.25.5
      '@esbuild/linux-arm64': 0.25.5
      '@esbuild/linux-ia32': 0.25.5
      '@esbuild/linux-loong64': 0.25.5
      '@esbuild/linux-mips64el': 0.25.5
      '@esbuild/linux-ppc64': 0.25.5
      '@esbuild/linux-riscv64': 0.25.5
      '@esbuild/linux-s390x': 0.25.5
      '@esbuild/linux-x64': 0.25.5
      '@esbuild/netbsd-arm64': 0.25.5
      '@esbuild/netbsd-x64': 0.25.5
      '@esbuild/openbsd-arm64': 0.25.5
      '@esbuild/openbsd-x64': 0.25.5
      '@esbuild/sunos-x64': 0.25.5
      '@esbuild/win32-arm64': 0.25.5
      '@esbuild/win32-ia32': 0.25.5
      '@esbuild/win32-x64': 0.25.5

  escalade@3.2.0: {}

  escape-string-regexp@4.0.0: {}

  escape-string-regexp@5.0.0: {}

  eslint-config-next@15.3.3(eslint@9.29.0(jiti@2.4.2))(typescript@5.8.3):
    dependencies:
      '@next/eslint-plugin-next': 15.3.3
      '@rushstack/eslint-patch': 1.11.0
      '@typescript-eslint/eslint-plugin': 8.34.0(@typescript-eslint/parser@8.34.0(eslint@9.29.0(jiti@2.4.2))(typescript@5.8.3))(eslint@9.29.0(jiti@2.4.2))(typescript@5.8.3)
      '@typescript-eslint/parser': 8.34.0(eslint@9.29.0(jiti@2.4.2))(typescript@5.8.3)
      eslint: 9.29.0(jiti@2.4.2)
      eslint-import-resolver-node: 0.3.9
      eslint-import-resolver-typescript: 3.10.1(eslint-plugin-import@2.31.0)(eslint@9.29.0(jiti@2.4.2))
      eslint-plugin-import: 2.31.0(@typescript-eslint/parser@8.34.0(eslint@9.29.0(jiti@2.4.2))(typescript@5.8.3))(eslint-import-resolver-typescript@3.10.1)(eslint@9.29.0(jiti@2.4.2))
      eslint-plugin-jsx-a11y: 6.10.2(eslint@9.29.0(jiti@2.4.2))
      eslint-plugin-react: 7.37.5(eslint@9.29.0(jiti@2.4.2))
      eslint-plugin-react-hooks: 5.2.0(eslint@9.29.0(jiti@2.4.2))
    optionalDependencies:
      typescript: 5.8.3
    transitivePeerDependencies:
      - eslint-import-resolver-webpack
      - eslint-plugin-import-x
      - supports-color

  eslint-import-resolver-node@0.3.9:
    dependencies:
      debug: 3.2.7
      is-core-module: 2.16.1
      resolve: 1.22.10
    transitivePeerDependencies:
      - supports-color

  eslint-import-resolver-typescript@3.10.1(eslint-plugin-import@2.31.0)(eslint@9.29.0(jiti@2.4.2)):
    dependencies:
      '@nolyfill/is-core-module': 1.0.39
      debug: 4.4.1
      eslint: 9.29.0(jiti@2.4.2)
      get-tsconfig: 4.10.1
      is-bun-module: 2.0.0
      stable-hash: 0.0.5
      tinyglobby: 0.2.15
      unrs-resolver: 1.9.0
    optionalDependencies:
      eslint-plugin-import: 2.31.0(@typescript-eslint/parser@8.34.0(eslint@9.29.0(jiti@2.4.2))(typescript@5.8.3))(eslint-import-resolver-typescript@3.10.1)(eslint@9.29.0(jiti@2.4.2))
    transitivePeerDependencies:
      - supports-color

  eslint-module-utils@2.12.0(@typescript-eslint/parser@8.34.0(eslint@9.29.0(jiti@2.4.2))(typescript@5.8.3))(eslint-import-resolver-node@0.3.9)(eslint-import-resolver-typescript@3.10.1)(eslint@9.29.0(jiti@2.4.2)):
    dependencies:
      debug: 3.2.7
    optionalDependencies:
      '@typescript-eslint/parser': 8.34.0(eslint@9.29.0(jiti@2.4.2))(typescript@5.8.3)
      eslint: 9.29.0(jiti@2.4.2)
      eslint-import-resolver-node: 0.3.9
      eslint-import-resolver-typescript: 3.10.1(eslint-plugin-import@2.31.0)(eslint@9.29.0(jiti@2.4.2))
    transitivePeerDependencies:
      - supports-color

  eslint-plugin-import@2.31.0(@typescript-eslint/parser@8.34.0(eslint@9.29.0(jiti@2.4.2))(typescript@5.8.3))(eslint-import-resolver-typescript@3.10.1)(eslint@9.29.0(jiti@2.4.2)):
    dependencies:
      '@rtsao/scc': 1.1.0
      array-includes: 3.1.9
      array.prototype.findlastindex: 1.2.6
      array.prototype.flat: 1.3.3
      array.prototype.flatmap: 1.3.3
      debug: 3.2.7
      doctrine: 2.1.0
      eslint: 9.29.0(jiti@2.4.2)
      eslint-import-resolver-node: 0.3.9
      eslint-module-utils: 2.12.0(@typescript-eslint/parser@8.34.0(eslint@9.29.0(jiti@2.4.2))(typescript@5.8.3))(eslint-import-resolver-node@0.3.9)(eslint-import-resolver-typescript@3.10.1)(eslint@9.29.0(jiti@2.4.2))
      hasown: 2.0.2
      is-core-module: 2.16.1
      is-glob: 4.0.3
      minimatch: 3.1.2
      object.fromentries: 2.0.8
      object.groupby: 1.0.3
      object.values: 1.2.1
      semver: 6.3.1
      string.prototype.trimend: 1.0.9
      tsconfig-paths: 3.15.0
    optionalDependencies:
      '@typescript-eslint/parser': 8.34.0(eslint@9.29.0(jiti@2.4.2))(typescript@5.8.3)
    transitivePeerDependencies:
      - eslint-import-resolver-typescript
      - eslint-import-resolver-webpack
      - supports-color

  eslint-plugin-jsx-a11y@6.10.2(eslint@9.29.0(jiti@2.4.2)):
    dependencies:
      aria-query: 5.3.2
      array-includes: 3.1.9
      array.prototype.flatmap: 1.3.3
      ast-types-flow: 0.0.8
      axe-core: 4.10.3
      axobject-query: 4.1.0
      damerau-levenshtein: 1.0.8
      emoji-regex: 9.2.2
      eslint: 9.29.0(jiti@2.4.2)
      hasown: 2.0.2
      jsx-ast-utils: 3.3.5
      language-tags: 1.0.9
      minimatch: 3.1.2
      object.fromentries: 2.0.8
      safe-regex-test: 1.1.0
      string.prototype.includes: 2.0.1

  eslint-plugin-react-hooks@5.2.0(eslint@9.29.0(jiti@2.4.2)):
    dependencies:
      eslint: 9.29.0(jiti@2.4.2)

  eslint-plugin-react@7.37.5(eslint@9.29.0(jiti@2.4.2)):
    dependencies:
      array-includes: 3.1.9
      array.prototype.findlast: 1.2.5
      array.prototype.flatmap: 1.3.3
      array.prototype.tosorted: 1.1.4
      doctrine: 2.1.0
      es-iterator-helpers: 1.2.1
      eslint: 9.29.0(jiti@2.4.2)
      estraverse: 5.3.0
      hasown: 2.0.2
      jsx-ast-utils: 3.3.5
      minimatch: 3.1.2
      object.entries: 1.1.9
      object.fromentries: 2.0.8
      object.values: 1.2.1
      prop-types: 15.8.1
      resolve: 2.0.0-next.5
      semver: 6.3.1
      string.prototype.matchall: 4.0.12
      string.prototype.repeat: 1.0.0

  eslint-scope@8.4.0:
    dependencies:
      esrecurse: 4.3.0
      estraverse: 5.3.0

  eslint-visitor-keys@3.4.3: {}

  eslint-visitor-keys@4.2.1: {}

  eslint@9.29.0(jiti@2.4.2):
    dependencies:
      '@eslint-community/eslint-utils': 4.7.0(eslint@9.29.0(jiti@2.4.2))
      '@eslint-community/regexpp': 4.12.1
      '@eslint/config-array': 0.20.1
      '@eslint/config-helpers': 0.2.3
      '@eslint/core': 0.14.0
      '@eslint/eslintrc': 3.3.1
      '@eslint/js': 9.29.0
      '@eslint/plugin-kit': 0.3.2
      '@humanfs/node': 0.16.6
      '@humanwhocodes/module-importer': 1.0.1
      '@humanwhocodes/retry': 0.4.3
      '@types/estree': 1.0.8
      '@types/json-schema': 7.0.15
      ajv: 6.12.6
      chalk: 4.1.2
      cross-spawn: 7.0.6
      debug: 4.4.1
      escape-string-regexp: 4.0.0
      eslint-scope: 8.4.0
      eslint-visitor-keys: 4.2.1
      espree: 10.4.0
      esquery: 1.6.0
      esutils: 2.0.3
      fast-deep-equal: 3.1.3
      file-entry-cache: 8.0.0
      find-up: 5.0.0
      glob-parent: 6.0.2
      ignore: 5.3.2
      imurmurhash: 0.1.4
      is-glob: 4.0.3
      json-stable-stringify-without-jsonify: 1.0.1
      lodash.merge: 4.6.2
      minimatch: 3.1.2
      natural-compare: 1.4.0
      optionator: 0.9.4
    optionalDependencies:
      jiti: 2.4.2
    transitivePeerDependencies:
      - supports-color

  espree@10.4.0:
    dependencies:
      acorn: 8.15.0
      acorn-jsx: 5.3.2(acorn@8.15.0)
      eslint-visitor-keys: 4.2.1

  esprima@4.0.1: {}

  esquery@1.6.0:
    dependencies:
      estraverse: 5.3.0

  esrecurse@4.3.0:
    dependencies:
      estraverse: 5.3.0

  estraverse@5.3.0: {}

  estree-util-is-identifier-name@3.0.0: {}

  estree-util-visit@2.0.0:
    dependencies:
      '@types/estree-jsx': 1.0.5
      '@types/unist': 3.0.3

  estree-walker@3.0.3:
    dependencies:
      '@types/estree': 1.0.8

  esutils@2.0.3: {}

  eventemitter3@4.0.7: {}

  expect-type@1.2.2: {}

  exsolve@1.0.7: {}

  extend-shallow@2.0.1:
    dependencies:
      is-extendable: 0.1.1

  extend@3.0.2: {}

  fast-check@3.23.2:
    dependencies:
      pure-rand: 6.1.0

  fast-content-type-parse@3.0.0: {}

  fast-deep-equal@3.1.3: {}

  fast-equals@5.2.2: {}

  fast-glob@3.3.1:
    dependencies:
      '@nodelib/fs.stat': 2.0.5
      '@nodelib/fs.walk': 1.2.8
      glob-parent: 5.1.2
      merge2: 1.4.1
      micromatch: 4.0.8

  fast-glob@3.3.3:
    dependencies:
      '@nodelib/fs.stat': 2.0.5
      '@nodelib/fs.walk': 1.2.8
      glob-parent: 5.1.2
      merge2: 1.4.1
      micromatch: 4.0.8

  fast-json-stable-stringify@2.1.0: {}

  fast-levenshtein@2.0.6: {}

  fastq@1.19.1:
    dependencies:
      reusify: 1.1.0

  fdir@6.4.6(picomatch@4.0.2):
    optionalDependencies:
      picomatch: 4.0.2

  fdir@6.5.0(picomatch@4.0.3):
    optionalDependencies:
      picomatch: 4.0.3

  fflate@0.8.2: {}

  file-entry-cache@8.0.0:
    dependencies:
      flat-cache: 4.0.1

  file-selector@0.2.4:
    dependencies:
      tslib: 2.8.1

  file-selector@0.6.0:
    dependencies:
      tslib: 2.8.1

  fill-range@7.1.1:
    dependencies:
      to-regex-range: 5.0.1

  find-my-way-ts@0.1.5: {}

  find-up@5.0.0:
    dependencies:
      locate-path: 6.0.0
      path-exists: 4.0.0

  flat-cache@4.0.1:
    dependencies:
      flatted: 3.3.3
      keyv: 4.5.4

  flatted@3.3.3: {}

  for-each@0.3.5:
    dependencies:
      is-callable: 1.2.7

  fsevents@2.3.2:
    optional: true

  fsevents@2.3.3:
    optional: true

  function-bind@1.1.2: {}

  function.prototype.name@1.1.8:
    dependencies:
      call-bind: 1.0.8
      call-bound: 1.0.4
      define-properties: 1.2.1
      functions-have-names: 1.2.3
      hasown: 2.0.2
      is-callable: 1.2.7

  functions-have-names@1.2.3: {}

  gensync@1.0.0-beta.2: {}

  get-intrinsic@1.3.0:
    dependencies:
      call-bind-apply-helpers: 1.0.2
      es-define-property: 1.0.1
      es-errors: 1.3.0
      es-object-atoms: 1.1.1
      function-bind: 1.1.2
      get-proto: 1.0.1
      gopd: 1.2.0
      has-symbols: 1.1.0
      hasown: 2.0.2
      math-intrinsics: 1.1.0

  get-nonce@1.0.1: {}

  get-proto@1.0.1:
    dependencies:
      dunder-proto: 1.0.1
      es-object-atoms: 1.1.1

  get-symbol-description@1.1.0:
    dependencies:
      call-bound: 1.0.4
      es-errors: 1.3.0
      get-intrinsic: 1.3.0

  get-tsconfig@4.10.1:
    dependencies:
      resolve-pkg-maps: 1.0.0

  giget@2.0.0:
    dependencies:
      citty: 0.1.6
      consola: 3.4.2
      defu: 6.1.4
      node-fetch-native: 1.6.7
      nypm: 0.6.1
      pathe: 2.0.3

  glob-parent@5.1.2:
    dependencies:
      is-glob: 4.0.3

  glob-parent@6.0.2:
    dependencies:
      is-glob: 4.0.3

  globals@14.0.0: {}

  globalthis@1.0.4:
    dependencies:
      define-properties: 1.2.1
      gopd: 1.2.0

  globrex@0.1.2: {}

  gopd@1.2.0: {}

  graceful-fs@4.2.11: {}

  graphemer@1.4.0: {}

  gray-matter@4.0.3:
    dependencies:
      js-yaml: 3.14.1
      kind-of: 6.0.3
      section-matter: 1.0.0
      strip-bom-string: 1.0.0

  has-bigints@1.1.0: {}

  has-flag@4.0.0: {}

  has-property-descriptors@1.0.2:
    dependencies:
      es-define-property: 1.0.1

  has-proto@1.2.0:
    dependencies:
      dunder-proto: 1.0.1

  has-symbols@1.1.0: {}

  has-tostringtag@1.0.2:
    dependencies:
      has-symbols: 1.1.0

  hasown@2.0.2:
    dependencies:
      function-bind: 1.1.2

  highlight.js@11.11.1: {}

  hls-video-element@1.5.7:
    dependencies:
      custom-media-element: 1.4.5
      hls.js: 1.6.11
      media-tracks: 0.3.3

  hls.js@1.6.11: {}

  hoist-non-react-statics@3.3.2:
    dependencies:
      react-is: 16.13.1

  html-encoding-sniffer@4.0.0:
    dependencies:
      whatwg-encoding: 3.1.1

  html-entities@2.6.0: {}

<<<<<<< HEAD
  html2canvas-pro@1.5.11:
    dependencies:
      css-line-break: 2.1.0
      text-segmentation: 1.0.3
=======
  http-proxy-agent@7.0.2:
    dependencies:
      agent-base: 7.1.4
      debug: 4.4.1
    transitivePeerDependencies:
      - supports-color

  https-proxy-agent@7.0.6:
    dependencies:
      agent-base: 7.1.4
      debug: 4.4.1
    transitivePeerDependencies:
      - supports-color

  iconv-lite@0.6.3:
    dependencies:
      safer-buffer: 2.1.2
>>>>>>> 062a73a5

  ignore@5.3.2: {}

  ignore@7.0.5: {}

  immediate@3.0.6: {}

  immer@10.1.1: {}

  import-fresh@3.3.1:
    dependencies:
      parent-module: 1.0.1
      resolve-from: 4.0.0

  imsc@1.1.5:
    dependencies:
      sax: 1.2.1

  imurmurhash@0.1.4: {}

  indent-string@4.0.0: {}

  input-otp@1.4.2(react-dom@19.1.0(react@19.1.0))(react@19.1.0):
    dependencies:
      react: 19.1.0
      react-dom: 19.1.0(react@19.1.0)

  internal-slot@1.1.0:
    dependencies:
      es-errors: 1.3.0
      hasown: 2.0.2
      side-channel: 1.1.0

  internmap@2.0.3: {}

  is-alphabetical@2.0.1: {}

  is-alphanumerical@2.0.1:
    dependencies:
      is-alphabetical: 2.0.1
      is-decimal: 2.0.1

  is-array-buffer@3.0.5:
    dependencies:
      call-bind: 1.0.8
      call-bound: 1.0.4
      get-intrinsic: 1.3.0

  is-arrayish@0.3.2: {}

  is-async-function@2.1.1:
    dependencies:
      async-function: 1.0.0
      call-bound: 1.0.4
      get-proto: 1.0.1
      has-tostringtag: 1.0.2
      safe-regex-test: 1.1.0

  is-bigint@1.1.0:
    dependencies:
      has-bigints: 1.1.0

  is-boolean-object@1.2.2:
    dependencies:
      call-bound: 1.0.4
      has-tostringtag: 1.0.2

  is-bun-module@2.0.0:
    dependencies:
      semver: 7.7.2

  is-callable@1.2.7: {}

  is-core-module@2.16.1:
    dependencies:
      hasown: 2.0.2

  is-data-view@1.0.2:
    dependencies:
      call-bound: 1.0.4
      get-intrinsic: 1.3.0
      is-typed-array: 1.1.15

  is-date-object@1.1.0:
    dependencies:
      call-bound: 1.0.4
      has-tostringtag: 1.0.2

  is-decimal@2.0.1: {}

  is-extendable@0.1.1: {}

  is-extglob@2.1.1: {}

  is-finalizationregistry@1.1.1:
    dependencies:
      call-bound: 1.0.4

  is-generator-function@1.1.0:
    dependencies:
      call-bound: 1.0.4
      get-proto: 1.0.1
      has-tostringtag: 1.0.2
      safe-regex-test: 1.1.0

  is-glob@4.0.3:
    dependencies:
      is-extglob: 2.1.1

  is-hexadecimal@2.0.1: {}

  is-hotkey@0.2.0: {}

  is-map@2.0.3: {}

  is-negative-zero@2.0.3: {}

  is-number-object@1.1.1:
    dependencies:
      call-bound: 1.0.4
      has-tostringtag: 1.0.2

  is-number@7.0.0: {}

  is-plain-obj@4.1.0: {}

  is-plain-object@5.0.0: {}

  is-potential-custom-element-name@1.0.1: {}

  is-regex@1.2.1:
    dependencies:
      call-bound: 1.0.4
      gopd: 1.2.0
      has-tostringtag: 1.0.2
      hasown: 2.0.2

  is-set@2.0.3: {}

  is-shared-array-buffer@1.0.4:
    dependencies:
      call-bound: 1.0.4

  is-string@1.1.1:
    dependencies:
      call-bound: 1.0.4
      has-tostringtag: 1.0.2

  is-symbol@1.1.1:
    dependencies:
      call-bound: 1.0.4
      has-symbols: 1.1.0
      safe-regex-test: 1.1.0

  is-typed-array@1.1.15:
    dependencies:
      which-typed-array: 1.1.19

  is-weakmap@2.0.2: {}

  is-weakref@1.1.1:
    dependencies:
      call-bound: 1.0.4

  is-weakset@2.0.4:
    dependencies:
      call-bound: 1.0.4
      get-intrinsic: 1.3.0

  isarray@2.0.5: {}

  isexe@2.0.0: {}

  iterator.prototype@1.1.5:
    dependencies:
      define-data-property: 1.1.4
      es-object-atoms: 1.1.1
      get-intrinsic: 1.3.0
      get-proto: 1.0.1
      has-symbols: 1.1.0
      set-function-name: 2.0.2

  jiti@2.4.2: {}

  jose@6.0.11: {}

  jotai-optics@0.4.0(jotai@2.8.4(@types/react@19.1.8)(react@19.1.0))(optics-ts@2.4.1):
    dependencies:
      jotai: 2.8.4(@types/react@19.1.8)(react@19.1.0)
      optics-ts: 2.4.1

  jotai-x@2.3.2(@types/react@19.1.8)(jotai@2.8.4(@types/react@19.1.8)(react@19.1.0))(react@19.1.0):
    dependencies:
      jotai: 2.8.4(@types/react@19.1.8)(react@19.1.0)
    optionalDependencies:
      '@types/react': 19.1.8
      react: 19.1.0

  jotai@2.8.4(@types/react@19.1.8)(react@19.1.0):
    optionalDependencies:
      '@types/react': 19.1.8
      react: 19.1.0

  js-tokens@4.0.0: {}

  js-tokens@9.0.1: {}

  js-video-url-parser@0.5.1: {}

  js-yaml@3.14.1:
    dependencies:
      argparse: 1.0.10
      esprima: 4.0.1

  js-yaml@4.1.0:
    dependencies:
      argparse: 2.0.1

  jsdom@26.1.0:
    dependencies:
      cssstyle: 4.6.0
      data-urls: 5.0.0
      decimal.js: 10.6.0
      html-encoding-sniffer: 4.0.0
      http-proxy-agent: 7.0.2
      https-proxy-agent: 7.0.6
      is-potential-custom-element-name: 1.0.1
      nwsapi: 2.2.22
      parse5: 7.3.0
      rrweb-cssom: 0.8.0
      saxes: 6.0.0
      symbol-tree: 3.2.4
      tough-cookie: 5.1.2
      w3c-xmlserializer: 5.0.0
      webidl-conversions: 7.0.0
      whatwg-encoding: 3.1.1
      whatwg-mimetype: 4.0.0
      whatwg-url: 14.2.0
      ws: 8.18.3
      xml-name-validator: 5.0.0
    transitivePeerDependencies:
      - bufferutil
      - supports-color
      - utf-8-validate

  jsesc@3.1.0: {}

  json-buffer@3.0.1: {}

  json-schema-traverse@0.4.1: {}

  json-schema@0.4.0: {}

  json-stable-stringify-without-jsonify@1.0.1: {}

  json5@1.0.2:
    dependencies:
      minimist: 1.2.8

  json5@2.2.3: {}

  jsondiffpatch@0.6.0:
    dependencies:
      '@types/diff-match-patch': 1.0.36
      chalk: 5.4.1
      diff-match-patch: 1.0.5

  jsx-ast-utils@3.3.5:
    dependencies:
      array-includes: 3.1.9
      array.prototype.flat: 1.3.3
      object.assign: 4.1.7
      object.values: 1.2.1

  katex@0.16.22:
    dependencies:
      commander: 8.3.0

  keyv@4.5.4:
    dependencies:
      json-buffer: 3.0.1

  kind-of@6.0.3: {}

  language-subtag-registry@0.3.23: {}

  language-tags@1.0.9:
    dependencies:
      language-subtag-registry: 0.3.23

  levn@0.4.1:
    dependencies:
      prelude-ls: 1.2.1
      type-check: 0.4.0

  lie@3.1.1:
    dependencies:
      immediate: 3.0.6

  lightningcss-darwin-arm64@1.30.1:
    optional: true

  lightningcss-darwin-x64@1.30.1:
    optional: true

  lightningcss-freebsd-x64@1.30.1:
    optional: true

  lightningcss-linux-arm-gnueabihf@1.30.1:
    optional: true

  lightningcss-linux-arm64-gnu@1.30.1:
    optional: true

  lightningcss-linux-arm64-musl@1.30.1:
    optional: true

  lightningcss-linux-x64-gnu@1.30.1:
    optional: true

  lightningcss-linux-x64-musl@1.30.1:
    optional: true

  lightningcss-win32-arm64-msvc@1.30.1:
    optional: true

  lightningcss-win32-x64-msvc@1.30.1:
    optional: true

  lightningcss@1.30.1:
    dependencies:
      detect-libc: 2.0.4
    optionalDependencies:
      lightningcss-darwin-arm64: 1.30.1
      lightningcss-darwin-x64: 1.30.1
      lightningcss-freebsd-x64: 1.30.1
      lightningcss-linux-arm-gnueabihf: 1.30.1
      lightningcss-linux-arm64-gnu: 1.30.1
      lightningcss-linux-arm64-musl: 1.30.1
      lightningcss-linux-x64-gnu: 1.30.1
      lightningcss-linux-x64-musl: 1.30.1
      lightningcss-win32-arm64-msvc: 1.30.1
      lightningcss-win32-x64-msvc: 1.30.1

  localforage@1.10.0:
    dependencies:
      lie: 3.1.1

  locate-path@6.0.0:
    dependencies:
      p-locate: 5.0.0

  lodash.mapvalues@4.6.0: {}

  lodash.merge@4.6.2: {}

  lodash@4.17.21: {}

  longest-streak@3.1.0: {}

  loose-envify@1.4.0:
    dependencies:
      js-tokens: 4.0.0

  loupe@3.2.1: {}

  lowlight@3.3.0:
    dependencies:
      '@types/hast': 3.0.4
      devlop: 1.1.0
      highlight.js: 11.11.1

  lru-cache@10.4.3: {}

  lru-cache@5.1.1:
    dependencies:
      yallist: 3.1.1

  lucide-react@0.515.0(react@19.1.0):
    dependencies:
      react: 19.1.0

  lz-string@1.5.0: {}

  magic-string@0.30.17:
    dependencies:
      '@jridgewell/sourcemap-codec': 1.5.0

  markdown-table@3.0.4: {}

  marked@15.0.12: {}

  math-intrinsics@1.1.0: {}

  mdast-util-find-and-replace@3.0.2:
    dependencies:
      '@types/mdast': 4.0.4
      escape-string-regexp: 5.0.0
      unist-util-is: 6.0.0
      unist-util-visit-parents: 6.0.1

  mdast-util-from-markdown@2.0.2:
    dependencies:
      '@types/mdast': 4.0.4
      '@types/unist': 3.0.3
      decode-named-character-reference: 1.2.0
      devlop: 1.1.0
      mdast-util-to-string: 4.0.0
      micromark: 4.0.2
      micromark-util-decode-numeric-character-reference: 2.0.2
      micromark-util-decode-string: 2.0.1
      micromark-util-normalize-identifier: 2.0.1
      micromark-util-symbol: 2.0.1
      micromark-util-types: 2.0.2
      unist-util-stringify-position: 4.0.0
    transitivePeerDependencies:
      - supports-color

  mdast-util-gfm-autolink-literal@2.0.1:
    dependencies:
      '@types/mdast': 4.0.4
      ccount: 2.0.1
      devlop: 1.1.0
      mdast-util-find-and-replace: 3.0.2
      micromark-util-character: 2.1.1

  mdast-util-gfm-footnote@2.1.0:
    dependencies:
      '@types/mdast': 4.0.4
      devlop: 1.1.0
      mdast-util-from-markdown: 2.0.2
      mdast-util-to-markdown: 2.1.2
      micromark-util-normalize-identifier: 2.0.1
    transitivePeerDependencies:
      - supports-color

  mdast-util-gfm-strikethrough@2.0.0:
    dependencies:
      '@types/mdast': 4.0.4
      mdast-util-from-markdown: 2.0.2
      mdast-util-to-markdown: 2.1.2
    transitivePeerDependencies:
      - supports-color

  mdast-util-gfm-table@2.0.0:
    dependencies:
      '@types/mdast': 4.0.4
      devlop: 1.1.0
      markdown-table: 3.0.4
      mdast-util-from-markdown: 2.0.2
      mdast-util-to-markdown: 2.1.2
    transitivePeerDependencies:
      - supports-color

  mdast-util-gfm-task-list-item@2.0.0:
    dependencies:
      '@types/mdast': 4.0.4
      devlop: 1.1.0
      mdast-util-from-markdown: 2.0.2
      mdast-util-to-markdown: 2.1.2
    transitivePeerDependencies:
      - supports-color

  mdast-util-gfm@3.1.0:
    dependencies:
      mdast-util-from-markdown: 2.0.2
      mdast-util-gfm-autolink-literal: 2.0.1
      mdast-util-gfm-footnote: 2.1.0
      mdast-util-gfm-strikethrough: 2.0.0
      mdast-util-gfm-table: 2.0.0
      mdast-util-gfm-task-list-item: 2.0.0
      mdast-util-to-markdown: 2.1.2
    transitivePeerDependencies:
      - supports-color

  mdast-util-math@3.0.0:
    dependencies:
      '@types/hast': 3.0.4
      '@types/mdast': 4.0.4
      devlop: 1.1.0
      longest-streak: 3.1.0
      mdast-util-from-markdown: 2.0.2
      mdast-util-to-markdown: 2.1.2
      unist-util-remove-position: 5.0.0
    transitivePeerDependencies:
      - supports-color

  mdast-util-mdx-expression@2.0.1:
    dependencies:
      '@types/estree-jsx': 1.0.5
      '@types/hast': 3.0.4
      '@types/mdast': 4.0.4
      devlop: 1.1.0
      mdast-util-from-markdown: 2.0.2
      mdast-util-to-markdown: 2.1.2
    transitivePeerDependencies:
      - supports-color

  mdast-util-mdx-jsx@3.2.0:
    dependencies:
      '@types/estree-jsx': 1.0.5
      '@types/hast': 3.0.4
      '@types/mdast': 4.0.4
      '@types/unist': 3.0.3
      ccount: 2.0.1
      devlop: 1.1.0
      mdast-util-from-markdown: 2.0.2
      mdast-util-to-markdown: 2.1.2
      parse-entities: 4.0.2
      stringify-entities: 4.0.4
      unist-util-stringify-position: 4.0.0
      vfile-message: 4.0.2
    transitivePeerDependencies:
      - supports-color

  mdast-util-mdx@3.0.0:
    dependencies:
      mdast-util-from-markdown: 2.0.2
      mdast-util-mdx-expression: 2.0.1
      mdast-util-mdx-jsx: 3.2.0
      mdast-util-mdxjs-esm: 2.0.1
      mdast-util-to-markdown: 2.1.2
    transitivePeerDependencies:
      - supports-color

  mdast-util-mdxjs-esm@2.0.1:
    dependencies:
      '@types/estree-jsx': 1.0.5
      '@types/hast': 3.0.4
      '@types/mdast': 4.0.4
      devlop: 1.1.0
      mdast-util-from-markdown: 2.0.2
      mdast-util-to-markdown: 2.1.2
    transitivePeerDependencies:
      - supports-color

  mdast-util-phrasing@4.1.0:
    dependencies:
      '@types/mdast': 4.0.4
      unist-util-is: 6.0.0

  mdast-util-to-markdown@2.1.2:
    dependencies:
      '@types/mdast': 4.0.4
      '@types/unist': 3.0.3
      longest-streak: 3.1.0
      mdast-util-phrasing: 4.1.0
      mdast-util-to-string: 4.0.0
      micromark-util-classify-character: 2.0.1
      micromark-util-decode-string: 2.0.1
      unist-util-visit: 5.0.0
      zwitch: 2.0.4

  mdast-util-to-string@4.0.0:
    dependencies:
      '@types/mdast': 4.0.4

  media-chrome@4.11.1(react@19.1.0):
    dependencies:
      '@vercel/edge': 1.2.2
      ce-la-react: 0.3.1(react@19.1.0)
    transitivePeerDependencies:
      - react

  media-tracks@0.3.3: {}

  merge2@1.4.1: {}

  micromark-core-commonmark@2.0.3:
    dependencies:
      decode-named-character-reference: 1.2.0
      devlop: 1.1.0
      micromark-factory-destination: 2.0.1
      micromark-factory-label: 2.0.1
      micromark-factory-space: 2.0.1
      micromark-factory-title: 2.0.1
      micromark-factory-whitespace: 2.0.1
      micromark-util-character: 2.1.1
      micromark-util-chunked: 2.0.1
      micromark-util-classify-character: 2.0.1
      micromark-util-html-tag-name: 2.0.1
      micromark-util-normalize-identifier: 2.0.1
      micromark-util-resolve-all: 2.0.1
      micromark-util-subtokenize: 2.1.0
      micromark-util-symbol: 2.0.1
      micromark-util-types: 2.0.2

  micromark-extension-gfm-autolink-literal@2.1.0:
    dependencies:
      micromark-util-character: 2.1.1
      micromark-util-sanitize-uri: 2.0.1
      micromark-util-symbol: 2.0.1
      micromark-util-types: 2.0.2

  micromark-extension-gfm-footnote@2.1.0:
    dependencies:
      devlop: 1.1.0
      micromark-core-commonmark: 2.0.3
      micromark-factory-space: 2.0.1
      micromark-util-character: 2.1.1
      micromark-util-normalize-identifier: 2.0.1
      micromark-util-sanitize-uri: 2.0.1
      micromark-util-symbol: 2.0.1
      micromark-util-types: 2.0.2

  micromark-extension-gfm-strikethrough@2.1.0:
    dependencies:
      devlop: 1.1.0
      micromark-util-chunked: 2.0.1
      micromark-util-classify-character: 2.0.1
      micromark-util-resolve-all: 2.0.1
      micromark-util-symbol: 2.0.1
      micromark-util-types: 2.0.2

  micromark-extension-gfm-table@2.1.1:
    dependencies:
      devlop: 1.1.0
      micromark-factory-space: 2.0.1
      micromark-util-character: 2.1.1
      micromark-util-symbol: 2.0.1
      micromark-util-types: 2.0.2

  micromark-extension-gfm-tagfilter@2.0.0:
    dependencies:
      micromark-util-types: 2.0.2

  micromark-extension-gfm-task-list-item@2.1.0:
    dependencies:
      devlop: 1.1.0
      micromark-factory-space: 2.0.1
      micromark-util-character: 2.1.1
      micromark-util-symbol: 2.0.1
      micromark-util-types: 2.0.2

  micromark-extension-gfm@3.0.0:
    dependencies:
      micromark-extension-gfm-autolink-literal: 2.1.0
      micromark-extension-gfm-footnote: 2.1.0
      micromark-extension-gfm-strikethrough: 2.1.0
      micromark-extension-gfm-table: 2.1.1
      micromark-extension-gfm-tagfilter: 2.0.0
      micromark-extension-gfm-task-list-item: 2.1.0
      micromark-util-combine-extensions: 2.0.1
      micromark-util-types: 2.0.2

  micromark-extension-math@3.1.0:
    dependencies:
      '@types/katex': 0.16.7
      devlop: 1.1.0
      katex: 0.16.22
      micromark-factory-space: 2.0.1
      micromark-util-character: 2.1.1
      micromark-util-symbol: 2.0.1
      micromark-util-types: 2.0.2

  micromark-extension-mdx-expression@3.0.1:
    dependencies:
      '@types/estree': 1.0.8
      devlop: 1.1.0
      micromark-factory-mdx-expression: 2.0.3
      micromark-factory-space: 2.0.1
      micromark-util-character: 2.1.1
      micromark-util-events-to-acorn: 2.0.3
      micromark-util-symbol: 2.0.1
      micromark-util-types: 2.0.2

  micromark-extension-mdx-jsx@3.0.2:
    dependencies:
      '@types/estree': 1.0.8
      devlop: 1.1.0
      estree-util-is-identifier-name: 3.0.0
      micromark-factory-mdx-expression: 2.0.3
      micromark-factory-space: 2.0.1
      micromark-util-character: 2.1.1
      micromark-util-events-to-acorn: 2.0.3
      micromark-util-symbol: 2.0.1
      micromark-util-types: 2.0.2
      vfile-message: 4.0.2

  micromark-extension-mdx-md@2.0.0:
    dependencies:
      micromark-util-types: 2.0.2

  micromark-extension-mdxjs-esm@3.0.0:
    dependencies:
      '@types/estree': 1.0.8
      devlop: 1.1.0
      micromark-core-commonmark: 2.0.3
      micromark-util-character: 2.1.1
      micromark-util-events-to-acorn: 2.0.3
      micromark-util-symbol: 2.0.1
      micromark-util-types: 2.0.2
      unist-util-position-from-estree: 2.0.0
      vfile-message: 4.0.2

  micromark-extension-mdxjs@3.0.0:
    dependencies:
      acorn: 8.15.0
      acorn-jsx: 5.3.2(acorn@8.15.0)
      micromark-extension-mdx-expression: 3.0.1
      micromark-extension-mdx-jsx: 3.0.2
      micromark-extension-mdx-md: 2.0.0
      micromark-extension-mdxjs-esm: 3.0.0
      micromark-util-combine-extensions: 2.0.1
      micromark-util-types: 2.0.2

  micromark-factory-destination@2.0.1:
    dependencies:
      micromark-util-character: 2.1.1
      micromark-util-symbol: 2.0.1
      micromark-util-types: 2.0.2

  micromark-factory-label@2.0.1:
    dependencies:
      devlop: 1.1.0
      micromark-util-character: 2.1.1
      micromark-util-symbol: 2.0.1
      micromark-util-types: 2.0.2

  micromark-factory-mdx-expression@2.0.3:
    dependencies:
      '@types/estree': 1.0.8
      devlop: 1.1.0
      micromark-factory-space: 2.0.1
      micromark-util-character: 2.1.1
      micromark-util-events-to-acorn: 2.0.3
      micromark-util-symbol: 2.0.1
      micromark-util-types: 2.0.2
      unist-util-position-from-estree: 2.0.0
      vfile-message: 4.0.2

  micromark-factory-space@2.0.1:
    dependencies:
      micromark-util-character: 2.1.1
      micromark-util-types: 2.0.2

  micromark-factory-title@2.0.1:
    dependencies:
      micromark-factory-space: 2.0.1
      micromark-util-character: 2.1.1
      micromark-util-symbol: 2.0.1
      micromark-util-types: 2.0.2

  micromark-factory-whitespace@2.0.1:
    dependencies:
      micromark-factory-space: 2.0.1
      micromark-util-character: 2.1.1
      micromark-util-symbol: 2.0.1
      micromark-util-types: 2.0.2

  micromark-util-character@2.1.1:
    dependencies:
      micromark-util-symbol: 2.0.1
      micromark-util-types: 2.0.2

  micromark-util-chunked@2.0.1:
    dependencies:
      micromark-util-symbol: 2.0.1

  micromark-util-classify-character@2.0.1:
    dependencies:
      micromark-util-character: 2.1.1
      micromark-util-symbol: 2.0.1
      micromark-util-types: 2.0.2

  micromark-util-combine-extensions@2.0.1:
    dependencies:
      micromark-util-chunked: 2.0.1
      micromark-util-types: 2.0.2

  micromark-util-decode-numeric-character-reference@2.0.2:
    dependencies:
      micromark-util-symbol: 2.0.1

  micromark-util-decode-string@2.0.1:
    dependencies:
      decode-named-character-reference: 1.2.0
      micromark-util-character: 2.1.1
      micromark-util-decode-numeric-character-reference: 2.0.2
      micromark-util-symbol: 2.0.1

  micromark-util-encode@2.0.1: {}

  micromark-util-events-to-acorn@2.0.3:
    dependencies:
      '@types/estree': 1.0.8
      '@types/unist': 3.0.3
      devlop: 1.1.0
      estree-util-visit: 2.0.0
      micromark-util-symbol: 2.0.1
      micromark-util-types: 2.0.2
      vfile-message: 4.0.2

  micromark-util-html-tag-name@2.0.1: {}

  micromark-util-normalize-identifier@2.0.1:
    dependencies:
      micromark-util-symbol: 2.0.1

  micromark-util-resolve-all@2.0.1:
    dependencies:
      micromark-util-types: 2.0.2

  micromark-util-sanitize-uri@2.0.1:
    dependencies:
      micromark-util-character: 2.1.1
      micromark-util-encode: 2.0.1
      micromark-util-symbol: 2.0.1

  micromark-util-subtokenize@2.1.0:
    dependencies:
      devlop: 1.1.0
      micromark-util-chunked: 2.0.1
      micromark-util-symbol: 2.0.1
      micromark-util-types: 2.0.2

  micromark-util-symbol@2.0.1: {}

  micromark-util-types@2.0.2: {}

  micromark@4.0.2:
    dependencies:
      '@types/debug': 4.1.12
      debug: 4.4.1
      decode-named-character-reference: 1.2.0
      devlop: 1.1.0
      micromark-core-commonmark: 2.0.3
      micromark-factory-space: 2.0.1
      micromark-util-character: 2.1.1
      micromark-util-chunked: 2.0.1
      micromark-util-combine-extensions: 2.0.1
      micromark-util-decode-numeric-character-reference: 2.0.2
      micromark-util-encode: 2.0.1
      micromark-util-normalize-identifier: 2.0.1
      micromark-util-resolve-all: 2.0.1
      micromark-util-sanitize-uri: 2.0.1
      micromark-util-subtokenize: 2.1.0
      micromark-util-symbol: 2.0.1
      micromark-util-types: 2.0.2
    transitivePeerDependencies:
      - supports-color

  micromatch@4.0.8:
    dependencies:
      braces: 3.0.3
      picomatch: 2.3.1

  min-indent@1.0.1: {}

  minimatch@3.1.2:
    dependencies:
      brace-expansion: 1.1.12

  minimatch@9.0.5:
    dependencies:
      brace-expansion: 2.0.2

  minimist@1.2.8: {}

  minipass@7.1.2: {}

  minizlib@3.0.2:
    dependencies:
      minipass: 7.1.2

  mkdirp@3.0.1: {}

  mrmime@2.0.1: {}

  ms@2.1.3: {}

  msgpackr-extract@3.0.3:
    dependencies:
      node-gyp-build-optional-packages: 5.2.2
    optionalDependencies:
      '@msgpackr-extract/msgpackr-extract-darwin-arm64': 3.0.3
      '@msgpackr-extract/msgpackr-extract-darwin-x64': 3.0.3
      '@msgpackr-extract/msgpackr-extract-linux-arm': 3.0.3
      '@msgpackr-extract/msgpackr-extract-linux-arm64': 3.0.3
      '@msgpackr-extract/msgpackr-extract-linux-x64': 3.0.3
      '@msgpackr-extract/msgpackr-extract-win32-x64': 3.0.3
    optional: true

  msgpackr@1.11.4:
    optionalDependencies:
      msgpackr-extract: 3.0.3

  multipasta@0.2.5: {}

  mutative@1.1.0: {}

  mux-embed@5.11.0: {}

  mux-embed@5.9.0: {}

  nanoid@3.3.11: {}

  nanoid@5.1.5: {}

  napi-postinstall@0.2.4: {}

  native-promise-only@0.8.1: {}

  natural-compare@1.4.0: {}

  next-auth@5.0.0-beta.28(next@15.3.3(@babel/core@7.28.4)(@opentelemetry/api@1.9.0)(@playwright/test@1.54.2)(react-dom@19.1.0(react@19.1.0))(react@19.1.0))(react@19.1.0):
    dependencies:
      '@auth/core': 0.39.1
      next: 15.3.3(@babel/core@7.28.4)(@opentelemetry/api@1.9.0)(@playwright/test@1.54.2)(react-dom@19.1.0(react@19.1.0))(react@19.1.0)
      react: 19.1.0

  next-themes@0.4.6(react-dom@19.1.0(react@19.1.0))(react@19.1.0):
    dependencies:
      react: 19.1.0
      react-dom: 19.1.0(react@19.1.0)

  next@15.3.3(@babel/core@7.28.4)(@opentelemetry/api@1.9.0)(@playwright/test@1.54.2)(react-dom@19.1.0(react@19.1.0))(react@19.1.0):
    dependencies:
      '@next/env': 15.3.3
      '@swc/counter': 0.1.3
      '@swc/helpers': 0.5.15
      busboy: 1.6.0
      caniuse-lite: 1.0.30001723
      postcss: 8.4.31
      react: 19.1.0
      react-dom: 19.1.0(react@19.1.0)
      styled-jsx: 5.1.6(@babel/core@7.28.4)(react@19.1.0)
    optionalDependencies:
      '@next/swc-darwin-arm64': 15.3.3
      '@next/swc-darwin-x64': 15.3.3
      '@next/swc-linux-arm64-gnu': 15.3.3
      '@next/swc-linux-arm64-musl': 15.3.3
      '@next/swc-linux-x64-gnu': 15.3.3
      '@next/swc-linux-x64-musl': 15.3.3
      '@next/swc-win32-arm64-msvc': 15.3.3
      '@next/swc-win32-x64-msvc': 15.3.3
      '@opentelemetry/api': 1.9.0
      '@playwright/test': 1.54.2
      sharp: 0.34.2
    transitivePeerDependencies:
      - '@babel/core'
      - babel-plugin-macros

  node-fetch-native@1.6.7: {}

  node-gyp-build-optional-packages@5.2.2:
    dependencies:
      detect-libc: 2.0.4
    optional: true

  node-releases@2.0.20: {}

  nwsapi@2.2.22: {}

  nypm@0.6.1:
    dependencies:
      citty: 0.1.6
      consola: 3.4.2
      pathe: 2.0.3
      pkg-types: 2.3.0
      tinyexec: 1.0.1

  oauth4webapi@3.5.3: {}

  object-assign@4.1.1: {}

  object-inspect@1.13.4: {}

  object-keys@1.1.1: {}

  object.assign@4.1.7:
    dependencies:
      call-bind: 1.0.8
      call-bound: 1.0.4
      define-properties: 1.2.1
      es-object-atoms: 1.1.1
      has-symbols: 1.1.0
      object-keys: 1.1.1

  object.entries@1.1.9:
    dependencies:
      call-bind: 1.0.8
      call-bound: 1.0.4
      define-properties: 1.2.1
      es-object-atoms: 1.1.1

  object.fromentries@2.0.8:
    dependencies:
      call-bind: 1.0.8
      define-properties: 1.2.1
      es-abstract: 1.24.0
      es-object-atoms: 1.1.1

  object.groupby@1.0.3:
    dependencies:
      call-bind: 1.0.8
      define-properties: 1.2.1
      es-abstract: 1.24.0

  object.values@1.2.1:
    dependencies:
      call-bind: 1.0.8
      call-bound: 1.0.4
      define-properties: 1.2.1
      es-object-atoms: 1.1.1

  ohash@2.0.11: {}

  optics-ts@2.4.1: {}

  optionator@0.9.4:
    dependencies:
      deep-is: 0.1.4
      fast-levenshtein: 2.0.6
      levn: 0.4.1
      prelude-ls: 1.2.1
      type-check: 0.4.0
      word-wrap: 1.2.5

  own-keys@1.0.1:
    dependencies:
      get-intrinsic: 1.3.0
      object-keys: 1.1.1
      safe-push-apply: 1.0.0

  p-limit@3.1.0:
    dependencies:
      yocto-queue: 0.1.0

  p-locate@5.0.0:
    dependencies:
      p-limit: 3.1.0

  pako@1.0.11: {}

  parent-module@1.0.1:
    dependencies:
      callsites: 3.1.0

  parse-entities@4.0.2:
    dependencies:
      '@types/unist': 2.0.11
      character-entities-legacy: 3.0.0
      character-reference-invalid: 2.0.1
      decode-named-character-reference: 1.2.0
      is-alphanumerical: 2.0.1
      is-decimal: 2.0.1
      is-hexadecimal: 2.0.1

<<<<<<< HEAD
  path-browserify@1.0.1: {}
=======
  parse5@7.3.0:
    dependencies:
      entities: 6.0.1
>>>>>>> 062a73a5

  path-exists@4.0.0: {}

  path-key@3.1.1: {}

  path-parse@1.0.7: {}

<<<<<<< HEAD
  pdf-lib@1.17.1:
    dependencies:
      '@pdf-lib/standard-fonts': 1.0.0
      '@pdf-lib/upng': 1.0.1
      pako: 1.0.11
      tslib: 1.14.1
=======
  pathe@2.0.3: {}

  pathval@2.0.1: {}

  perfect-debounce@1.0.0: {}
>>>>>>> 062a73a5

  performance-now@2.1.0: {}

  pg-cloudflare@1.2.7:
    optional: true

  pg-connection-string@2.9.1: {}

  pg-int8@1.0.1: {}

  pg-pool@3.10.1(pg@8.16.3):
    dependencies:
      pg: 8.16.3

  pg-protocol@1.10.3: {}

  pg-types@2.2.0:
    dependencies:
      pg-int8: 1.0.1
      postgres-array: 2.0.0
      postgres-bytea: 1.0.0
      postgres-date: 1.0.7
      postgres-interval: 1.2.0

  pg@8.16.3:
    dependencies:
      pg-connection-string: 2.9.1
      pg-pool: 3.10.1(pg@8.16.3)
      pg-protocol: 1.10.3
      pg-types: 2.2.0
      pgpass: 1.0.5
    optionalDependencies:
      pg-cloudflare: 1.2.7

  pgpass@1.0.5:
    dependencies:
      split2: 4.2.0

  picocolors@1.1.1: {}

  picomatch@2.3.1: {}

  picomatch@4.0.2: {}

  picomatch@4.0.3: {}

  pkg-types@2.3.0:
    dependencies:
      confbox: 0.2.2
      exsolve: 1.0.7
      pathe: 2.0.3

  platejs@49.0.2(@types/react@19.1.8)(immer@10.1.1)(react-dom@19.1.0(react@19.1.0))(react@19.1.0)(scheduler@0.26.0)(slate-dom@0.116.0(slate@0.117.0))(slate@0.117.0)(use-sync-external-store@1.5.0(react@19.1.0)):
    dependencies:
      '@platejs/core': 49.0.2(@types/react@19.1.8)(immer@10.1.1)(react-dom@19.1.0(react@19.1.0))(react@19.1.0)(scheduler@0.26.0)(slate-dom@0.116.0(slate@0.117.0))(slate@0.117.0)(use-sync-external-store@1.5.0(react@19.1.0))
      '@platejs/slate': 49.0.2
      '@platejs/utils': 49.0.2(@types/react@19.1.8)(immer@10.1.1)(react-dom@19.1.0(react@19.1.0))(react@19.1.0)(scheduler@0.26.0)(slate-dom@0.116.0(slate@0.117.0))(slate@0.117.0)(use-sync-external-store@1.5.0(react@19.1.0))
      '@udecode/react-hotkeys': 37.0.0(react-dom@19.1.0(react@19.1.0))(react@19.1.0)
      '@udecode/react-utils': 47.3.1(@types/react@19.1.8)(react-dom@19.1.0(react@19.1.0))(react@19.1.0)
      '@udecode/utils': 47.2.7
      react: 19.1.0
      react-dom: 19.1.0(react@19.1.0)
    transitivePeerDependencies:
      - '@types/react'
      - immer
      - react-native
      - scheduler
      - slate
      - slate-dom
      - use-sync-external-store

  player.style@0.1.10(react@19.1.0):
    dependencies:
      media-chrome: 4.11.1(react@19.1.0)
    transitivePeerDependencies:
      - react

  playwright-core@1.54.2: {}

  playwright@1.54.2:
    dependencies:
      playwright-core: 1.54.2
    optionalDependencies:
      fsevents: 2.3.2

  possible-typed-array-names@1.1.0: {}

  postcss@8.4.31:
    dependencies:
      nanoid: 3.3.11
      picocolors: 1.1.1
      source-map-js: 1.2.1

  postcss@8.5.5:
    dependencies:
      nanoid: 3.3.11
      picocolors: 1.1.1
      source-map-js: 1.2.1

  postcss@8.5.6:
    dependencies:
      nanoid: 3.3.11
      picocolors: 1.1.1
      source-map-js: 1.2.1

  postgres-array@2.0.0: {}

  postgres-bytea@1.0.0: {}

  postgres-date@1.0.7: {}

  postgres-interval@1.2.0:
    dependencies:
      xtend: 4.0.2

  preact-render-to-string@6.5.11(preact@10.24.3):
    dependencies:
      preact: 10.24.3

  preact@10.24.3: {}

  prelude-ls@1.2.1: {}

  pretty-format@27.5.1:
    dependencies:
      ansi-regex: 5.0.1
      ansi-styles: 5.2.0
      react-is: 17.0.2

  prisma@6.15.0(typescript@5.8.3):
    dependencies:
      '@prisma/config': 6.15.0
      '@prisma/engines': 6.15.0
    optionalDependencies:
      typescript: 5.8.3
    transitivePeerDependencies:
      - magicast

  prop-types@15.8.1:
    dependencies:
      loose-envify: 1.4.0
      object-assign: 4.1.1
      react-is: 16.13.1

  proxy-compare@2.6.0: {}

  punycode@2.3.1: {}

  pure-rand@6.1.0: {}

  queue-microtask@1.2.3: {}

  raf@3.4.1:
    dependencies:
      performance-now: 2.1.0

<<<<<<< HEAD
  react-day-picker@9.9.0(react@19.1.0):
=======
  rc9@2.1.2:
    dependencies:
      defu: 6.1.4
      destr: 2.0.5

  react-day-picker@9.7.0(react@19.1.0):
>>>>>>> 062a73a5
    dependencies:
      '@date-fns/tz': 1.4.1
      date-fns: 4.1.0
      date-fns-jalali: 4.1.0-0
      react: 19.1.0

  react-dnd-html5-backend@16.0.1:
    dependencies:
      dnd-core: 16.0.1

  react-dnd@16.0.1(@types/node@22.18.1)(@types/react@19.1.8)(react@19.1.0):
    dependencies:
      '@react-dnd/invariant': 4.0.2
      '@react-dnd/shallowequal': 4.0.2
      dnd-core: 16.0.1
      fast-deep-equal: 3.1.3
      hoist-non-react-statics: 3.3.2
      react: 19.1.0
    optionalDependencies:
      '@types/node': 22.18.1
      '@types/react': 19.1.8

  react-dom@19.1.0(react@19.1.0):
    dependencies:
      react: 19.1.0
      scheduler: 0.26.0

  react-hook-form@7.57.0(react@19.1.0):
    dependencies:
      react: 19.1.0

  react-is@16.13.1: {}

  react-is@17.0.2: {}

  react-is@18.3.1: {}

  react-lite-youtube-embed@2.5.6(react-dom@19.1.0(react@19.1.0))(react@19.1.0):
    dependencies:
      react: 19.1.0
      react-dom: 19.1.0(react@19.1.0)

  react-player@3.3.1(@types/react-dom@19.1.6(@types/react@19.1.8))(@types/react@19.1.8)(react-dom@19.1.0(react@19.1.0))(react@19.1.0):
    dependencies:
      '@mux/mux-player-react': 3.5.3(@types/react-dom@19.1.6(@types/react@19.1.8))(@types/react@19.1.8)(react-dom@19.1.0(react@19.1.0))(react@19.1.0)
      '@types/react': 19.1.8
      cloudflare-video-element: 1.3.4
      dash-video-element: 0.1.6
      hls-video-element: 1.5.7
      react: 19.1.0
      react-dom: 19.1.0(react@19.1.0)
      spotify-audio-element: 1.0.3
      tiktok-video-element: 0.1.1
      twitch-video-element: 0.1.4
      vimeo-video-element: 1.5.5
      wistia-video-element: 1.3.4
      youtube-video-element: 1.6.2
    transitivePeerDependencies:
      - '@types/react-dom'

  react-refresh@0.17.0: {}

  react-remove-scroll-bar@2.3.8(@types/react@19.1.8)(react@19.1.0):
    dependencies:
      react: 19.1.0
      react-style-singleton: 2.2.3(@types/react@19.1.8)(react@19.1.0)
      tslib: 2.8.1
    optionalDependencies:
      '@types/react': 19.1.8

  react-remove-scroll@2.7.1(@types/react@19.1.8)(react@19.1.0):
    dependencies:
      react: 19.1.0
      react-remove-scroll-bar: 2.3.8(@types/react@19.1.8)(react@19.1.0)
      react-style-singleton: 2.2.3(@types/react@19.1.8)(react@19.1.0)
      tslib: 2.8.1
      use-callback-ref: 1.3.3(@types/react@19.1.8)(react@19.1.0)
      use-sidecar: 1.1.3(@types/react@19.1.8)(react@19.1.0)
    optionalDependencies:
      '@types/react': 19.1.8

  react-resizable-panels@3.0.3(react-dom@19.1.0(react@19.1.0))(react@19.1.0):
    dependencies:
      react: 19.1.0
      react-dom: 19.1.0(react@19.1.0)

  react-smooth@4.0.4(react-dom@19.1.0(react@19.1.0))(react@19.1.0):
    dependencies:
      fast-equals: 5.2.2
      prop-types: 15.8.1
      react: 19.1.0
      react-dom: 19.1.0(react@19.1.0)
      react-transition-group: 4.4.5(react-dom@19.1.0(react@19.1.0))(react@19.1.0)

  react-style-singleton@2.2.3(@types/react@19.1.8)(react@19.1.0):
    dependencies:
      get-nonce: 1.0.1
      react: 19.1.0
      tslib: 2.8.1
    optionalDependencies:
      '@types/react': 19.1.8

  react-textarea-autosize@8.5.9(@types/react@19.1.8)(react@19.1.0):
    dependencies:
      '@babel/runtime': 7.27.6
      react: 19.1.0
      use-composed-ref: 1.4.0(@types/react@19.1.8)(react@19.1.0)
      use-latest: 1.3.0(@types/react@19.1.8)(react@19.1.0)
    transitivePeerDependencies:
      - '@types/react'

  react-tracked@1.7.14(react-dom@19.1.0(react@19.1.0))(react@19.1.0)(scheduler@0.26.0):
    dependencies:
      proxy-compare: 2.6.0
      react: 19.1.0
      scheduler: 0.26.0
      use-context-selector: 1.4.4(react-dom@19.1.0(react@19.1.0))(react@19.1.0)(scheduler@0.26.0)
    optionalDependencies:
      react-dom: 19.1.0(react@19.1.0)

  react-transition-group@4.4.5(react-dom@19.1.0(react@19.1.0))(react@19.1.0):
    dependencies:
      '@babel/runtime': 7.27.6
      dom-helpers: 5.2.1
      loose-envify: 1.4.0
      prop-types: 15.8.1
      react: 19.1.0
      react-dom: 19.1.0(react@19.1.0)

  react-tweet@3.2.2(react-dom@19.1.0(react@19.1.0))(react@19.1.0):
    dependencies:
      '@swc/helpers': 0.5.15
      clsx: 2.1.1
      react: 19.1.0
      react-dom: 19.1.0(react@19.1.0)
      swr: 2.3.3(react@19.1.0)

  react@19.1.0: {}

  readdirp@4.1.2: {}

  recharts-scale@0.4.5:
    dependencies:
      decimal.js-light: 2.5.1

  recharts@2.15.3(react-dom@19.1.0(react@19.1.0))(react@19.1.0):
    dependencies:
      clsx: 2.1.1
      eventemitter3: 4.0.7
      lodash: 4.17.21
      react: 19.1.0
      react-dom: 19.1.0(react@19.1.0)
      react-is: 18.3.1
      react-smooth: 4.0.4(react-dom@19.1.0(react@19.1.0))(react@19.1.0)
      recharts-scale: 0.4.5
      tiny-invariant: 1.3.3
      victory-vendor: 36.9.2

  redent@3.0.0:
    dependencies:
      indent-string: 4.0.0
      strip-indent: 3.0.0

  redux@4.2.1:
    dependencies:
      '@babel/runtime': 7.27.6

  reflect.getprototypeof@1.0.10:
    dependencies:
      call-bind: 1.0.8
      define-properties: 1.2.1
      es-abstract: 1.24.0
      es-errors: 1.3.0
      es-object-atoms: 1.1.1
      get-intrinsic: 1.3.0
      get-proto: 1.0.1
      which-builtin-type: 1.2.1

  regexp.prototype.flags@1.5.4:
    dependencies:
      call-bind: 1.0.8
      define-properties: 1.2.1
      es-errors: 1.3.0
      get-proto: 1.0.1
      gopd: 1.2.0
      set-function-name: 2.0.2

  remark-gfm@4.0.1:
    dependencies:
      '@types/mdast': 4.0.4
      mdast-util-gfm: 3.1.0
      micromark-extension-gfm: 3.0.0
      remark-parse: 11.0.0
      remark-stringify: 11.0.0
      unified: 11.0.5
    transitivePeerDependencies:
      - supports-color

  remark-math@6.0.0:
    dependencies:
      '@types/mdast': 4.0.4
      mdast-util-math: 3.0.0
      micromark-extension-math: 3.1.0
      unified: 11.0.5
    transitivePeerDependencies:
      - supports-color

  remark-mdx@3.1.0:
    dependencies:
      mdast-util-mdx: 3.0.0
      micromark-extension-mdxjs: 3.0.0
    transitivePeerDependencies:
      - supports-color

  remark-parse@11.0.0:
    dependencies:
      '@types/mdast': 4.0.4
      mdast-util-from-markdown: 2.0.2
      micromark-util-types: 2.0.2
      unified: 11.0.5
    transitivePeerDependencies:
      - supports-color

  remark-stringify@11.0.0:
    dependencies:
      '@types/mdast': 4.0.4
      mdast-util-to-markdown: 2.1.2
      unified: 11.0.5

  resend@6.0.1: {}

  resolve-from@4.0.0: {}

  resolve-pkg-maps@1.0.0: {}

  resolve@1.22.10:
    dependencies:
      is-core-module: 2.16.1
      path-parse: 1.0.7
      supports-preserve-symlinks-flag: 1.0.0

  resolve@2.0.0-next.5:
    dependencies:
      is-core-module: 2.16.1
      path-parse: 1.0.7
      supports-preserve-symlinks-flag: 1.0.0

  reusify@1.1.0: {}

  rollup@4.50.1:
    dependencies:
      '@types/estree': 1.0.8
    optionalDependencies:
      '@rollup/rollup-android-arm-eabi': 4.50.1
      '@rollup/rollup-android-arm64': 4.50.1
      '@rollup/rollup-darwin-arm64': 4.50.1
      '@rollup/rollup-darwin-x64': 4.50.1
      '@rollup/rollup-freebsd-arm64': 4.50.1
      '@rollup/rollup-freebsd-x64': 4.50.1
      '@rollup/rollup-linux-arm-gnueabihf': 4.50.1
      '@rollup/rollup-linux-arm-musleabihf': 4.50.1
      '@rollup/rollup-linux-arm64-gnu': 4.50.1
      '@rollup/rollup-linux-arm64-musl': 4.50.1
      '@rollup/rollup-linux-loongarch64-gnu': 4.50.1
      '@rollup/rollup-linux-ppc64-gnu': 4.50.1
      '@rollup/rollup-linux-riscv64-gnu': 4.50.1
      '@rollup/rollup-linux-riscv64-musl': 4.50.1
      '@rollup/rollup-linux-s390x-gnu': 4.50.1
      '@rollup/rollup-linux-x64-gnu': 4.50.1
      '@rollup/rollup-linux-x64-musl': 4.50.1
      '@rollup/rollup-openharmony-arm64': 4.50.1
      '@rollup/rollup-win32-arm64-msvc': 4.50.1
      '@rollup/rollup-win32-ia32-msvc': 4.50.1
      '@rollup/rollup-win32-x64-msvc': 4.50.1
      fsevents: 2.3.3

  rrweb-cssom@0.8.0: {}

  run-parallel@1.2.0:
    dependencies:
      queue-microtask: 1.2.3

  safe-array-concat@1.1.3:
    dependencies:
      call-bind: 1.0.8
      call-bound: 1.0.4
      get-intrinsic: 1.3.0
      has-symbols: 1.1.0
      isarray: 2.0.5

  safe-push-apply@1.0.0:
    dependencies:
      es-errors: 1.3.0
      isarray: 2.0.5

  safe-regex-test@1.1.0:
    dependencies:
      call-bound: 1.0.4
      es-errors: 1.3.0
      is-regex: 1.2.1

<<<<<<< HEAD
  sax@1.2.1: {}
=======
  safer-buffer@2.1.2: {}

  saxes@6.0.0:
    dependencies:
      xmlchars: 2.2.0
>>>>>>> 062a73a5

  scheduler@0.26.0: {}

  scroll-into-view-if-needed@3.1.0:
    dependencies:
      compute-scroll-into-view: 3.1.1

  section-matter@1.0.0:
    dependencies:
      extend-shallow: 2.0.1
      kind-of: 6.0.3

  secure-json-parse@2.7.0: {}

  semver@6.3.1: {}

  semver@7.7.2: {}

  set-function-length@1.2.2:
    dependencies:
      define-data-property: 1.1.4
      es-errors: 1.3.0
      function-bind: 1.1.2
      get-intrinsic: 1.3.0
      gopd: 1.2.0
      has-property-descriptors: 1.0.2

  set-function-name@2.0.2:
    dependencies:
      define-data-property: 1.1.4
      es-errors: 1.3.0
      functions-have-names: 1.2.3
      has-property-descriptors: 1.0.2

  set-proto@1.0.0:
    dependencies:
      dunder-proto: 1.0.1
      es-errors: 1.3.0
      es-object-atoms: 1.1.1

  sharp@0.34.2:
    dependencies:
      color: 4.2.3
      detect-libc: 2.0.4
      semver: 7.7.2
    optionalDependencies:
      '@img/sharp-darwin-arm64': 0.34.2
      '@img/sharp-darwin-x64': 0.34.2
      '@img/sharp-libvips-darwin-arm64': 1.1.0
      '@img/sharp-libvips-darwin-x64': 1.1.0
      '@img/sharp-libvips-linux-arm': 1.1.0
      '@img/sharp-libvips-linux-arm64': 1.1.0
      '@img/sharp-libvips-linux-ppc64': 1.1.0
      '@img/sharp-libvips-linux-s390x': 1.1.0
      '@img/sharp-libvips-linux-x64': 1.1.0
      '@img/sharp-libvips-linuxmusl-arm64': 1.1.0
      '@img/sharp-libvips-linuxmusl-x64': 1.1.0
      '@img/sharp-linux-arm': 0.34.2
      '@img/sharp-linux-arm64': 0.34.2
      '@img/sharp-linux-s390x': 0.34.2
      '@img/sharp-linux-x64': 0.34.2
      '@img/sharp-linuxmusl-arm64': 0.34.2
      '@img/sharp-linuxmusl-x64': 0.34.2
      '@img/sharp-wasm32': 0.34.2
      '@img/sharp-win32-arm64': 0.34.2
      '@img/sharp-win32-ia32': 0.34.2
      '@img/sharp-win32-x64': 0.34.2

  shebang-command@2.0.0:
    dependencies:
      shebang-regex: 3.0.0

  shebang-regex@3.0.0: {}

  side-channel-list@1.0.0:
    dependencies:
      es-errors: 1.3.0
      object-inspect: 1.13.4

  side-channel-map@1.0.1:
    dependencies:
      call-bound: 1.0.4
      es-errors: 1.3.0
      get-intrinsic: 1.3.0
      object-inspect: 1.13.4

  side-channel-weakmap@1.0.2:
    dependencies:
      call-bound: 1.0.4
      es-errors: 1.3.0
      get-intrinsic: 1.3.0
      object-inspect: 1.13.4
      side-channel-map: 1.0.1

  side-channel@1.1.0:
    dependencies:
      es-errors: 1.3.0
      object-inspect: 1.13.4
      side-channel-list: 1.0.0
      side-channel-map: 1.0.1
      side-channel-weakmap: 1.0.2

  siginfo@2.0.0: {}

  simple-swizzle@0.2.2:
    dependencies:
      is-arrayish: 0.3.2

  sirv@3.0.2:
    dependencies:
      '@polka/url': 1.0.0-next.29
      mrmime: 2.0.1
      totalist: 3.0.1

  slate-dom@0.116.0(slate@0.117.0):
    dependencies:
      '@juggle/resize-observer': 3.4.0
      direction: 1.0.4
      is-hotkey: 0.2.0
      is-plain-object: 5.0.0
      lodash: 4.17.21
      scroll-into-view-if-needed: 3.1.0
      slate: 0.117.0
      tiny-invariant: 1.3.1

  slate-hyperscript@0.100.0(slate@0.117.0):
    dependencies:
      is-plain-object: 5.0.0
      slate: 0.117.0

  slate-react@0.116.0(react-dom@19.1.0(react@19.1.0))(react@19.1.0)(slate-dom@0.116.0(slate@0.117.0))(slate@0.117.0):
    dependencies:
      '@juggle/resize-observer': 3.4.0
      direction: 1.0.4
      is-hotkey: 0.2.0
      lodash: 4.17.21
      react: 19.1.0
      react-dom: 19.1.0(react@19.1.0)
      scroll-into-view-if-needed: 3.1.0
      slate: 0.117.0
      slate-dom: 0.116.0(slate@0.117.0)
      tiny-invariant: 1.3.1

  slate@0.117.0:
    dependencies:
      immer: 10.1.1
      tiny-warning: 1.0.3

  sonner@2.0.5(react-dom@19.1.0(react@19.1.0))(react@19.1.0):
    dependencies:
      react: 19.1.0
      react-dom: 19.1.0(react@19.1.0)

  source-map-js@1.2.1: {}

  split2@4.2.0: {}

  spotify-audio-element@1.0.3: {}

  sprintf-js@1.0.3: {}

  sqids@0.3.0: {}

  stable-hash@0.0.5: {}

  stackback@0.0.2: {}

  std-env@3.9.0: {}

  stop-iteration-iterator@1.1.0:
    dependencies:
      es-errors: 1.3.0
      internal-slot: 1.1.0

  streamsearch@1.1.0: {}

  string.prototype.includes@2.0.1:
    dependencies:
      call-bind: 1.0.8
      define-properties: 1.2.1
      es-abstract: 1.24.0

  string.prototype.matchall@4.0.12:
    dependencies:
      call-bind: 1.0.8
      call-bound: 1.0.4
      define-properties: 1.2.1
      es-abstract: 1.24.0
      es-errors: 1.3.0
      es-object-atoms: 1.1.1
      get-intrinsic: 1.3.0
      gopd: 1.2.0
      has-symbols: 1.1.0
      internal-slot: 1.1.0
      regexp.prototype.flags: 1.5.4
      set-function-name: 2.0.2
      side-channel: 1.1.0

  string.prototype.repeat@1.0.0:
    dependencies:
      define-properties: 1.2.1
      es-abstract: 1.24.0

  string.prototype.trim@1.2.10:
    dependencies:
      call-bind: 1.0.8
      call-bound: 1.0.4
      define-data-property: 1.1.4
      define-properties: 1.2.1
      es-abstract: 1.24.0
      es-object-atoms: 1.1.1
      has-property-descriptors: 1.0.2

  string.prototype.trimend@1.0.9:
    dependencies:
      call-bind: 1.0.8
      call-bound: 1.0.4
      define-properties: 1.2.1
      es-object-atoms: 1.1.1

  string.prototype.trimstart@1.0.8:
    dependencies:
      call-bind: 1.0.8
      define-properties: 1.2.1
      es-object-atoms: 1.1.1

  stringify-entities@4.0.4:
    dependencies:
      character-entities-html4: 2.1.0
      character-entities-legacy: 3.0.0

  strip-bom-string@1.0.0: {}

  strip-bom@3.0.0: {}

  strip-indent@3.0.0:
    dependencies:
      min-indent: 1.0.1

  strip-json-comments@3.1.1: {}

  strip-literal@3.0.0:
    dependencies:
      js-tokens: 9.0.1

  styled-jsx@5.1.6(@babel/core@7.28.4)(react@19.1.0):
    dependencies:
      client-only: 0.0.1
      react: 19.1.0
    optionalDependencies:
      '@babel/core': 7.28.4

  super-media-element@1.4.2: {}

  supports-color@7.2.0:
    dependencies:
      has-flag: 4.0.0

  supports-preserve-symlinks-flag@1.0.0: {}

  swr@2.3.3(react@19.1.0):
    dependencies:
      dequal: 2.0.3
      react: 19.1.0
      use-sync-external-store: 1.5.0(react@19.1.0)

  symbol-tree@3.2.4: {}

  tabbable@6.2.0: {}

  tailwind-merge@3.3.1: {}

  tailwind-scrollbar-hide@4.0.0(tailwindcss@4.1.10):
    dependencies:
      tailwindcss: 4.1.10

  tailwindcss@4.1.10: {}

  tapable@2.2.2: {}

  tar@7.4.3:
    dependencies:
      '@isaacs/fs-minipass': 4.0.1
      chownr: 3.0.0
      minipass: 7.1.2
      minizlib: 3.0.2
      mkdirp: 3.0.1
      yallist: 5.0.0

  text-segmentation@1.0.3:
    dependencies:
      utrie: 1.0.2

  throttleit@2.1.0: {}

  tiktok-video-element@0.1.1: {}

  tiny-invariant@1.3.1: {}

  tiny-invariant@1.3.3: {}

  tiny-warning@1.0.3: {}

  tinybench@2.9.0: {}

  tinyexec@0.3.2: {}

  tinyexec@1.0.1: {}

  tinyglobby@0.2.14:
    dependencies:
      fdir: 6.4.6(picomatch@4.0.2)
      picomatch: 4.0.2

  tinyglobby@0.2.15:
    dependencies:
      fdir: 6.5.0(picomatch@4.0.3)
      picomatch: 4.0.3

  tinypool@1.1.1: {}

  tinyrainbow@2.0.0: {}

  tinyspy@4.0.3: {}

  tldts-core@6.1.86: {}

  tldts@6.1.86:
    dependencies:
      tldts-core: 6.1.86

  to-regex-range@5.0.1:
    dependencies:
      is-number: 7.0.0

  toggle-selection@1.0.6: {}

  totalist@3.0.1: {}

  tough-cookie@5.1.2:
    dependencies:
      tldts: 6.1.86

  tr46@0.0.3: {}

  tr46@5.1.1:
    dependencies:
      punycode: 2.3.1

  trough@2.2.0: {}

  ts-api-utils@2.1.0(typescript@5.8.3):
    dependencies:
      typescript: 5.8.3

  ts-essentials@10.1.0(typescript@5.8.3):
    optionalDependencies:
      typescript: 5.8.3

  tsconfck@3.1.6(typescript@5.8.3):
    optionalDependencies:
      typescript: 5.8.3

  tsconfig-paths@3.15.0:
    dependencies:
      '@types/json5': 0.0.29
      json5: 1.0.2
      minimist: 1.2.8
      strip-bom: 3.0.0

  tslib@1.14.1: {}

  tslib@2.8.1: {}

  tsx@4.20.3:
    dependencies:
      esbuild: 0.25.5
      get-tsconfig: 4.10.1
    optionalDependencies:
      fsevents: 2.3.3

  tw-animate-css@1.3.4: {}

  twitch-video-element@0.1.4: {}

  type-check@0.4.0:
    dependencies:
      prelude-ls: 1.2.1

  typed-array-buffer@1.0.3:
    dependencies:
      call-bound: 1.0.4
      es-errors: 1.3.0
      is-typed-array: 1.1.15

  typed-array-byte-length@1.0.3:
    dependencies:
      call-bind: 1.0.8
      for-each: 0.3.5
      gopd: 1.2.0
      has-proto: 1.2.0
      is-typed-array: 1.1.15

  typed-array-byte-offset@1.0.4:
    dependencies:
      available-typed-arrays: 1.0.7
      call-bind: 1.0.8
      for-each: 0.3.5
      gopd: 1.2.0
      has-proto: 1.2.0
      is-typed-array: 1.1.15
      reflect.getprototypeof: 1.0.10

  typed-array-length@1.0.7:
    dependencies:
      call-bind: 1.0.8
      for-each: 0.3.5
      gopd: 1.2.0
      is-typed-array: 1.1.15
      possible-typed-array-names: 1.1.0
      reflect.getprototypeof: 1.0.10

  typescript@5.8.3: {}

  ua-parser-js@1.0.41: {}

  unbox-primitive@1.1.0:
    dependencies:
      call-bound: 1.0.4
      has-bigints: 1.1.0
      has-symbols: 1.1.0
      which-boxed-primitive: 1.1.1

  undici-types@6.21.0: {}

  unified@11.0.5:
    dependencies:
      '@types/unist': 3.0.3
      bail: 2.0.2
      devlop: 1.1.0
      extend: 3.0.2
      is-plain-obj: 4.1.0
      trough: 2.2.0
      vfile: 6.0.3

  unist-util-is@6.0.0:
    dependencies:
      '@types/unist': 3.0.3

  unist-util-position-from-estree@2.0.0:
    dependencies:
      '@types/unist': 3.0.3

  unist-util-remove-position@5.0.0:
    dependencies:
      '@types/unist': 3.0.3
      unist-util-visit: 5.0.0

  unist-util-stringify-position@4.0.0:
    dependencies:
      '@types/unist': 3.0.3

  unist-util-visit-parents@6.0.1:
    dependencies:
      '@types/unist': 3.0.3
      unist-util-is: 6.0.0

  unist-util-visit@5.0.0:
    dependencies:
      '@types/unist': 3.0.3
      unist-util-is: 6.0.0
      unist-util-visit-parents: 6.0.1

  universal-user-agent@7.0.3: {}

  unrs-resolver@1.9.0:
    dependencies:
      napi-postinstall: 0.2.4
    optionalDependencies:
      '@unrs/resolver-binding-android-arm-eabi': 1.9.0
      '@unrs/resolver-binding-android-arm64': 1.9.0
      '@unrs/resolver-binding-darwin-arm64': 1.9.0
      '@unrs/resolver-binding-darwin-x64': 1.9.0
      '@unrs/resolver-binding-freebsd-x64': 1.9.0
      '@unrs/resolver-binding-linux-arm-gnueabihf': 1.9.0
      '@unrs/resolver-binding-linux-arm-musleabihf': 1.9.0
      '@unrs/resolver-binding-linux-arm64-gnu': 1.9.0
      '@unrs/resolver-binding-linux-arm64-musl': 1.9.0
      '@unrs/resolver-binding-linux-ppc64-gnu': 1.9.0
      '@unrs/resolver-binding-linux-riscv64-gnu': 1.9.0
      '@unrs/resolver-binding-linux-riscv64-musl': 1.9.0
      '@unrs/resolver-binding-linux-s390x-gnu': 1.9.0
      '@unrs/resolver-binding-linux-x64-gnu': 1.9.0
      '@unrs/resolver-binding-linux-x64-musl': 1.9.0
      '@unrs/resolver-binding-wasm32-wasi': 1.9.0
      '@unrs/resolver-binding-win32-arm64-msvc': 1.9.0
      '@unrs/resolver-binding-win32-ia32-msvc': 1.9.0
      '@unrs/resolver-binding-win32-x64-msvc': 1.9.0

  update-browserslist-db@1.1.3(browserslist@4.25.4):
    dependencies:
      browserslist: 4.25.4
      escalade: 3.2.0
      picocolors: 1.1.1

  uploadthing@7.7.2(next@15.3.3(@babel/core@7.28.4)(@opentelemetry/api@1.9.0)(@playwright/test@1.54.2)(react-dom@19.1.0(react@19.1.0))(react@19.1.0))(tailwindcss@4.1.10):
    dependencies:
      '@effect/platform': 0.81.0(effect@3.14.21)
      '@standard-schema/spec': 1.0.0-beta.4
      '@uploadthing/mime-types': 0.3.5
      '@uploadthing/shared': 7.1.8
      effect: 3.14.21
    optionalDependencies:
      next: 15.3.3(@babel/core@7.28.4)(@opentelemetry/api@1.9.0)(@playwright/test@1.54.2)(react-dom@19.1.0(react@19.1.0))(react@19.1.0)
      tailwindcss: 4.1.10

  uri-js@4.4.1:
    dependencies:
      punycode: 2.3.1

  use-callback-ref@1.3.3(@types/react@19.1.8)(react@19.1.0):
    dependencies:
      react: 19.1.0
      tslib: 2.8.1
    optionalDependencies:
      '@types/react': 19.1.8

  use-composed-ref@1.4.0(@types/react@19.1.8)(react@19.1.0):
    dependencies:
      react: 19.1.0
    optionalDependencies:
      '@types/react': 19.1.8

  use-context-selector@1.4.4(react-dom@19.1.0(react@19.1.0))(react@19.1.0)(scheduler@0.26.0):
    dependencies:
      react: 19.1.0
      scheduler: 0.26.0
    optionalDependencies:
      react-dom: 19.1.0(react@19.1.0)

  use-deep-compare@1.3.0(react@19.1.0):
    dependencies:
      dequal: 2.0.3
      react: 19.1.0

  use-file-picker@2.1.2(react@19.1.0):
    dependencies:
      file-selector: 0.2.4
      react: 19.1.0

  use-isomorphic-layout-effect@1.2.1(@types/react@19.1.8)(react@19.1.0):
    dependencies:
      react: 19.1.0
    optionalDependencies:
      '@types/react': 19.1.8

  use-latest@1.3.0(@types/react@19.1.8)(react@19.1.0):
    dependencies:
      react: 19.1.0
      use-isomorphic-layout-effect: 1.2.1(@types/react@19.1.8)(react@19.1.0)
    optionalDependencies:
      '@types/react': 19.1.8

  use-sidecar@1.1.3(@types/react@19.1.8)(react@19.1.0):
    dependencies:
      detect-node-es: 1.1.0
      react: 19.1.0
      tslib: 2.8.1
    optionalDependencies:
      '@types/react': 19.1.8

  use-sync-external-store@1.4.0(react@19.1.0):
    dependencies:
      react: 19.1.0

  use-sync-external-store@1.5.0(react@19.1.0):
    dependencies:
      react: 19.1.0

  utrie@1.0.2:
    dependencies:
      base64-arraybuffer: 1.0.2

  validator@13.15.15: {}

  vfile-message@4.0.2:
    dependencies:
      '@types/unist': 3.0.3
      unist-util-stringify-position: 4.0.0

  vfile@6.0.3:
    dependencies:
      '@types/unist': 3.0.3
      vfile-message: 4.0.2

  victory-vendor@36.9.2:
    dependencies:
      '@types/d3-array': 3.2.1
      '@types/d3-ease': 3.0.2
      '@types/d3-interpolate': 3.0.4
      '@types/d3-scale': 4.0.9
      '@types/d3-shape': 3.1.7
      '@types/d3-time': 3.0.4
      '@types/d3-timer': 3.0.2
      d3-array: 3.2.4
      d3-ease: 3.0.1
      d3-interpolate: 3.0.1
      d3-scale: 4.0.2
      d3-shape: 3.2.0
      d3-time: 3.1.0
      d3-timer: 3.0.1

<<<<<<< HEAD
  vimeo-video-element@1.5.5:
    dependencies:
      '@vimeo/player': 2.29.0

  weakmap-polyfill@2.0.4: {}
=======
  vite-node@3.2.4(@types/node@22.18.1)(jiti@2.4.2)(lightningcss@1.30.1)(tsx@4.20.3):
    dependencies:
      cac: 6.7.14
      debug: 4.4.1
      es-module-lexer: 1.7.0
      pathe: 2.0.3
      vite: 7.1.5(@types/node@22.18.1)(jiti@2.4.2)(lightningcss@1.30.1)(tsx@4.20.3)
    transitivePeerDependencies:
      - '@types/node'
      - jiti
      - less
      - lightningcss
      - sass
      - sass-embedded
      - stylus
      - sugarss
      - supports-color
      - terser
      - tsx
      - yaml

  vite-tsconfig-paths@5.1.4(typescript@5.8.3)(vite@7.1.5(@types/node@22.18.1)(jiti@2.4.2)(lightningcss@1.30.1)(tsx@4.20.3)):
    dependencies:
      debug: 4.4.1
      globrex: 0.1.2
      tsconfck: 3.1.6(typescript@5.8.3)
    optionalDependencies:
      vite: 7.1.5(@types/node@22.18.1)(jiti@2.4.2)(lightningcss@1.30.1)(tsx@4.20.3)
    transitivePeerDependencies:
      - supports-color
      - typescript

  vite@7.1.5(@types/node@22.18.1)(jiti@2.4.2)(lightningcss@1.30.1)(tsx@4.20.3):
    dependencies:
      esbuild: 0.25.5
      fdir: 6.5.0(picomatch@4.0.3)
      picomatch: 4.0.3
      postcss: 8.5.6
      rollup: 4.50.1
      tinyglobby: 0.2.15
    optionalDependencies:
      '@types/node': 22.18.1
      fsevents: 2.3.3
      jiti: 2.4.2
      lightningcss: 1.30.1
      tsx: 4.20.3

  vitest-mock-extended@3.1.0(typescript@5.8.3)(vitest@3.2.4):
    dependencies:
      ts-essentials: 10.1.0(typescript@5.8.3)
      typescript: 5.8.3
      vitest: 3.2.4(@types/debug@4.1.12)(@types/node@22.18.1)(@vitest/ui@3.2.4)(jiti@2.4.2)(jsdom@26.1.0)(lightningcss@1.30.1)(tsx@4.20.3)

  vitest@3.2.4(@types/debug@4.1.12)(@types/node@22.18.1)(@vitest/ui@3.2.4)(jiti@2.4.2)(jsdom@26.1.0)(lightningcss@1.30.1)(tsx@4.20.3):
    dependencies:
      '@types/chai': 5.2.2
      '@vitest/expect': 3.2.4
      '@vitest/mocker': 3.2.4(vite@7.1.5(@types/node@22.18.1)(jiti@2.4.2)(lightningcss@1.30.1)(tsx@4.20.3))
      '@vitest/pretty-format': 3.2.4
      '@vitest/runner': 3.2.4
      '@vitest/snapshot': 3.2.4
      '@vitest/spy': 3.2.4
      '@vitest/utils': 3.2.4
      chai: 5.3.3
      debug: 4.4.1
      expect-type: 1.2.2
      magic-string: 0.30.17
      pathe: 2.0.3
      picomatch: 4.0.2
      std-env: 3.9.0
      tinybench: 2.9.0
      tinyexec: 0.3.2
      tinyglobby: 0.2.14
      tinypool: 1.1.1
      tinyrainbow: 2.0.0
      vite: 7.1.5(@types/node@22.18.1)(jiti@2.4.2)(lightningcss@1.30.1)(tsx@4.20.3)
      vite-node: 3.2.4(@types/node@22.18.1)(jiti@2.4.2)(lightningcss@1.30.1)(tsx@4.20.3)
      why-is-node-running: 2.3.0
    optionalDependencies:
      '@types/debug': 4.1.12
      '@types/node': 22.18.1
      '@vitest/ui': 3.2.4(vitest@3.2.4)
      jsdom: 26.1.0
    transitivePeerDependencies:
      - jiti
      - less
      - lightningcss
      - msw
      - sass
      - sass-embedded
      - stylus
      - sugarss
      - supports-color
      - terser
      - tsx
      - yaml

  w3c-xmlserializer@5.0.0:
    dependencies:
      xml-name-validator: 5.0.0

  webidl-conversions@3.0.1: {}

  webidl-conversions@7.0.0: {}

  whatwg-encoding@3.1.1:
    dependencies:
      iconv-lite: 0.6.3

  whatwg-mimetype@4.0.0: {}

  whatwg-url@14.2.0:
    dependencies:
      tr46: 5.1.1
      webidl-conversions: 7.0.0

  whatwg-url@5.0.0:
    dependencies:
      tr46: 0.0.3
      webidl-conversions: 3.0.1
>>>>>>> 062a73a5

  which-boxed-primitive@1.1.1:
    dependencies:
      is-bigint: 1.1.0
      is-boolean-object: 1.2.2
      is-number-object: 1.1.1
      is-string: 1.1.1
      is-symbol: 1.1.1

  which-builtin-type@1.2.1:
    dependencies:
      call-bound: 1.0.4
      function.prototype.name: 1.1.8
      has-tostringtag: 1.0.2
      is-async-function: 2.1.1
      is-date-object: 1.1.0
      is-finalizationregistry: 1.1.1
      is-generator-function: 1.1.0
      is-regex: 1.2.1
      is-weakref: 1.1.1
      isarray: 2.0.5
      which-boxed-primitive: 1.1.1
      which-collection: 1.0.2
      which-typed-array: 1.1.19

  which-collection@1.0.2:
    dependencies:
      is-map: 2.0.3
      is-set: 2.0.3
      is-weakmap: 2.0.2
      is-weakset: 2.0.4

  which-typed-array@1.1.19:
    dependencies:
      available-typed-arrays: 1.0.7
      call-bind: 1.0.8
      call-bound: 1.0.4
      for-each: 0.3.5
      get-proto: 1.0.1
      gopd: 1.2.0
      has-tostringtag: 1.0.2

  which@2.0.2:
    dependencies:
      isexe: 2.0.0

<<<<<<< HEAD
  wistia-video-element@1.3.4:
    dependencies:
      super-media-element: 1.4.2
=======
  why-is-node-running@2.3.0:
    dependencies:
      siginfo: 2.0.0
      stackback: 0.0.2
>>>>>>> 062a73a5

  word-wrap@1.2.5: {}

  ws@8.18.3: {}

  xml-name-validator@5.0.0: {}

  xmlchars@2.2.0: {}

  xtend@4.0.2: {}

  yallist@3.1.1: {}

  yallist@5.0.0: {}

  yocto-queue@0.1.0: {}

  youtube-video-element@1.6.2: {}

  zod-to-json-schema@3.24.5(zod@3.25.64):
    dependencies:
      zod: 3.25.64

  zod@3.25.64: {}

  zustand-x@6.1.0(react-dom@19.1.0(react@19.1.0))(react@19.1.0)(scheduler@0.26.0)(zustand@5.0.5(@types/react@19.1.8)(immer@10.1.1)(react@19.1.0)(use-sync-external-store@1.5.0(react@19.1.0))):
    dependencies:
      immer: 10.1.1
      lodash.mapvalues: 4.6.0
      mutative: 1.1.0
      react-tracked: 1.7.14(react-dom@19.1.0(react@19.1.0))(react@19.1.0)(scheduler@0.26.0)
      use-sync-external-store: 1.4.0(react@19.1.0)
      zustand: 5.0.5(@types/react@19.1.8)(immer@10.1.1)(react@19.1.0)(use-sync-external-store@1.5.0(react@19.1.0))
    transitivePeerDependencies:
      - react
      - react-dom
      - react-native
      - scheduler

  zustand@5.0.5(@types/react@19.1.8)(immer@10.1.1)(react@19.1.0)(use-sync-external-store@1.5.0(react@19.1.0)):
    optionalDependencies:
      '@types/react': 19.1.8
      immer: 10.1.1
      react: 19.1.0
      use-sync-external-store: 1.5.0(react@19.1.0)

  zwitch@2.0.4: {}<|MERGE_RESOLUTION|>--- conflicted
+++ resolved
@@ -328,17 +328,10 @@
         version: 4.0.0(tailwindcss@4.1.10)
       uploadthing:
         specifier: 7.7.2
-<<<<<<< HEAD
         version: 7.7.2(next@15.3.3(@opentelemetry/api@1.9.0)(@playwright/test@1.54.2)(react-dom@19.1.0(react@19.1.0))(react@19.1.0))(tailwindcss@4.1.10)
       use-file-picker:
         specifier: 2.1.2
         version: 2.1.2(react@19.1.0)
-=======
-        version: 7.7.2(next@15.3.3(@babel/core@7.28.4)(@opentelemetry/api@1.9.0)(@playwright/test@1.54.2)(react-dom@19.1.0(react@19.1.0))(react@19.1.0))(tailwindcss@4.1.10)
-      vite-tsconfig-paths:
-        specifier: 5.1.4
-        version: 5.1.4(typescript@5.8.3)(vite@7.1.5(@types/node@22.18.1)(jiti@2.4.2)(lightningcss@1.30.1)(tsx@4.20.3))
->>>>>>> 062a73a5
       zod:
         specifier: ^3.25.64
         version: 3.25.64
@@ -421,16 +414,8 @@
 
 packages:
 
-<<<<<<< HEAD
   '@ai-sdk/openai@1.3.23':
     resolution: {integrity: sha512-86U7rFp8yacUAOE/Jz8WbGcwMCqWvjK33wk5DXkfnAOEn3mx2r7tNSJdjukQFZbAK97VMXGPPHxF+aEARDXRXQ==}
-=======
-  '@adobe/css-tools@4.4.4':
-    resolution: {integrity: sha512-Elp+iwUx5rN5+Y8xLt5/GRoG20WGoDCQ/1Fb+1LiGtvwbDavuSk0jhD/eZdckHAuzcDzccnkv+rEjyWfRx18gg==}
-
-  '@ai-sdk/openai@1.3.22':
-    resolution: {integrity: sha512-QwA+2EkG0QyjVR+7h6FE7iOu2ivNqAVMm9UJZkVxxTk5OIq5fFJDTEI/zICEMuHImTTXR2JjsL6EirJ28Jc4cw==}
->>>>>>> 062a73a5
     engines: {node: '>=18'}
     peerDependencies:
       zod: ^3.0.0
@@ -586,53 +571,8 @@
     resolution: {integrity: sha512-vbavdySgbTTrmFE+EsiqUTzlOr5bzlnJtUv9PynGCAKvfQqjIXbvFdumPM/GxMDfyuGMJaJAU6TO4zc1Jf1i8Q==}
     engines: {node: '>=6.9.0'}
 
-<<<<<<< HEAD
   '@date-fns/tz@1.4.1':
     resolution: {integrity: sha512-P5LUNhtbj6YfI3iJjw5EL9eUAG6OitD0W3fWQcpQjDRc/QIsL0tRNuO1PcDvPccWL1fSTXXdE1ds+l95DV/OFA==}
-=======
-  '@babel/template@7.27.2':
-    resolution: {integrity: sha512-LPDZ85aEJyYSd18/DkjNh4/y1ntkE5KwUHWTiqgRxruuZL2F1yuHligVHLvcHY2vMHXttKFpJn6LwfI7cw7ODw==}
-    engines: {node: '>=6.9.0'}
-
-  '@babel/traverse@7.28.4':
-    resolution: {integrity: sha512-YEzuboP2qvQavAcjgQNVgsvHIDv6ZpwXvcvjmyySP2DIMuByS/6ioU5G9pYrWHM6T2YDfc7xga9iNzYOs12CFQ==}
-    engines: {node: '>=6.9.0'}
-
-  '@babel/types@7.28.4':
-    resolution: {integrity: sha512-bkFqkLhh3pMBUQQkpVgWDWq/lqzc2678eUyDlTBhRqhCHFguYYGM0Efga7tYk4TogG/3x0EEl66/OQ+WGbWB/Q==}
-    engines: {node: '>=6.9.0'}
-
-  '@csstools/color-helpers@5.1.0':
-    resolution: {integrity: sha512-S11EXWJyy0Mz5SYvRmY8nJYTFFd1LCNV+7cXyAgQtOOuzb4EsgfqDufL+9esx72/eLhsRdGZwaldu/h+E4t4BA==}
-    engines: {node: '>=18'}
-
-  '@csstools/css-calc@2.1.4':
-    resolution: {integrity: sha512-3N8oaj+0juUw/1H3YwmDDJXCgTB1gKU6Hc/bB502u9zR0q2vd786XJH9QfrKIEgFlZmhZiq6epXl4rHqhzsIgQ==}
-    engines: {node: '>=18'}
-    peerDependencies:
-      '@csstools/css-parser-algorithms': ^3.0.5
-      '@csstools/css-tokenizer': ^3.0.4
-
-  '@csstools/css-color-parser@3.1.0':
-    resolution: {integrity: sha512-nbtKwh3a6xNVIp/VRuXV64yTKnb1IjTAEEh3irzS+HkKjAOYLTGNb9pmVNntZ8iVBHcWDA2Dof0QtPgFI1BaTA==}
-    engines: {node: '>=18'}
-    peerDependencies:
-      '@csstools/css-parser-algorithms': ^3.0.5
-      '@csstools/css-tokenizer': ^3.0.4
-
-  '@csstools/css-parser-algorithms@3.0.5':
-    resolution: {integrity: sha512-DaDeUkXZKjdGhgYaHNJTV9pV7Y9B3b644jCLs9Upc3VeNGg6LWARAT6O+Q+/COo+2gg/bM5rhpMAtf70WqfBdQ==}
-    engines: {node: '>=18'}
-    peerDependencies:
-      '@csstools/css-tokenizer': ^3.0.4
-
-  '@csstools/css-tokenizer@3.0.4':
-    resolution: {integrity: sha512-Vd/9EVDiu6PPJt9yAh6roZP6El1xHrdvIVGjyBsHR0RYwNHgL7FJPyIIW4fANJNG6FtyZfvlRPpFI4ZM/lubvw==}
-    engines: {node: '>=18'}
-
-  '@date-fns/tz@1.2.0':
-    resolution: {integrity: sha512-LBrd7MiJZ9McsOgxqWX7AaxrDjcFVjWH/tIKJd7pnR7McaslGYOP1QmmiBXdJH/H/yLCT+rcQ7FaPBUxRGUtrg==}
->>>>>>> 062a73a5
 
   '@effect/platform@0.81.0':
     resolution: {integrity: sha512-RZ0pqpSUET0Ab3CBjOhJ12C2/vWLQsy+SLJbGNxjcOm9xZAwQowggWCs4S3ZXhdnNTR5WJHH02WlAWHJDaMKhA==}
@@ -2207,37 +2147,8 @@
   '@standard-schema/utils@0.3.0':
     resolution: {integrity: sha512-e7Mew686owMaPJVNNLs55PUvgz371nKgwsc4vxE49zsODpJEnxgxRo2y/OKrqueavXgZNMDVj3DdHFlaSAeU8g==}
 
-<<<<<<< HEAD
   '@svta/common-media-library@0.12.4':
     resolution: {integrity: sha512-9EuOoaNmz7JrfGwjsrD9SxF9otU5TNMnbLu1yU4BeLK0W5cDxVXXR58Z89q9u2AnHjIctscjMTYdlqQ1gojTuw==}
-=======
-  '@supabase/auth-js@2.71.1':
-    resolution: {integrity: sha512-mMIQHBRc+SKpZFRB2qtupuzulaUhFYupNyxqDj5Jp/LyPvcWvjaJzZzObv6URtL/O6lPxkanASnotGtNpS3H2Q==}
-
-  '@supabase/functions-js@2.4.5':
-    resolution: {integrity: sha512-v5GSqb9zbosquTo6gBwIiq7W9eQ7rE5QazsK/ezNiQXdCbY+bH8D9qEaBIkhVvX4ZRW5rP03gEfw5yw9tiq4EQ==}
-
-  '@supabase/node-fetch@2.6.15':
-    resolution: {integrity: sha512-1ibVeYUacxWYi9i0cf5efil6adJ9WRyZBLivgjs+AUpewx1F3xPi7gLgaASI2SmIQxPoCEjAsLAzKPgMJVgOUQ==}
-    engines: {node: 4.x || >=6.0.0}
-
-  '@supabase/postgrest-js@1.21.3':
-    resolution: {integrity: sha512-rg3DmmZQKEVCreXq6Am29hMVe1CzemXyIWVYyyua69y6XubfP+DzGfLxME/1uvdgwqdoaPbtjBDpEBhqxq1ZwA==}
-
-  '@supabase/realtime-js@2.15.5':
-    resolution: {integrity: sha512-/Rs5Vqu9jejRD8ZeuaWXebdkH+J7V6VySbCZ/zQM93Ta5y3mAmocjioa/nzlB6qvFmyylUgKVS1KpE212t30OA==}
-
-  '@supabase/ssr@0.7.0':
-    resolution: {integrity: sha512-G65t5EhLSJ5c8hTCcXifSL9Q/ZRXvqgXeNo+d3P56f4U1IxwTqjB64UfmfixvmMcjuxnq2yGqEWVJqUcO+AzAg==}
-    peerDependencies:
-      '@supabase/supabase-js': ^2.43.4
-
-  '@supabase/storage-js@2.11.1':
-    resolution: {integrity: sha512-kaKCJZcZrHDCO9L76bEPzNv2caCStOigOUioHw7CvdEzvcSKjVuomRfN2Y9EqXmJH4tEHoBi3tCs/Ye2e3HwDw==}
-
-  '@supabase/supabase-js@2.57.2':
-    resolution: {integrity: sha512-MxaZqZKUPK1ExzOilgSZqCPCxVPjevUrh6bcWz1SrDZexFc9VJ2cJbVP1EG1hKQx/bfLdTUjIZMoIrYpYqAPYw==}
->>>>>>> 062a73a5
 
   '@swc/counter@0.1.3':
     resolution: {integrity: sha512-e2BR4lsJkkRlKZ/qCHPw9ZaSxc0MVUd7gtbtaB7aMvHeJVYe8sOB8DBZkP2DtISHGSku9sCK6T6cnY0CtXrOCQ==}
@@ -2673,53 +2584,11 @@
   '@uploadthing/shared@7.1.8':
     resolution: {integrity: sha512-OA9ZrTfILOCt1G93wOD7dZmS653z99Nr3isZpIxzBO3y4B2geKFmPjJUZClig2RrAWLKr2VUYToXKfd9D/wP9w==}
 
-<<<<<<< HEAD
   '@vercel/edge@1.2.2':
     resolution: {integrity: sha512-1+y+f6rk0Yc9ss9bRDgz/gdpLimwoRteKHhrcgHvEpjbP1nyT3ByqEMWm2BTcpIO5UtDmIFXc8zdq4LR190PDA==}
 
   '@vimeo/player@2.29.0':
     resolution: {integrity: sha512-9JjvjeqUndb9otCCFd0/+2ESsLk7VkDE6sxOBy9iy2ukezuQbplVRi+g9g59yAurKofbmTi/KcKxBGO/22zWRw==}
-=======
-  '@vitejs/plugin-react@5.0.2':
-    resolution: {integrity: sha512-tmyFgixPZCx2+e6VO9TNITWcCQl8+Nl/E8YbAyPVv85QCc7/A3JrdfG2A8gIzvVhWuzMOVrFW1aReaNxrI6tbw==}
-    engines: {node: ^20.19.0 || >=22.12.0}
-    peerDependencies:
-      vite: ^4.2.0 || ^5.0.0 || ^6.0.0 || ^7.0.0
-
-  '@vitest/expect@3.2.4':
-    resolution: {integrity: sha512-Io0yyORnB6sikFlt8QW5K7slY4OjqNX9jmJQ02QDda8lyM6B5oNgVWoSoKPac8/kgnCUzuHQKrSLtu/uOqqrig==}
-
-  '@vitest/mocker@3.2.4':
-    resolution: {integrity: sha512-46ryTE9RZO/rfDd7pEqFl7etuyzekzEhUbTW3BvmeO/BcCMEgq59BKhek3dXDWgAj4oMK6OZi+vRr1wPW6qjEQ==}
-    peerDependencies:
-      msw: ^2.4.9
-      vite: ^5.0.0 || ^6.0.0 || ^7.0.0-0
-    peerDependenciesMeta:
-      msw:
-        optional: true
-      vite:
-        optional: true
-
-  '@vitest/pretty-format@3.2.4':
-    resolution: {integrity: sha512-IVNZik8IVRJRTr9fxlitMKeJeXFFFN0JaB9PHPGQ8NKQbGpfjlTx9zO4RefN8gp7eqjNy8nyK3NZmBzOPeIxtA==}
-
-  '@vitest/runner@3.2.4':
-    resolution: {integrity: sha512-oukfKT9Mk41LreEW09vt45f8wx7DordoWUZMYdY/cyAk7w5TWkTRCNZYF7sX7n2wB7jyGAl74OxgwhPgKaqDMQ==}
-
-  '@vitest/snapshot@3.2.4':
-    resolution: {integrity: sha512-dEYtS7qQP2CjU27QBC5oUOxLE/v5eLkGqPE0ZKEIDGMs4vKWe7IjgLOeauHsR0D5YuuycGRO5oSRXnwnmA78fQ==}
-
-  '@vitest/spy@3.2.4':
-    resolution: {integrity: sha512-vAfasCOe6AIK70iP5UD11Ac4siNUNJ9i/9PZ3NKx07sG6sUxeag1LWdNrMWeKKYBLlzuK+Gn65Yd5nyL6ds+nw==}
-
-  '@vitest/ui@3.2.4':
-    resolution: {integrity: sha512-hGISOaP18plkzbWEcP/QvtRW1xDXF2+96HbEX6byqQhAUbiS5oH6/9JwW+QsQCIYON2bI6QZBF+2PvOmrRZ9wA==}
-    peerDependencies:
-      vitest: 3.2.4
-
-  '@vitest/utils@3.2.4':
-    resolution: {integrity: sha512-fB2V0JFrQSMsCo9HiSq3Ezpdv4iYaXRG1Sx8edX3MwxfyNn83mKiGzOcH+Fkxt4MHxr3y42fQi1oeAInqgX2QA==}
->>>>>>> 062a73a5
 
   acorn-jsx@5.3.2:
     resolution: {integrity: sha512-rq9s+JNhf0IChjtDXxllJ7g41oZk5SlXtp0LHwyA5cejwn7vKmKp4pPri6YEePv2PU65sAsegbXtIinmDFDXgQ==}
@@ -2731,17 +2600,8 @@
     engines: {node: '>=0.4.0'}
     hasBin: true
 
-<<<<<<< HEAD
   ai@4.3.19:
     resolution: {integrity: sha512-dIE2bfNpqHN3r6IINp9znguYdhIOheKW2LDigAMrgt/upT3B8eBGPSCblENvaZGoq+hxaN9fSMzjWpbqloP+7Q==}
-=======
-  agent-base@7.1.4:
-    resolution: {integrity: sha512-MnA+YT8fwfJPgBx3m60MNqakm30XOkyIoH1y6huTQvC0PwZG7ki8NacLBcrPbNoo8vEZy7Jpuk7+jMO+CUovTQ==}
-    engines: {node: '>= 14'}
-
-  ai@4.3.16:
-    resolution: {integrity: sha512-KUDwlThJ5tr2Vw0A1ZkbDKNME3wzWhuVfAOwIvFUzl1TPVDFAXDFTXio3p+jaKneB+dKNCvFFlolYmmgHttG1g==}
->>>>>>> 062a73a5
     engines: {node: '>=18'}
     peerDependencies:
       react: ^18 || ^19 || ^19.0.0-rc
@@ -2913,27 +2773,16 @@
   caniuse-lite@1.0.30001723:
     resolution: {integrity: sha512-1R/elMjtehrFejxwmexeXAtae5UO9iSyFn6G/I806CYC/BLyyBk1EPhrKBkWhy6wM6Xnm47dSJQec+tLJ39WHw==}
 
-<<<<<<< HEAD
   castable-video@1.1.10:
     resolution: {integrity: sha512-/T1I0A4VG769wTEZ8gWuy1Crn9saAfRTd1UYTb8xbOPlN78+zOi/1nU2dD5koNkfE5VWvgabkIqrGKmyNXOjSQ==}
-=======
-  caniuse-lite@1.0.30001741:
-    resolution: {integrity: sha512-QGUGitqsc8ARjLdgAfxETDhRbJ0REsP6O3I96TAth/mVjh2cYzN2u+3AzPP3aVSm2FehEItaJw1xd+IGBXWeSw==}
->>>>>>> 062a73a5
 
   ccount@2.0.1:
     resolution: {integrity: sha512-eyrF0jiFpY+3drT6383f1qhkbGsLSifNAjA61IUjZjmLCWjItY6LB9ft9YhoDgwfmclB2zhu51Lc7+95b8NRAg==}
 
-<<<<<<< HEAD
   ce-la-react@0.3.1:
     resolution: {integrity: sha512-g0YwpZDPIwTwFumGTzNHcgJA6VhFfFCJkSNdUdC04br2UfU+56JDrJrJva3FZ7MToB4NDHAFBiPE/PZdNl1mQA==}
     peerDependencies:
       react: '>=17.0.0'
-=======
-  chai@5.3.3:
-    resolution: {integrity: sha512-4zNhdJD/iOjSH0A05ea+Ke6MU5mmpQcbQsSOkgdaUMJ9zTlDTD/GYlwohmIE2u0gaxHYiVHEn1Fw9mZ/ktJWgw==}
-    engines: {node: '>=18'}
->>>>>>> 062a73a5
 
   chalk@4.1.2:
     resolution: {integrity: sha512-oKnbhFyRIXpUuez8iBMmyEa4nbj4IOQyuhc/wy9kY7/WVPcwIO9VA668Pu8RkO7+0G76SLROeyw9CpQ061i4mA==}
@@ -3037,17 +2886,8 @@
     resolution: {integrity: sha512-uV2QOWP2nWzsy2aMp8aRibhi9dlzF5Hgh5SHaB9OiTGEyDTiJJyx0uy51QXdyWbtAHNua4XJzUKca3OzKUd3vA==}
     engines: {node: '>= 8'}
 
-<<<<<<< HEAD
   css-line-break@2.1.0:
     resolution: {integrity: sha512-FHcKFCZcAha3LwfVBhCQbW2nCNbkZXn7KVUJcsT5/P8YmfsVja0FMPJr0B903j/E69HUphKiV9iQArX8SDYA4w==}
-=======
-  css.escape@1.5.1:
-    resolution: {integrity: sha512-YUifsXXuknHlUsmlgyY0PKzgPOr7/FjCePfHNt0jxm83wHZi44VDMQ7/fGNkjY3/jV1MC+1CmZbaHzugyeRtpg==}
-
-  cssstyle@4.6.0:
-    resolution: {integrity: sha512-2z+rWdzbbSZv6/rhtvzvqeZQHrBaqgogqt85sqFNbabZOuFbCVFb8kPeEtZjiKkbrm395irpNKiYeFeLiQnFPg==}
-    engines: {node: '>=18'}
->>>>>>> 062a73a5
 
   csstype@3.1.3:
     resolution: {integrity: sha512-M1uQkMl8rQK/szD0LNhtqxIPLpimGm8sOBwU7lLnCpSbTyY3yeU1Vc7l4KT5zT4s/yOxHH5O7tIuuLOCnLADRw==}
@@ -3102,17 +2942,11 @@
   damerau-levenshtein@1.0.8:
     resolution: {integrity: sha512-sdQSFB7+llfUcQHUQO3+B8ERRj0Oa4w9POWMI/puGtuf7gFywGmkaLCElnudfTiKZV+NvHqL0ifzdrI8Ro7ESA==}
 
-<<<<<<< HEAD
   dash-video-element@0.1.6:
     resolution: {integrity: sha512-4gHShaQjcFv6diX5EzB6qAdUGKlIUGGZY8J8yp2pQkWqR0jX4c6plYy0cFraN7mr0DZINe8ujDN1fssDYxJjcg==}
 
   dashjs@5.0.3:
     resolution: {integrity: sha512-TXndNnCUjFjF2nYBxDVba+hWRpVkadkQ8flLp7kHkem+5+wZTfRShJCnVkPUosmjS0YPE9fVNLbYPJxHBeQZvA==}
-=======
-  data-urls@5.0.0:
-    resolution: {integrity: sha512-ZYP5VBHshaDAiVZxjbRVcFJpc+4xGgT0bK3vzy1HLN8jTO975HEbuYzZJcHoQEY5K1a0z8YayJkyVETa08eNTg==}
-    engines: {node: '>=18'}
->>>>>>> 062a73a5
 
   data-view-buffer@1.0.2:
     resolution: {integrity: sha512-EmKO5V3OLXh1rtK2wgXRansaK1/mtVdTUEiEI0W8RkvgT05kfxaH29PliLnpLP73yYO6142Q72QNa8Wx/A5CqQ==}
@@ -3165,17 +2999,6 @@
   deep-is@0.1.4:
     resolution: {integrity: sha512-oIPzksmTg4/MriiaYGO+okXDT7ztn/w3Eptv/+gSIdMdKsJo0u4CfYNFJPy+4SKMuCqGw2wxnA+URMg3t8a/bQ==}
 
-<<<<<<< HEAD
-=======
-  deepmerge-ts@7.1.5:
-    resolution: {integrity: sha512-HOJkrhaYsweh+W+e74Yn7YStZOilkoPb6fycpwNLKzSPtruFs48nYis0zy5yJz1+ktUhHxoRDJ27RQAWLIJVJw==}
-    engines: {node: '>=16.0.0'}
-
-  deepmerge@4.3.1:
-    resolution: {integrity: sha512-3sUqbMEc77XqpdNO7FRyRog+eW3ph+GYCbj+rK+uYyRMuwsVy0rMiVtPn+QJlKFvWP/1PYpapqYn0Me2knFn+A==}
-    engines: {node: '>=0.10.0'}
-
->>>>>>> 062a73a5
   define-data-property@1.1.4:
     resolution: {integrity: sha512-rBMvIzlpA8v6E+SJZoo++HAYqsLrkg7MSfIinMPFhmkorw7X+dOXVJQs+QT69zGkzMyfDnIMN2Wid1+NbL3T+A==}
     engines: {node: '>= 0.4'}
@@ -3686,23 +3509,9 @@
   html-entities@2.6.0:
     resolution: {integrity: sha512-kig+rMn/QOVRvr7c86gQ8lWXq+Hkv6CbAH1hLu+RG338StTpE8Z0b44SDVaqVu7HGKf27frdmUYEs9hTUX/cLQ==}
 
-<<<<<<< HEAD
   html2canvas-pro@1.5.11:
     resolution: {integrity: sha512-W4pEeKLG8+9a54RDOSiEKq7gRXXDzt0ORMaLXX+l6a3urSKbmnkmyzcRDCtgTOzmHLaZTLG2wiTQMJqKLlSh3w==}
     engines: {node: '>=16.0.0'}
-=======
-  http-proxy-agent@7.0.2:
-    resolution: {integrity: sha512-T1gkAiYYDWYx3V5Bmyu7HcfcvL7mUrTWiM6yOfa3PIphViJ/gFPbvidQ+veqSOHci/PxBcDabeUNCzpOODJZig==}
-    engines: {node: '>= 14'}
-
-  https-proxy-agent@7.0.6:
-    resolution: {integrity: sha512-vK9P5/iUfdl95AI+JVyUuIcVtd4ofvtrOr3HNtM2yxC9bnMbEdp3x01OhQNnjb8IJYi38VlTE3mBXwcfvywuSw==}
-    engines: {node: '>= 14'}
-
-  iconv-lite@0.6.3:
-    resolution: {integrity: sha512-4fCk79wshMdzMp2rH06qWrJE4iolqLhCUH+OiuIgU++RB0+94NlDL81atO7GX55uUKueo0txHNtvEyI6D7WdMw==}
-    engines: {node: '>=0.10.0'}
->>>>>>> 062a73a5
 
   ignore@5.3.2:
     resolution: {integrity: sha512-hsBTNUqQTDwkWtcdYI2i06Y/nUBEsNEDJKjWdigLvegy8kDuJAS8uRlpkkcQpyEXL0Z/pjDy5HBmMjRCJ2gq+g==}
@@ -4512,13 +4321,8 @@
   parse-entities@4.0.2:
     resolution: {integrity: sha512-GG2AQYWoLgL877gQIKeRPGO1xF9+eG1ujIb5soS5gPvLQ1y2o8FL90w2QWNdf9I361Mpp7726c+lj3U0qK1uGw==}
 
-<<<<<<< HEAD
   path-browserify@1.0.1:
     resolution: {integrity: sha512-b7uo2UCUOYZcnF/3ID0lulOJi/bafxa1xPe7ZPsammBSpjSWQkjNxlt635YGS2MiR9GjvuXCtz2emr3jbsz98g==}
-=======
-  parse5@7.3.0:
-    resolution: {integrity: sha512-IInvU7fabl34qmi9gY8XOVxhYyMyuH2xUNpb2q8/Y+7552KlejkRvqvD19nMoUW/uQGGbqNpA6Tufu5FL5BZgw==}
->>>>>>> 062a73a5
 
   path-exists@4.0.0:
     resolution: {integrity: sha512-ak9Qy5Q7jYb2Wwcey5Fpvg2KoAc/ZIhLSLOSBmRmygPsGwkVVt0fZa0qrtMz+m6tJTAHfZQ8FnmB4MG4LWy7/w==}
@@ -4531,20 +4335,8 @@
   path-parse@1.0.7:
     resolution: {integrity: sha512-LDJzPVEEEPR+y48z93A0Ed0yXb8pAByGWo/k5YYdYgpY2/2EsOsksJrq7lOHxryrVOn1ejG6oAp8ahvOIQD8sw==}
 
-<<<<<<< HEAD
   pdf-lib@1.17.1:
     resolution: {integrity: sha512-V/mpyJAoTsN4cnP31vc0wfNA1+p20evqqnap0KLoRUN0Yk/p3wN52DOEsL4oBFcLdb76hlpKPtzJIgo67j/XLw==}
-=======
-  pathe@2.0.3:
-    resolution: {integrity: sha512-WUjGcAqP1gQacoQe+OBJsFA7Ld4DyXuUIjZ5cc75cLHvJ7dtNsTugphxIADwspS+AraAUePCKrSVtPLFj/F88w==}
-
-  pathval@2.0.1:
-    resolution: {integrity: sha512-//nshmD55c46FuFw26xV/xFAaB5HF9Xdap7HJBBnrKdAd6/GxDBaNA1870O79+9ueg61cZLSVc+OaFlfmObYVQ==}
-    engines: {node: '>= 14.16'}
-
-  perfect-debounce@1.0.0:
-    resolution: {integrity: sha512-xCy9V055GLEqoFaHoC1SoLIaLmWctgCUaBaWxDZ7/Zx4CTyX7cJQLJOok/orfjZAh9kEYpjJa4d0KcJmCbctZA==}
->>>>>>> 062a73a5
 
   performance-now@2.1.0:
     resolution: {integrity: sha512-7EAHlyLHI56VEIdK57uwHdHKIaAGbnXPiw0yWbarQZOKaKpvUIgW0jWRVLiatnM+XXlSwsanIBH/hzGMJulMow==}
@@ -4697,16 +4489,8 @@
   raf@3.4.1:
     resolution: {integrity: sha512-Sq4CW4QhwOHE8ucn6J34MqtZCeWFP2aQSmrlroYgqAV1PjStIhJXxYuTgUIfkEk7zTLjmIjLmU5q+fbD1NnOJA==}
 
-<<<<<<< HEAD
   react-day-picker@9.9.0:
     resolution: {integrity: sha512-NtkJbuX6cl/VaGNb3sVVhmMA6LSMnL5G3xNL+61IyoZj0mUZFWTg4hmj7PHjIQ8MXN9dHWhUHFoJWG6y60DKSg==}
-=======
-  rc9@2.1.2:
-    resolution: {integrity: sha512-btXCnMmRIBINM2LDZoEmOogIZU7Qe7zn4BpomSKZ/ykbLObuBdvG+mFq11DL6fjH1DRwHhrlgtYWG96bJiC7Cg==}
-
-  react-day-picker@9.7.0:
-    resolution: {integrity: sha512-urlK4C9XJZVpQ81tmVgd2O7lZ0VQldZeHzNejbwLWZSkzHH498KnArT0EHNfKBOWwKc935iMLGZdxXPRISzUxQ==}
->>>>>>> 062a73a5
     engines: {node: '>=18'}
     peerDependencies:
       react: '>=16.8.0'
@@ -4939,17 +4723,8 @@
     resolution: {integrity: sha512-x/+Cz4YrimQxQccJf5mKEbIa1NzeCRNI5Ecl/ekmlYaampdNLPalVyIcCZNNH3MvmqBugV5TMYZXv0ljslUlaw==}
     engines: {node: '>= 0.4'}
 
-<<<<<<< HEAD
   sax@1.2.1:
     resolution: {integrity: sha512-8I2a3LovHTOpm7NV5yOyO8IHqgVsfK4+UuySrXU8YXkSRX7k6hCV9b3HrkKCr3nMpgj+0bmocaJJWpvp1oc7ZA==}
-=======
-  safer-buffer@2.1.2:
-    resolution: {integrity: sha512-YZo3K82SD7Riyi0E1EQPojLz7kpepnSQI9IyPbHHg1XXXevb5dJI7tpyN2ADxGcQbHG7vcyRHk0cbwqcQriUtg==}
-
-  saxes@6.0.0:
-    resolution: {integrity: sha512-xAg7SOnEhrm5zI3puOOKyy1OMcMlIJZYNJY7xLBwSze0UjhPLnWfj2GF2EpT0jmzaJKIWKHLsaSSajf35bcYnA==}
-    engines: {node: '>=v12.22.7'}
->>>>>>> 062a73a5
 
   scheduler@0.26.0:
     resolution: {integrity: sha512-NlHwttCI/l5gCPR3D1nNXtWABUmBwvZpEQiD4IXSbIDq8BzLIK/7Ir5gTFSGZDUu37K5cMNp0hFtzO38sC7gWA==}
@@ -5497,127 +5272,12 @@
   victory-vendor@36.9.2:
     resolution: {integrity: sha512-PnpQQMuxlwYdocC8fIJqVXvkeViHYzotI+NJrCuav0ZYFoq912ZHBk3mCeuj+5/VpodOjPe1z0Fk2ihgzlXqjQ==}
 
-<<<<<<< HEAD
   vimeo-video-element@1.5.5:
     resolution: {integrity: sha512-9QVvKPPnubMNeNYHY5KZqAYerVMuVG+7PSK+6IrEUD7a/wnCGtzb8Sfxl9qNxDAL6Q8i+p+5SDoVKobCd866vw==}
 
   weakmap-polyfill@2.0.4:
     resolution: {integrity: sha512-ZzxBf288iALJseijWelmECm/1x7ZwQn3sMYIkDr2VvZp7r6SEKuT8D0O9Wiq6L9Nl5mazrOMcmiZE/2NCenaxw==}
     engines: {node: '>=8.10.0'}
-=======
-  vite-node@3.2.4:
-    resolution: {integrity: sha512-EbKSKh+bh1E1IFxeO0pg1n4dvoOTt0UDiXMd/qn++r98+jPO1xtJilvXldeuQ8giIB5IkpjCgMleHMNEsGH6pg==}
-    engines: {node: ^18.0.0 || ^20.0.0 || >=22.0.0}
-    hasBin: true
-
-  vite-tsconfig-paths@5.1.4:
-    resolution: {integrity: sha512-cYj0LRuLV2c2sMqhqhGpaO3LretdtMn/BVX4cPLanIZuwwrkVl+lK84E/miEXkCHWXuq65rhNN4rXsBcOB3S4w==}
-    peerDependencies:
-      vite: '*'
-    peerDependenciesMeta:
-      vite:
-        optional: true
-
-  vite@7.1.5:
-    resolution: {integrity: sha512-4cKBO9wR75r0BeIWWWId9XK9Lj6La5X846Zw9dFfzMRw38IlTk2iCcUt6hsyiDRcPidc55ZParFYDXi0nXOeLQ==}
-    engines: {node: ^20.19.0 || >=22.12.0}
-    hasBin: true
-    peerDependencies:
-      '@types/node': ^20.19.0 || >=22.12.0
-      jiti: '>=1.21.0'
-      less: ^4.0.0
-      lightningcss: ^1.21.0
-      sass: ^1.70.0
-      sass-embedded: ^1.70.0
-      stylus: '>=0.54.8'
-      sugarss: ^5.0.0
-      terser: ^5.16.0
-      tsx: ^4.8.1
-      yaml: ^2.4.2
-    peerDependenciesMeta:
-      '@types/node':
-        optional: true
-      jiti:
-        optional: true
-      less:
-        optional: true
-      lightningcss:
-        optional: true
-      sass:
-        optional: true
-      sass-embedded:
-        optional: true
-      stylus:
-        optional: true
-      sugarss:
-        optional: true
-      terser:
-        optional: true
-      tsx:
-        optional: true
-      yaml:
-        optional: true
-
-  vitest-mock-extended@3.1.0:
-    resolution: {integrity: sha512-vCM0VkuocOUBwwqwV7JB7YStw07pqeKvEIrZnR8l3PtwYi6rAAJAyJACeC1UYNfbQWi85nz7EdiXWBFI5hll2g==}
-    peerDependencies:
-      typescript: 3.x || 4.x || 5.x
-      vitest: '>=3.0.0'
-
-  vitest@3.2.4:
-    resolution: {integrity: sha512-LUCP5ev3GURDysTWiP47wRRUpLKMOfPh+yKTx3kVIEiu5KOMeqzpnYNsKyOoVrULivR8tLcks4+lga33Whn90A==}
-    engines: {node: ^18.0.0 || ^20.0.0 || >=22.0.0}
-    hasBin: true
-    peerDependencies:
-      '@edge-runtime/vm': '*'
-      '@types/debug': ^4.1.12
-      '@types/node': ^18.0.0 || ^20.0.0 || >=22.0.0
-      '@vitest/browser': 3.2.4
-      '@vitest/ui': 3.2.4
-      happy-dom: '*'
-      jsdom: '*'
-    peerDependenciesMeta:
-      '@edge-runtime/vm':
-        optional: true
-      '@types/debug':
-        optional: true
-      '@types/node':
-        optional: true
-      '@vitest/browser':
-        optional: true
-      '@vitest/ui':
-        optional: true
-      happy-dom:
-        optional: true
-      jsdom:
-        optional: true
-
-  w3c-xmlserializer@5.0.0:
-    resolution: {integrity: sha512-o8qghlI8NZHU1lLPrpi2+Uq7abh4GGPpYANlalzWxyWteJOCsr/P+oPBA49TOLu5FTZO4d3F9MnWJfiMo4BkmA==}
-    engines: {node: '>=18'}
-
-  webidl-conversions@3.0.1:
-    resolution: {integrity: sha512-2JAn3z8AR6rjK8Sm8orRC0h/bcl/DqL7tRPdGZ4I1CjdF+EaMLmYxBHyXuKL849eucPFhvBoxMsflfOb8kxaeQ==}
-
-  webidl-conversions@7.0.0:
-    resolution: {integrity: sha512-VwddBukDzu71offAQR975unBIGqfKZpM+8ZX6ySk8nYhVoo5CYaZyzt3YBvYtRtO+aoGlqxPg/B87NGVZ/fu6g==}
-    engines: {node: '>=12'}
-
-  whatwg-encoding@3.1.1:
-    resolution: {integrity: sha512-6qN4hJdMwfYBtE3YBTTHhoeuUrDBPZmbQaxWAqSALV/MeEnR5z1xd8UKud2RAkFoPkmB+hli1TZSnyi84xz1vQ==}
-    engines: {node: '>=18'}
-
-  whatwg-mimetype@4.0.0:
-    resolution: {integrity: sha512-QaKxh0eNIi2mE9p2vEdzfagOKHCcj1pJ56EEHGQOVxp8r9/iszLUUV7v89x9O1p/T+NlTM5W7jW6+cz4Fq1YVg==}
-    engines: {node: '>=18'}
-
-  whatwg-url@14.2.0:
-    resolution: {integrity: sha512-De72GdQZzNTUBBChsXueQUnPKDkg/5A5zp7pFDuQAj5UFoENpiACU0wlCvzpAGnTkj++ihpKwKyYewn/XNUbKw==}
-    engines: {node: '>=18'}
-
-  whatwg-url@5.0.0:
-    resolution: {integrity: sha512-saE57nupxk6v3HY35+jzBwYa0rKSy0XR8JSxZPwgLr7ys0IBzhGviA1/TUGJLmSVqs8pb9AnvICXEuOHLprYTw==}
->>>>>>> 062a73a5
 
   which-boxed-primitive@1.1.1:
     resolution: {integrity: sha512-TbX3mj8n0odCBFVlY8AxkqcHASw3L60jIuF8jFP78az3C2YhmGvqbHBpAjTRH2/xqYunrJ9g1jSyjCjpoWzIAA==}
@@ -5640,15 +5300,8 @@
     engines: {node: '>= 8'}
     hasBin: true
 
-<<<<<<< HEAD
   wistia-video-element@1.3.4:
     resolution: {integrity: sha512-2l22oaQe4jUfi3yvsh2m2oCEgvbqTzaSYx6aJnZAvV5hlMUJlyZheFUnaj0JU2wGlHdVGV7xNY+5KpKu+ruLYA==}
-=======
-  why-is-node-running@2.3.0:
-    resolution: {integrity: sha512-hUrmaWBdVDcxvYqnyh09zunKzROWjbZTiNy8dBEjkS7ehEDQibXJ7XvlmtbwuTclUiIyN+CyXQD4Vmko8fNm8w==}
-    engines: {node: '>=8'}
-    hasBin: true
->>>>>>> 062a73a5
 
   word-wrap@1.2.5:
     resolution: {integrity: sha512-BN22B5eaMMI9UMtjrGd5g5eCYPpCPDUy0FJXbYsaT5zYxjFOckS53SQDE3pWkVoWpHXVb3BrYcEN4Twa55B5cA==}
@@ -5727,13 +5380,7 @@
 
 snapshots:
 
-<<<<<<< HEAD
   '@ai-sdk/openai@1.3.23(zod@3.25.64)':
-=======
-  '@adobe/css-tools@4.4.4': {}
-
-  '@ai-sdk/openai@1.3.22(zod@3.25.64)':
->>>>>>> 062a73a5
     dependencies:
       '@ai-sdk/provider': 1.1.3
       '@ai-sdk/provider-utils': 2.2.8(zod@3.25.64)
@@ -5911,54 +5558,7 @@
 
   '@babel/runtime@7.27.6': {}
 
-<<<<<<< HEAD
   '@date-fns/tz@1.4.1': {}
-=======
-  '@babel/template@7.27.2':
-    dependencies:
-      '@babel/code-frame': 7.27.1
-      '@babel/parser': 7.28.4
-      '@babel/types': 7.28.4
-
-  '@babel/traverse@7.28.4':
-    dependencies:
-      '@babel/code-frame': 7.27.1
-      '@babel/generator': 7.28.3
-      '@babel/helper-globals': 7.28.0
-      '@babel/parser': 7.28.4
-      '@babel/template': 7.27.2
-      '@babel/types': 7.28.4
-      debug: 4.4.1
-    transitivePeerDependencies:
-      - supports-color
-
-  '@babel/types@7.28.4':
-    dependencies:
-      '@babel/helper-string-parser': 7.27.1
-      '@babel/helper-validator-identifier': 7.27.1
-
-  '@csstools/color-helpers@5.1.0': {}
-
-  '@csstools/css-calc@2.1.4(@csstools/css-parser-algorithms@3.0.5(@csstools/css-tokenizer@3.0.4))(@csstools/css-tokenizer@3.0.4)':
-    dependencies:
-      '@csstools/css-parser-algorithms': 3.0.5(@csstools/css-tokenizer@3.0.4)
-      '@csstools/css-tokenizer': 3.0.4
-
-  '@csstools/css-color-parser@3.1.0(@csstools/css-parser-algorithms@3.0.5(@csstools/css-tokenizer@3.0.4))(@csstools/css-tokenizer@3.0.4)':
-    dependencies:
-      '@csstools/color-helpers': 5.1.0
-      '@csstools/css-calc': 2.1.4(@csstools/css-parser-algorithms@3.0.5(@csstools/css-tokenizer@3.0.4))(@csstools/css-tokenizer@3.0.4)
-      '@csstools/css-parser-algorithms': 3.0.5(@csstools/css-tokenizer@3.0.4)
-      '@csstools/css-tokenizer': 3.0.4
-
-  '@csstools/css-parser-algorithms@3.0.5(@csstools/css-tokenizer@3.0.4)':
-    dependencies:
-      '@csstools/css-tokenizer': 3.0.4
-
-  '@csstools/css-tokenizer@3.0.4': {}
-
-  '@date-fns/tz@1.2.0': {}
->>>>>>> 062a73a5
 
   '@effect/platform@0.81.0(effect@3.14.21)':
     dependencies:
@@ -7450,56 +7050,7 @@
 
   '@standard-schema/utils@0.3.0': {}
 
-<<<<<<< HEAD
   '@svta/common-media-library@0.12.4': {}
-=======
-  '@supabase/auth-js@2.71.1':
-    dependencies:
-      '@supabase/node-fetch': 2.6.15
-
-  '@supabase/functions-js@2.4.5':
-    dependencies:
-      '@supabase/node-fetch': 2.6.15
-
-  '@supabase/node-fetch@2.6.15':
-    dependencies:
-      whatwg-url: 5.0.0
-
-  '@supabase/postgrest-js@1.21.3':
-    dependencies:
-      '@supabase/node-fetch': 2.6.15
-
-  '@supabase/realtime-js@2.15.5':
-    dependencies:
-      '@supabase/node-fetch': 2.6.15
-      '@types/phoenix': 1.6.6
-      '@types/ws': 8.18.1
-      ws: 8.18.3
-    transitivePeerDependencies:
-      - bufferutil
-      - utf-8-validate
-
-  '@supabase/ssr@0.7.0(@supabase/supabase-js@2.57.2)':
-    dependencies:
-      '@supabase/supabase-js': 2.57.2
-      cookie: 1.0.2
-
-  '@supabase/storage-js@2.11.1':
-    dependencies:
-      '@supabase/node-fetch': 2.6.15
-
-  '@supabase/supabase-js@2.57.2':
-    dependencies:
-      '@supabase/auth-js': 2.71.1
-      '@supabase/functions-js': 2.4.5
-      '@supabase/node-fetch': 2.6.15
-      '@supabase/postgrest-js': 1.21.3
-      '@supabase/realtime-js': 2.15.5
-      '@supabase/storage-js': 2.11.1
-    transitivePeerDependencies:
-      - bufferutil
-      - utf-8-validate
->>>>>>> 062a73a5
 
   '@swc/counter@0.1.3': {}
 
@@ -7931,79 +7482,12 @@
       effect: 3.14.21
       sqids: 0.3.0
 
-<<<<<<< HEAD
   '@vercel/edge@1.2.2': {}
 
   '@vimeo/player@2.29.0':
     dependencies:
       native-promise-only: 0.8.1
       weakmap-polyfill: 2.0.4
-=======
-  '@vitejs/plugin-react@5.0.2(vite@7.1.5(@types/node@22.18.1)(jiti@2.4.2)(lightningcss@1.30.1)(tsx@4.20.3))':
-    dependencies:
-      '@babel/core': 7.28.4
-      '@babel/plugin-transform-react-jsx-self': 7.27.1(@babel/core@7.28.4)
-      '@babel/plugin-transform-react-jsx-source': 7.27.1(@babel/core@7.28.4)
-      '@rolldown/pluginutils': 1.0.0-beta.34
-      '@types/babel__core': 7.20.5
-      react-refresh: 0.17.0
-      vite: 7.1.5(@types/node@22.18.1)(jiti@2.4.2)(lightningcss@1.30.1)(tsx@4.20.3)
-    transitivePeerDependencies:
-      - supports-color
-
-  '@vitest/expect@3.2.4':
-    dependencies:
-      '@types/chai': 5.2.2
-      '@vitest/spy': 3.2.4
-      '@vitest/utils': 3.2.4
-      chai: 5.3.3
-      tinyrainbow: 2.0.0
-
-  '@vitest/mocker@3.2.4(vite@7.1.5(@types/node@22.18.1)(jiti@2.4.2)(lightningcss@1.30.1)(tsx@4.20.3))':
-    dependencies:
-      '@vitest/spy': 3.2.4
-      estree-walker: 3.0.3
-      magic-string: 0.30.17
-    optionalDependencies:
-      vite: 7.1.5(@types/node@22.18.1)(jiti@2.4.2)(lightningcss@1.30.1)(tsx@4.20.3)
-
-  '@vitest/pretty-format@3.2.4':
-    dependencies:
-      tinyrainbow: 2.0.0
-
-  '@vitest/runner@3.2.4':
-    dependencies:
-      '@vitest/utils': 3.2.4
-      pathe: 2.0.3
-      strip-literal: 3.0.0
-
-  '@vitest/snapshot@3.2.4':
-    dependencies:
-      '@vitest/pretty-format': 3.2.4
-      magic-string: 0.30.17
-      pathe: 2.0.3
-
-  '@vitest/spy@3.2.4':
-    dependencies:
-      tinyspy: 4.0.3
-
-  '@vitest/ui@3.2.4(vitest@3.2.4)':
-    dependencies:
-      '@vitest/utils': 3.2.4
-      fflate: 0.8.2
-      flatted: 3.3.3
-      pathe: 2.0.3
-      sirv: 3.0.2
-      tinyglobby: 0.2.15
-      tinyrainbow: 2.0.0
-      vitest: 3.2.4(@types/debug@4.1.12)(@types/node@22.18.1)(@vitest/ui@3.2.4)(jiti@2.4.2)(jsdom@26.1.0)(lightningcss@1.30.1)(tsx@4.20.3)
-
-  '@vitest/utils@3.2.4':
-    dependencies:
-      '@vitest/pretty-format': 3.2.4
-      loupe: 3.2.1
-      tinyrainbow: 2.0.0
->>>>>>> 062a73a5
 
   acorn-jsx@5.3.2(acorn@8.15.0):
     dependencies:
@@ -8011,13 +7495,7 @@
 
   acorn@8.15.0: {}
 
-<<<<<<< HEAD
   ai@4.3.19(react@19.1.0)(zod@3.25.64):
-=======
-  agent-base@7.1.4: {}
-
-  ai@4.3.16(react@19.1.0)(zod@3.25.64):
->>>>>>> 062a73a5
     dependencies:
       '@ai-sdk/provider': 1.1.3
       '@ai-sdk/provider-utils': 2.2.8(zod@3.25.64)
@@ -8226,7 +7704,6 @@
 
   caniuse-lite@1.0.30001723: {}
 
-<<<<<<< HEAD
   castable-video@1.1.10:
     dependencies:
       custom-media-element: 1.4.5
@@ -8236,19 +7713,6 @@
   ce-la-react@0.3.1(react@19.1.0):
     dependencies:
       react: 19.1.0
-=======
-  caniuse-lite@1.0.30001741: {}
-
-  ccount@2.0.1: {}
-
-  chai@5.3.3:
-    dependencies:
-      assertion-error: 2.0.1
-      check-error: 2.1.1
-      deep-eql: 5.0.2
-      loupe: 3.2.1
-      pathval: 2.0.1
->>>>>>> 062a73a5
 
   chalk@4.1.2:
     dependencies:
@@ -8341,18 +7805,9 @@
       shebang-command: 2.0.0
       which: 2.0.2
 
-<<<<<<< HEAD
   css-line-break@2.1.0:
     dependencies:
       utrie: 1.0.2
-=======
-  css.escape@1.5.1: {}
-
-  cssstyle@4.6.0:
-    dependencies:
-      '@asamuzakjp/css-color': 3.2.0
-      rrweb-cssom: 0.8.0
->>>>>>> 062a73a5
 
   csstype@3.1.3: {}
 
@@ -8398,7 +7853,6 @@
 
   damerau-levenshtein@1.0.8: {}
 
-<<<<<<< HEAD
   dash-video-element@0.1.6:
     dependencies:
       custom-media-element: 1.4.5
@@ -8416,12 +7870,6 @@
       localforage: 1.10.0
       path-browserify: 1.0.1
       ua-parser-js: 1.0.41
-=======
-  data-urls@5.0.0:
-    dependencies:
-      whatwg-mimetype: 4.0.0
-      whatwg-url: 14.2.0
->>>>>>> 062a73a5
 
   data-view-buffer@1.0.2:
     dependencies:
@@ -8465,13 +7913,6 @@
 
   deep-is@0.1.4: {}
 
-<<<<<<< HEAD
-=======
-  deepmerge-ts@7.1.5: {}
-
-  deepmerge@4.3.1: {}
-
->>>>>>> 062a73a5
   define-data-property@1.1.4:
     dependencies:
       es-define-property: 1.0.1
@@ -9135,30 +8576,10 @@
 
   html-entities@2.6.0: {}
 
-<<<<<<< HEAD
   html2canvas-pro@1.5.11:
     dependencies:
       css-line-break: 2.1.0
       text-segmentation: 1.0.3
-=======
-  http-proxy-agent@7.0.2:
-    dependencies:
-      agent-base: 7.1.4
-      debug: 4.4.1
-    transitivePeerDependencies:
-      - supports-color
-
-  https-proxy-agent@7.0.6:
-    dependencies:
-      agent-base: 7.1.4
-      debug: 4.4.1
-    transitivePeerDependencies:
-      - supports-color
-
-  iconv-lite@0.6.3:
-    dependencies:
-      safer-buffer: 2.1.2
->>>>>>> 062a73a5
 
   ignore@5.3.2: {}
 
@@ -10208,13 +9629,7 @@
       is-decimal: 2.0.1
       is-hexadecimal: 2.0.1
 
-<<<<<<< HEAD
   path-browserify@1.0.1: {}
-=======
-  parse5@7.3.0:
-    dependencies:
-      entities: 6.0.1
->>>>>>> 062a73a5
 
   path-exists@4.0.0: {}
 
@@ -10222,20 +9637,12 @@
 
   path-parse@1.0.7: {}
 
-<<<<<<< HEAD
   pdf-lib@1.17.1:
     dependencies:
       '@pdf-lib/standard-fonts': 1.0.0
       '@pdf-lib/upng': 1.0.1
       pako: 1.0.11
       tslib: 1.14.1
-=======
-  pathe@2.0.3: {}
-
-  pathval@2.0.1: {}
-
-  perfect-debounce@1.0.0: {}
->>>>>>> 062a73a5
 
   performance-now@2.1.0: {}
 
@@ -10392,16 +9799,7 @@
     dependencies:
       performance-now: 2.1.0
 
-<<<<<<< HEAD
   react-day-picker@9.9.0(react@19.1.0):
-=======
-  rc9@2.1.2:
-    dependencies:
-      defu: 6.1.4
-      destr: 2.0.5
-
-  react-day-picker@9.7.0(react@19.1.0):
->>>>>>> 062a73a5
     dependencies:
       '@date-fns/tz': 1.4.1
       date-fns: 4.1.0
@@ -10703,15 +10101,7 @@
       es-errors: 1.3.0
       is-regex: 1.2.1
 
-<<<<<<< HEAD
   sax@1.2.1: {}
-=======
-  safer-buffer@2.1.2: {}
-
-  saxes@6.0.0:
-    dependencies:
-      xmlchars: 2.2.0
->>>>>>> 062a73a5
 
   scheduler@0.26.0: {}
 
@@ -11324,134 +10714,11 @@
       d3-time: 3.1.0
       d3-timer: 3.0.1
 
-<<<<<<< HEAD
   vimeo-video-element@1.5.5:
     dependencies:
       '@vimeo/player': 2.29.0
 
   weakmap-polyfill@2.0.4: {}
-=======
-  vite-node@3.2.4(@types/node@22.18.1)(jiti@2.4.2)(lightningcss@1.30.1)(tsx@4.20.3):
-    dependencies:
-      cac: 6.7.14
-      debug: 4.4.1
-      es-module-lexer: 1.7.0
-      pathe: 2.0.3
-      vite: 7.1.5(@types/node@22.18.1)(jiti@2.4.2)(lightningcss@1.30.1)(tsx@4.20.3)
-    transitivePeerDependencies:
-      - '@types/node'
-      - jiti
-      - less
-      - lightningcss
-      - sass
-      - sass-embedded
-      - stylus
-      - sugarss
-      - supports-color
-      - terser
-      - tsx
-      - yaml
-
-  vite-tsconfig-paths@5.1.4(typescript@5.8.3)(vite@7.1.5(@types/node@22.18.1)(jiti@2.4.2)(lightningcss@1.30.1)(tsx@4.20.3)):
-    dependencies:
-      debug: 4.4.1
-      globrex: 0.1.2
-      tsconfck: 3.1.6(typescript@5.8.3)
-    optionalDependencies:
-      vite: 7.1.5(@types/node@22.18.1)(jiti@2.4.2)(lightningcss@1.30.1)(tsx@4.20.3)
-    transitivePeerDependencies:
-      - supports-color
-      - typescript
-
-  vite@7.1.5(@types/node@22.18.1)(jiti@2.4.2)(lightningcss@1.30.1)(tsx@4.20.3):
-    dependencies:
-      esbuild: 0.25.5
-      fdir: 6.5.0(picomatch@4.0.3)
-      picomatch: 4.0.3
-      postcss: 8.5.6
-      rollup: 4.50.1
-      tinyglobby: 0.2.15
-    optionalDependencies:
-      '@types/node': 22.18.1
-      fsevents: 2.3.3
-      jiti: 2.4.2
-      lightningcss: 1.30.1
-      tsx: 4.20.3
-
-  vitest-mock-extended@3.1.0(typescript@5.8.3)(vitest@3.2.4):
-    dependencies:
-      ts-essentials: 10.1.0(typescript@5.8.3)
-      typescript: 5.8.3
-      vitest: 3.2.4(@types/debug@4.1.12)(@types/node@22.18.1)(@vitest/ui@3.2.4)(jiti@2.4.2)(jsdom@26.1.0)(lightningcss@1.30.1)(tsx@4.20.3)
-
-  vitest@3.2.4(@types/debug@4.1.12)(@types/node@22.18.1)(@vitest/ui@3.2.4)(jiti@2.4.2)(jsdom@26.1.0)(lightningcss@1.30.1)(tsx@4.20.3):
-    dependencies:
-      '@types/chai': 5.2.2
-      '@vitest/expect': 3.2.4
-      '@vitest/mocker': 3.2.4(vite@7.1.5(@types/node@22.18.1)(jiti@2.4.2)(lightningcss@1.30.1)(tsx@4.20.3))
-      '@vitest/pretty-format': 3.2.4
-      '@vitest/runner': 3.2.4
-      '@vitest/snapshot': 3.2.4
-      '@vitest/spy': 3.2.4
-      '@vitest/utils': 3.2.4
-      chai: 5.3.3
-      debug: 4.4.1
-      expect-type: 1.2.2
-      magic-string: 0.30.17
-      pathe: 2.0.3
-      picomatch: 4.0.2
-      std-env: 3.9.0
-      tinybench: 2.9.0
-      tinyexec: 0.3.2
-      tinyglobby: 0.2.14
-      tinypool: 1.1.1
-      tinyrainbow: 2.0.0
-      vite: 7.1.5(@types/node@22.18.1)(jiti@2.4.2)(lightningcss@1.30.1)(tsx@4.20.3)
-      vite-node: 3.2.4(@types/node@22.18.1)(jiti@2.4.2)(lightningcss@1.30.1)(tsx@4.20.3)
-      why-is-node-running: 2.3.0
-    optionalDependencies:
-      '@types/debug': 4.1.12
-      '@types/node': 22.18.1
-      '@vitest/ui': 3.2.4(vitest@3.2.4)
-      jsdom: 26.1.0
-    transitivePeerDependencies:
-      - jiti
-      - less
-      - lightningcss
-      - msw
-      - sass
-      - sass-embedded
-      - stylus
-      - sugarss
-      - supports-color
-      - terser
-      - tsx
-      - yaml
-
-  w3c-xmlserializer@5.0.0:
-    dependencies:
-      xml-name-validator: 5.0.0
-
-  webidl-conversions@3.0.1: {}
-
-  webidl-conversions@7.0.0: {}
-
-  whatwg-encoding@3.1.1:
-    dependencies:
-      iconv-lite: 0.6.3
-
-  whatwg-mimetype@4.0.0: {}
-
-  whatwg-url@14.2.0:
-    dependencies:
-      tr46: 5.1.1
-      webidl-conversions: 7.0.0
-
-  whatwg-url@5.0.0:
-    dependencies:
-      tr46: 0.0.3
-      webidl-conversions: 3.0.1
->>>>>>> 062a73a5
 
   which-boxed-primitive@1.1.1:
     dependencies:
@@ -11498,16 +10765,9 @@
     dependencies:
       isexe: 2.0.0
 
-<<<<<<< HEAD
   wistia-video-element@1.3.4:
     dependencies:
       super-media-element: 1.4.2
-=======
-  why-is-node-running@2.3.0:
-    dependencies:
-      siginfo: 2.0.0
-      stackback: 0.0.2
->>>>>>> 062a73a5
 
   word-wrap@1.2.5: {}
 
