--- conflicted
+++ resolved
@@ -25,11 +25,7 @@
         version: 0.4.18(react-dom@19.1.1(react@19.1.1))(react@19.1.1)
       '@auth/prisma-adapter':
         specifier: ^2.9.1
-<<<<<<< HEAD
-        version: 2.9.1(@prisma/client@6.15.0(prisma@6.15.0(typescript@5.8.3))(typescript@5.8.3))
-=======
         version: 2.10.0(@prisma/client@6.16.1(prisma@6.16.1(typescript@5.9.2))(typescript@5.9.2))
->>>>>>> c2b3d15e
       '@emoji-mart/data':
         specifier: 1.2.1
         version: 1.2.1
@@ -130,16 +126,11 @@
         specifier: ^49.0.0
         version: 49.0.0(platejs@49.2.21(@types/react@19.1.13)(immer@10.1.3)(react-dom@19.1.1(react@19.1.1))(react@19.1.1)(scheduler@0.26.0)(use-sync-external-store@1.5.0(react@19.1.1)))(react-dom@19.1.1(react@19.1.1))(react@19.1.1)
       '@prisma/client':
-<<<<<<< HEAD
-        specifier: ^6.15.0
-        version: 6.15.0(prisma@6.15.0(typescript@5.8.3))(typescript@5.8.3)
-=======
         specifier: 6.16.1
         version: 6.16.1(prisma@6.16.1(typescript@5.9.2))(typescript@5.9.2)
       '@prisma/extension-accelerate':
         specifier: 2.0.2
         version: 2.0.2(@prisma/client@6.16.1(prisma@6.16.1(typescript@5.9.2))(typescript@5.9.2))
->>>>>>> c2b3d15e
       '@radix-ui/react-accordion':
         specifier: ^1.2.11
         version: 1.2.12(@types/react-dom@19.1.9(@types/react@19.1.13))(@types/react@19.1.13)(react-dom@19.1.1(react@19.1.1))(react@19.1.1)
@@ -208,11 +199,7 @@
         version: 1.1.11(@types/react-dom@19.1.9(@types/react@19.1.13))(@types/react@19.1.13)(react-dom@19.1.1(react@19.1.1))(react@19.1.1)
       '@radix-ui/react-tooltip':
         specifier: ^1.2.7
-<<<<<<< HEAD
-        version: 1.2.7(@types/react-dom@19.1.6(@types/react@19.1.8))(@types/react@19.1.8)(react-dom@19.1.0(react@19.1.0))(react@19.1.0)
-=======
         version: 1.2.8(@types/react-dom@19.1.9(@types/react@19.1.13))(@types/react@19.1.13)(react-dom@19.1.1(react@19.1.1))(react@19.1.1)
->>>>>>> c2b3d15e
       '@supabase/ssr':
         specifier: 0.7.0
         version: 0.7.0(@supabase/supabase-js@2.57.2)
@@ -281,14 +268,10 @@
         version: 8.16.3
       platejs:
         specifier: ^49.0.2
-<<<<<<< HEAD
-        version: 49.0.2(@types/react@19.1.8)(immer@10.1.1)(react-dom@19.1.0(react@19.1.0))(react@19.1.0)(scheduler@0.26.0)(slate-dom@0.116.0(slate@0.117.0))(slate@0.117.0)(use-sync-external-store@1.5.0(react@19.1.0))
-=======
         version: 49.2.21(@types/react@19.1.13)(immer@10.1.3)(react-dom@19.1.1(react@19.1.1))(react@19.1.1)(scheduler@0.26.0)(use-sync-external-store@1.5.0(react@19.1.1))
       prisma:
         specifier: 6.16.1
         version: 6.16.1(typescript@5.9.2)
->>>>>>> c2b3d15e
       react:
         specifier: ^19.0.0
         version: 19.1.1
@@ -1446,13 +1429,8 @@
   '@polka/url@1.0.0-next.29':
     resolution: {integrity: sha512-wwQAWhWSuHaag8c4q/KN/vCoeOJYshAIvMQwD4GpSb3OiZklFfvAgmj0VCBBImRpuF/aFgIRzllXlVX93Jevww==}
 
-<<<<<<< HEAD
-  '@prisma/client@6.15.0':
-    resolution: {integrity: sha512-wR2LXUbOH4cL/WToatI/Y2c7uzni76oNFND7+23ypLllBmIS8e3ZHhO+nud9iXSXKFt1SoM3fTZvHawg63emZw==}
-=======
   '@prisma/client@6.16.1':
     resolution: {integrity: sha512-QaBCOY29lLAxEFFJgBPyW3WInCW52fJeQTmWx/h6YsP5u0bwuqP51aP0uhqFvhK9DaZPwvai/M4tSDYLVE9vRg==}
->>>>>>> c2b3d15e
     engines: {node: '>=18.18'}
     peerDependencies:
       prisma: '*'
@@ -1463,25 +1441,6 @@
       typescript:
         optional: true
 
-<<<<<<< HEAD
-  '@prisma/config@6.15.0':
-    resolution: {integrity: sha512-KMEoec9b2u6zX0EbSEx/dRpx1oNLjqJEBZYyK0S3TTIbZ7GEGoVyGyFRk4C72+A38cuPLbfQGQvgOD+gBErKlA==}
-
-  '@prisma/debug@6.15.0':
-    resolution: {integrity: sha512-y7cSeLuQmyt+A3hstAs6tsuAiVXSnw9T55ra77z0nbNkA8Lcq9rNcQg6PI00by/+WnE/aMRJ/W7sZWn2cgIy1g==}
-
-  '@prisma/engines-version@6.15.0-5.85179d7826409ee107a6ba334b5e305ae3fba9fb':
-    resolution: {integrity: sha512-a/46aK5j6L3ePwilZYEgYDPrhBQ/n4gYjLxT5YncUTJJNRnTCVjPF86QdzUOLRdYjCLfhtZp9aum90W0J+trrg==}
-
-  '@prisma/engines@6.15.0':
-    resolution: {integrity: sha512-opITiR5ddFJ1N2iqa7mkRlohCZqVSsHhRcc29QXeldMljOf4FSellLT0J5goVb64EzRTKcIDeIsJBgmilNcKxA==}
-
-  '@prisma/fetch-engine@6.15.0':
-    resolution: {integrity: sha512-xcT5f6b+OWBq6vTUnRCc7qL+Im570CtwvgSj+0MTSGA1o9UDSKZ/WANvwtiRXdbYWECpyC3CukoG3A04VTAPHw==}
-
-  '@prisma/get-platform@6.15.0':
-    resolution: {integrity: sha512-Jbb+Xbxyp05NSR1x2epabetHiXvpO8tdN2YNoWoA/ZsbYyxxu/CO/ROBauIFuMXs3Ti+W7N7SJtWsHGaWte9Rg==}
-=======
   '@prisma/config@6.16.1':
     resolution: {integrity: sha512-sz3uxRPNL62QrJ0EYiujCFkIGZ3hg+9hgC1Ae1HjoYuj0BxCqHua4JNijYvYCrh9LlofZDZcRBX3tHBfLvAngA==}
 
@@ -1505,7 +1464,6 @@
 
   '@prisma/get-platform@6.16.1':
     resolution: {integrity: sha512-kUfg4vagBG7dnaGRcGd1c0ytQFcDj2SUABiuveIpL3bthFdTLI6PJeLEia6Q8Dgh+WhPdo0N2q0Fzjk63XTyaA==}
->>>>>>> c2b3d15e
 
   '@radix-ui/number@1.1.1':
     resolution: {integrity: sha512-MkKCwxlXTgz6CFoJx3pCwn07GKp36+aZyu/u2Ln2VrA5DcdyCZkASEDBTd8x5whTQQL5CiYf4prXKLcgQdv29g==}
@@ -2230,23 +2188,15 @@
     peerDependencies:
       '@supabase/supabase-js': ^2.43.4
 
-<<<<<<< HEAD
-  '@supabase/storage-js@2.11.1':
-    resolution: {integrity: sha512-kaKCJZcZrHDCO9L76bEPzNv2caCStOigOUioHw7CvdEzvcSKjVuomRfN2Y9EqXmJH4tEHoBi3tCs/Ye2e3HwDw==}
-=======
   '@supabase/storage-js@2.12.1':
     resolution: {integrity: sha512-QWg3HV6Db2J81VQx0PqLq0JDBn4Q8B1FYn1kYcbla8+d5WDmTdwwMr+EJAxNOSs9W4mhKMv+EYCpCrTFlTj4VQ==}
->>>>>>> c2b3d15e
 
   '@supabase/supabase-js@2.57.2':
     resolution: {integrity: sha512-MxaZqZKUPK1ExzOilgSZqCPCxVPjevUrh6bcWz1SrDZexFc9VJ2cJbVP1EG1hKQx/bfLdTUjIZMoIrYpYqAPYw==}
 
-<<<<<<< HEAD
-=======
   '@svta/common-media-library@0.12.4':
     resolution: {integrity: sha512-9EuOoaNmz7JrfGwjsrD9SxF9otU5TNMnbLu1yU4BeLK0W5cDxVXXR58Z89q9u2AnHjIctscjMTYdlqQ1gojTuw==}
 
->>>>>>> c2b3d15e
   '@swc/counter@0.1.3':
     resolution: {integrity: sha512-e2BR4lsJkkRlKZ/qCHPw9ZaSxc0MVUd7gtbtaB7aMvHeJVYe8sOB8DBZkP2DtISHGSku9sCK6T6cnY0CtXrOCQ==}
 
@@ -2474,13 +2424,8 @@
   '@types/phoenix@1.6.6':
     resolution: {integrity: sha512-PIzZZlEppgrpoT2QgbnDU+MMzuR6BbCjllj0bM70lWoejMeNJAxCchxnv7J3XFkI8MpygtRpzXrIlmWUBclP5A==}
 
-<<<<<<< HEAD
-  '@types/react-dom@19.1.6':
-    resolution: {integrity: sha512-4hOiT/dwO8Ko0gV1m/TJZYk3y0KBnY9vzDh7W+DH17b2HFSOGgdj33dhihPeuy3l0q23+4e+hoXHV6hCC4dCXw==}
-=======
   '@types/react-dom@19.1.9':
     resolution: {integrity: sha512-qXRuZaOsAdXKFyOhRBg6Lqqc0yay13vN7KrIg4L7N4aaHN68ma9OK3NE1BoDFgFOTfM7zg+3/8+2n8rLUH3OKQ==}
->>>>>>> c2b3d15e
     peerDependencies:
       '@types/react': ^19.0.0
 
@@ -2496,13 +2441,8 @@
   '@types/ws@8.18.1':
     resolution: {integrity: sha512-ThVF6DCVhA8kUGy+aazFQ4kXQ7E1Ty7A3ypFOe0IcJV8O/M511G99AW24irKrW56Wt44yG9+ij8FaqoBGkuBXg==}
 
-<<<<<<< HEAD
-  '@typescript-eslint/eslint-plugin@8.34.0':
-    resolution: {integrity: sha512-QXwAlHlbcAwNlEEMKQS2RCgJsgXrTJdjXT08xEgbPFa2yYQgVjBymxP5DrfrE7X7iodSzd9qBUHUycdyVJTW1w==}
-=======
   '@typescript-eslint/eslint-plugin@8.43.0':
     resolution: {integrity: sha512-8tg+gt7ENL7KewsKMKDHXR1vm8tt9eMxjJBYINf6swonlWgkYn5NwyIgXpbbDxTNU5DgpDFfj95prcTq2clIQQ==}
->>>>>>> c2b3d15e
     engines: {node: ^18.18.0 || ^20.9.0 || >=21.1.0}
     peerDependencies:
       '@typescript-eslint/parser': ^8.43.0
@@ -3162,13 +3102,6 @@
   deepmerge-ts@7.1.5:
     resolution: {integrity: sha512-HOJkrhaYsweh+W+e74Yn7YStZOilkoPb6fycpwNLKzSPtruFs48nYis0zy5yJz1+ktUhHxoRDJ27RQAWLIJVJw==}
     engines: {node: '>=16.0.0'}
-<<<<<<< HEAD
-
-  deepmerge@4.3.1:
-    resolution: {integrity: sha512-3sUqbMEc77XqpdNO7FRyRog+eW3ph+GYCbj+rK+uYyRMuwsVy0rMiVtPn+QJlKFvWP/1PYpapqYn0Me2knFn+A==}
-    engines: {node: '>=0.10.0'}
-=======
->>>>>>> c2b3d15e
 
   define-data-property@1.1.4:
     resolution: {integrity: sha512-rBMvIzlpA8v6E+SJZoo++HAYqsLrkg7MSfIinMPFhmkorw7X+dOXVJQs+QT69zGkzMyfDnIMN2Wid1+NbL3T+A==}
@@ -3188,13 +3121,8 @@
   destr@2.0.5:
     resolution: {integrity: sha512-ugFTXCtDZunbzasqBxrK93Ik/DRYsO6S/fedkWEMKqt04xZ4csmnmwGDBAb07QWNaGMAmnTIemsYZCksjATwsA==}
 
-<<<<<<< HEAD
-  detect-libc@2.0.4:
-    resolution: {integrity: sha512-3UDv+G9CsCKO1WKMGw9fwq/SWJYbI0c5Y7LU1AXYoDdbhE2AHQ6N6Nb34sG8Fj7T5APy8qXDCKuuIHd1BR0tVA==}
-=======
   detect-libc@2.1.0:
     resolution: {integrity: sha512-vEtk+OcP7VBRtQZ1EJ3bdgzSfBjgnEalLTp5zjJrS+2Z1w2KZly4SBdac/WDU3hhsNAZ9E8SC96ME4Ey8MZ7cg==}
->>>>>>> c2b3d15e
     engines: {node: '>=8'}
 
   detect-node-es@1.1.0:
@@ -3240,16 +3168,8 @@
   effect@3.16.12:
     resolution: {integrity: sha512-N39iBk0K71F9nb442TLbTkjl24FLUzuvx2i1I2RsEAQsdAdUTuUoW0vlfUXgkMTUOnYqKnWcFfqw4hK4Pw27hg==}
 
-<<<<<<< HEAD
-  effect@3.16.12:
-    resolution: {integrity: sha512-N39iBk0K71F9nb442TLbTkjl24FLUzuvx2i1I2RsEAQsdAdUTuUoW0vlfUXgkMTUOnYqKnWcFfqw4hK4Pw27hg==}
-
-  electron-to-chromium@1.5.214:
-    resolution: {integrity: sha512-TpvUNdha+X3ybfU78NoQatKvQEm1oq3lf2QbnmCEdw+Bd9RuIAY+hJTvq1avzHM0f7EJfnH3vbCnbzKzisc/9Q==}
-=======
   electron-to-chromium@1.5.218:
     resolution: {integrity: sha512-uwwdN0TUHs8u6iRgN8vKeWZMRll4gBkz+QMqdS7DDe49uiK68/UX92lFb61oiFPrpYZNeZIqa4bA7O6Aiasnzg==}
->>>>>>> c2b3d15e
 
   embla-carousel-react@8.6.0:
     resolution: {integrity: sha512-0/PjqU7geVmo6F734pmPqpyHqiM99olvyecY7zdweCw+6tKEXnrE90pBiBbMMU8s5tICemzpQ3hi5EpxzGW+JA==}
@@ -3271,13 +3191,8 @@
     resolution: {integrity: sha512-i6UzDscO/XfAcNYD75CfICkmfLedpyPDdozrLMmQc5ORaQcdMoc21OnlEylMIqI7U8eniKrPMxxtj8k0vhmJhA==}
     engines: {node: '>=14'}
 
-<<<<<<< HEAD
-  enhanced-resolve@5.18.1:
-    resolution: {integrity: sha512-ZSW3ma5GkcQBIpwZTSRAI8N71Uuwgs93IezB7mf7R60tC8ZbJideoDNKjHn2O9KIlx6rkGTTEk1xUCK2E1Y2Yg==}
-=======
   enhanced-resolve@5.18.3:
     resolution: {integrity: sha512-d4lC8xfavMeBjzGr2vECC3fsGXziXZQyJxD868h2M/mBI3PwAuODxAkLkq5HYuvrPYcUtiLzsTo8U3PgX3Ocww==}
->>>>>>> c2b3d15e
     engines: {node: '>=10.13.0'}
 
   entities@6.0.1:
@@ -4411,13 +4326,6 @@
 
   node-fetch-native@1.6.7:
     resolution: {integrity: sha512-g9yhqoedzIUm0nTnTqAQvueMPVOuIY16bqgAJJC8XOOubYFNwz6IER9qs0Gq2Xd0+CecCKFjtdDTMA4u4xG06Q==}
-<<<<<<< HEAD
-
-  node-gyp-build-optional-packages@5.2.2:
-    resolution: {integrity: sha512-s+w+rBWnpTMwSFbaE0UXsRlg7hU4FjekKU4eyAih5T8nJuNZT1nNsskXpxmeqSK9UzkBl6UgRlnKc8hz8IEqOw==}
-    hasBin: true
-=======
->>>>>>> c2b3d15e
 
   node-releases@2.0.21:
     resolution: {integrity: sha512-5b0pgg78U3hwXkCM8Z9b2FJdPZlr9Psr9V2gQPESdGHqbntyFJKFW4r5TeWGFzafGY3hzs1JC62VEQMbl1JFkw==}
@@ -4430,13 +4338,8 @@
     engines: {node: ^14.16.0 || >=16.10.0}
     hasBin: true
 
-<<<<<<< HEAD
-  oauth4webapi@3.5.3:
-    resolution: {integrity: sha512-2bnHosmBLAQpXNBLOvaJMyMkr4Yya5ohE5Q9jqyxiN+aa7GFCzvDN1RRRMrp0NkfqRR2MTaQNkcSUCCjILD9oQ==}
-=======
   oauth4webapi@3.8.1:
     resolution: {integrity: sha512-olkZDELNycOWQf9LrsELFq8n05LwJgV8UkrS0cburk6FOwf8GvLam+YB+Uj5Qvryee+vwWOfQVeI5Vm0MVg7SA==}
->>>>>>> c2b3d15e
 
   object-assign@4.1.1:
     resolution: {integrity: sha512-rJgTQnkUnH1sFw8yT6VSU3zD3sWmu6sZhIseY8VX+GRu3P6F7Fu+JNDoXfklElbLJSnc3FUQHVe4cU5hj+BcUg==}
@@ -4526,12 +4429,9 @@
     resolution: {integrity: sha512-//nshmD55c46FuFw26xV/xFAaB5HF9Xdap7HJBBnrKdAd6/GxDBaNA1870O79+9ueg61cZLSVc+OaFlfmObYVQ==}
     engines: {node: '>= 14.16'}
 
-<<<<<<< HEAD
-=======
   pdf-lib@1.17.1:
     resolution: {integrity: sha512-V/mpyJAoTsN4cnP31vc0wfNA1+p20evqqnap0KLoRUN0Yk/p3wN52DOEsL4oBFcLdb76hlpKPtzJIgo67j/XLw==}
 
->>>>>>> c2b3d15e
   perfect-debounce@1.0.0:
     resolution: {integrity: sha512-xCy9V055GLEqoFaHoC1SoLIaLmWctgCUaBaWxDZ7/Zx4CTyX7cJQLJOok/orfjZAh9kEYpjJa4d0KcJmCbctZA==}
 
@@ -4586,13 +4486,8 @@
   pkg-types@2.3.0:
     resolution: {integrity: sha512-SIqCzDRg0s9npO5XQ3tNZioRY1uK06lA41ynBC1YmFTmnY6FjUjVt6s4LoADmwoig1qqD0oK8h1p/8mlMx8Oig==}
 
-<<<<<<< HEAD
-  platejs@49.0.2:
-    resolution: {integrity: sha512-1RGn0x4fnhdqxeIfT+3CRct6IbTRlluZZ5crkSNvTv7fWf9/S+nG+FDLXYfugAD7gZ29TNLw8U+vkcwIT1JB3Q==}
-=======
   platejs@49.2.21:
     resolution: {integrity: sha512-JK3W4WxEGOW7W+GHMH1Wro46mVfkbKgFlj0DrajDv4HmmK7FQVu9IkVdeR97IbimM76GafoHglbqlJrLM7CYIw==}
->>>>>>> c2b3d15e
     peerDependencies:
       react: '>=18.0.0'
       react-dom: '>=18.0.0'
@@ -4654,13 +4549,8 @@
     resolution: {integrity: sha512-Qb1gy5OrP5+zDf2Bvnzdl3jsTf1qXVMazbvCoKhtKqVs4/YK4ozX4gKQJJVyNe+cajNPn0KoC0MC3FUmaHWEmQ==}
     engines: {node: ^10.13.0 || ^12.13.0 || ^14.15.0 || >=15.0.0}
 
-<<<<<<< HEAD
-  prisma@6.15.0:
-    resolution: {integrity: sha512-E6RCgOt+kUVtjtZgLQDBJ6md2tDItLJNExwI0XJeBc1FKL+Vwb+ovxXxuok9r8oBgsOXBA33fGDuE/0qDdCWqQ==}
-=======
   prisma@6.16.1:
     resolution: {integrity: sha512-MFkMU0eaDDKAT4R/By2IA9oQmwLTxokqv2wegAErr9Rf+oIe7W2sYpE/Uxq0H2DliIR7vnV63PkC1bEwUtl98w==}
->>>>>>> c2b3d15e
     engines: {node: '>=18.18'}
     hasBin: true
     peerDependencies:
@@ -4691,13 +4581,8 @@
   rc9@2.1.2:
     resolution: {integrity: sha512-btXCnMmRIBINM2LDZoEmOogIZU7Qe7zn4BpomSKZ/ykbLObuBdvG+mFq11DL6fjH1DRwHhrlgtYWG96bJiC7Cg==}
 
-<<<<<<< HEAD
-  react-day-picker@9.7.0:
-    resolution: {integrity: sha512-urlK4C9XJZVpQ81tmVgd2O7lZ0VQldZeHzNejbwLWZSkzHH498KnArT0EHNfKBOWwKc935iMLGZdxXPRISzUxQ==}
-=======
   react-day-picker@9.10.0:
     resolution: {integrity: sha512-tedecLSd+fpSN+J08601MaMsf122nxtqZXxB6lwX37qFoLtuPNuRJN8ylxFjLhyJS1kaLfAqL1GUkSLd2BMrpQ==}
->>>>>>> c2b3d15e
     engines: {node: '>=18'}
     peerDependencies:
       react: '>=16.8.0'
@@ -5199,13 +5084,6 @@
 
   tinyexec@1.0.1:
     resolution: {integrity: sha512-5uC6DDlmeqiOwCPmK9jMSdOuZTh8bU39Ys6yidB+UTt5hfZUPGAypSgFRiEp+jbi9qH40BLDvy85jIU88wKSqw==}
-<<<<<<< HEAD
-
-  tinyglobby@0.2.14:
-    resolution: {integrity: sha512-tX5e7OM1HnYr2+a2C/4V0htOcSQcoSTH9KgJnVvNm5zm/cyEWKJ7j7YutsH9CxMdtOkkLFy2AHrMci9IM8IPZQ==}
-    engines: {node: '>=12.0.0'}
-=======
->>>>>>> c2b3d15e
 
   tinyglobby@0.2.15:
     resolution: {integrity: sha512-j2Zq4NyQYG5XMST4cbs02Ak8iJUdxRM0XI5QyxXuZOzKOINmWurp3smXu3y5wDcJrptwpSjgXHzIQxR0omXljQ==}
@@ -5570,13 +5448,10 @@
     resolution: {integrity: sha512-o8qghlI8NZHU1lLPrpi2+Uq7abh4GGPpYANlalzWxyWteJOCsr/P+oPBA49TOLu5FTZO4d3F9MnWJfiMo4BkmA==}
     engines: {node: '>=18'}
 
-<<<<<<< HEAD
-=======
   weakmap-polyfill@2.0.4:
     resolution: {integrity: sha512-ZzxBf288iALJseijWelmECm/1x7ZwQn3sMYIkDr2VvZp7r6SEKuT8D0O9Wiq6L9Nl5mazrOMcmiZE/2NCenaxw==}
     engines: {node: '>=8.10.0'}
 
->>>>>>> c2b3d15e
   webidl-conversions@3.0.1:
     resolution: {integrity: sha512-2JAn3z8AR6rjK8Sm8orRC0h/bcl/DqL7tRPdGZ4I1CjdF+EaMLmYxBHyXuKL849eucPFhvBoxMsflfOb8kxaeQ==}
 
@@ -5775,12 +5650,6 @@
       preact: 10.24.3
       preact-render-to-string: 6.5.11(preact@10.24.3)
 
-<<<<<<< HEAD
-  '@auth/prisma-adapter@2.9.1(@prisma/client@6.15.0(prisma@6.15.0(typescript@5.8.3))(typescript@5.8.3))':
-    dependencies:
-      '@auth/core': 0.39.1
-      '@prisma/client': 6.15.0(prisma@6.15.0(typescript@5.8.3))(typescript@5.8.3)
-=======
   '@auth/core@0.40.0':
     dependencies:
       '@panva/hkdf': 1.2.1
@@ -5793,7 +5662,6 @@
     dependencies:
       '@auth/core': 0.40.0
       '@prisma/client': 6.16.1(prisma@6.16.1(typescript@5.9.2))(typescript@5.9.2)
->>>>>>> c2b3d15e
     transitivePeerDependencies:
       - '@simplewebauthn/browser'
       - '@simplewebauthn/server'
@@ -6685,21 +6553,12 @@
 
   '@polka/url@1.0.0-next.29': {}
 
-<<<<<<< HEAD
-  '@prisma/client@6.15.0(prisma@6.15.0(typescript@5.8.3))(typescript@5.8.3)':
-    optionalDependencies:
-      prisma: 6.15.0(typescript@5.8.3)
-      typescript: 5.8.3
-
-  '@prisma/config@6.15.0':
-=======
   '@prisma/client@6.16.1(prisma@6.16.1(typescript@5.9.2))(typescript@5.9.2)':
     optionalDependencies:
       prisma: 6.16.1(typescript@5.9.2)
       typescript: 5.9.2
 
   '@prisma/config@6.16.1':
->>>>>>> c2b3d15e
     dependencies:
       c12: 3.1.0
       deepmerge-ts: 7.1.5
@@ -6708,28 +6567,6 @@
     transitivePeerDependencies:
       - magicast
 
-<<<<<<< HEAD
-  '@prisma/debug@6.15.0': {}
-
-  '@prisma/engines-version@6.15.0-5.85179d7826409ee107a6ba334b5e305ae3fba9fb': {}
-
-  '@prisma/engines@6.15.0':
-    dependencies:
-      '@prisma/debug': 6.15.0
-      '@prisma/engines-version': 6.15.0-5.85179d7826409ee107a6ba334b5e305ae3fba9fb
-      '@prisma/fetch-engine': 6.15.0
-      '@prisma/get-platform': 6.15.0
-
-  '@prisma/fetch-engine@6.15.0':
-    dependencies:
-      '@prisma/debug': 6.15.0
-      '@prisma/engines-version': 6.15.0-5.85179d7826409ee107a6ba334b5e305ae3fba9fb
-      '@prisma/get-platform': 6.15.0
-
-  '@prisma/get-platform@6.15.0':
-    dependencies:
-      '@prisma/debug': 6.15.0
-=======
   '@prisma/debug@6.16.1': {}
 
   '@prisma/engines-version@6.16.0-7.1c57fdcd7e44b29b9313256c76699e91c3ac3c43': {}
@@ -6754,7 +6591,6 @@
   '@prisma/get-platform@6.16.1':
     dependencies:
       '@prisma/debug': 6.16.1
->>>>>>> c2b3d15e
 
   '@radix-ui/number@1.1.1': {}
 
@@ -7457,11 +7293,7 @@
       '@supabase/supabase-js': 2.57.2
       cookie: 1.0.2
 
-<<<<<<< HEAD
-  '@supabase/storage-js@2.11.1':
-=======
   '@supabase/storage-js@2.12.1':
->>>>>>> c2b3d15e
     dependencies:
       '@supabase/node-fetch': 2.6.15
 
@@ -7472,20 +7304,13 @@
       '@supabase/node-fetch': 2.6.15
       '@supabase/postgrest-js': 1.21.3
       '@supabase/realtime-js': 2.15.5
-<<<<<<< HEAD
-      '@supabase/storage-js': 2.11.1
-=======
       '@supabase/storage-js': 2.12.1
->>>>>>> c2b3d15e
     transitivePeerDependencies:
       - bufferutil
       - utf-8-validate
 
-<<<<<<< HEAD
-=======
   '@svta/common-media-library@0.12.4': {}
 
->>>>>>> c2b3d15e
   '@swc/counter@0.1.3': {}
 
   '@swc/helpers@0.5.15':
@@ -7709,11 +7534,7 @@
 
   '@types/phoenix@1.6.6': {}
 
-<<<<<<< HEAD
-  '@types/react-dom@19.1.6(@types/react@19.1.8)':
-=======
   '@types/react-dom@19.1.9(@types/react@19.1.13)':
->>>>>>> c2b3d15e
     dependencies:
       '@types/react': 19.1.13
 
@@ -7727,15 +7548,9 @@
 
   '@types/ws@8.18.1':
     dependencies:
-<<<<<<< HEAD
-      '@types/node': 22.18.1
-
-  '@typescript-eslint/eslint-plugin@8.34.0(@typescript-eslint/parser@8.34.0(eslint@9.29.0(jiti@2.4.2))(typescript@5.8.3))(eslint@9.29.0(jiti@2.4.2))(typescript@5.8.3)':
-=======
       '@types/node': 22.18.3
 
   '@typescript-eslint/eslint-plugin@8.43.0(@typescript-eslint/parser@8.43.0(eslint@9.35.0(jiti@2.5.1))(typescript@5.9.2))(eslint@9.35.0(jiti@2.5.1))(typescript@5.9.2)':
->>>>>>> c2b3d15e
     dependencies:
       '@eslint-community/regexpp': 4.12.1
       '@typescript-eslint/parser': 8.43.0(eslint@9.35.0(jiti@2.5.1))(typescript@5.9.2)
@@ -8184,11 +7999,7 @@
       dotenv: 16.6.1
       exsolve: 1.0.7
       giget: 2.0.0
-<<<<<<< HEAD
-      jiti: 2.4.2
-=======
       jiti: 2.5.1
->>>>>>> c2b3d15e
       ohash: 2.0.11
       pathe: 2.0.3
       perfect-debounce: 1.0.0
@@ -8448,11 +8259,6 @@
   deep-is@0.1.4: {}
 
   deepmerge-ts@7.1.5: {}
-<<<<<<< HEAD
-
-  deepmerge@4.3.1: {}
-=======
->>>>>>> c2b3d15e
 
   define-data-property@1.1.4:
     dependencies:
@@ -8472,11 +8278,7 @@
 
   destr@2.0.5: {}
 
-<<<<<<< HEAD
-  detect-libc@2.0.4: {}
-=======
   detect-libc@2.1.0: {}
->>>>>>> c2b3d15e
 
   detect-node-es@1.1.0: {}
 
@@ -8522,16 +8324,7 @@
       '@standard-schema/spec': 1.0.0
       fast-check: 3.23.2
 
-<<<<<<< HEAD
-  effect@3.16.12:
-    dependencies:
-      '@standard-schema/spec': 1.0.0
-      fast-check: 3.23.2
-
-  electron-to-chromium@1.5.214: {}
-=======
   electron-to-chromium@1.5.218: {}
->>>>>>> c2b3d15e
 
   embla-carousel-react@8.6.0(react@19.1.1):
     dependencies:
@@ -8549,11 +8342,7 @@
 
   empathic@2.0.0: {}
 
-<<<<<<< HEAD
-  enhanced-resolve@5.18.1:
-=======
   enhanced-resolve@5.18.3:
->>>>>>> c2b3d15e
     dependencies:
       graceful-fs: 4.2.11
       tapable: 2.2.3
@@ -10067,14 +9856,6 @@
       - babel-plugin-macros
 
   node-fetch-native@1.6.7: {}
-<<<<<<< HEAD
-
-  node-gyp-build-optional-packages@5.2.2:
-    dependencies:
-      detect-libc: 2.0.4
-    optional: true
-=======
->>>>>>> c2b3d15e
 
   node-releases@2.0.21: {}
 
@@ -10088,11 +9869,7 @@
       pkg-types: 2.3.0
       tinyexec: 1.0.1
 
-<<<<<<< HEAD
-  oauth4webapi@3.5.3: {}
-=======
   oauth4webapi@3.8.1: {}
->>>>>>> c2b3d15e
 
   object-assign@4.1.1: {}
 
@@ -10195,8 +9972,6 @@
 
   pathval@2.0.1: {}
 
-<<<<<<< HEAD
-=======
   pdf-lib@1.17.1:
     dependencies:
       '@pdf-lib/standard-fonts': 1.0.0
@@ -10204,7 +9979,6 @@
       pako: 1.0.11
       tslib: 1.14.1
 
->>>>>>> c2b3d15e
   perfect-debounce@1.0.0: {}
 
   performance-now@2.1.0: {}
@@ -10256,11 +10030,7 @@
       exsolve: 1.0.7
       pathe: 2.0.3
 
-<<<<<<< HEAD
-  platejs@49.0.2(@types/react@19.1.8)(immer@10.1.1)(react-dom@19.1.0(react@19.1.0))(react@19.1.0)(scheduler@0.26.0)(slate-dom@0.116.0(slate@0.117.0))(slate@0.117.0)(use-sync-external-store@1.5.0(react@19.1.0)):
-=======
   platejs@49.2.21(@types/react@19.1.13)(immer@10.1.3)(react-dom@19.1.1(react@19.1.1))(react@19.1.1)(scheduler@0.26.0)(use-sync-external-store@1.5.0(react@19.1.1)):
->>>>>>> c2b3d15e
     dependencies:
       '@platejs/core': 49.2.21(@types/react@19.1.13)(immer@10.1.3)(react-dom@19.1.1(react@19.1.1))(react@19.1.1)(scheduler@0.26.0)(use-sync-external-store@1.5.0(react@19.1.1))
       '@platejs/slate': 49.2.21
@@ -10329,21 +10099,12 @@
       ansi-styles: 5.2.0
       react-is: 17.0.2
 
-<<<<<<< HEAD
-  prisma@6.15.0(typescript@5.8.3):
-    dependencies:
-      '@prisma/config': 6.15.0
-      '@prisma/engines': 6.15.0
-    optionalDependencies:
-      typescript: 5.8.3
-=======
   prisma@6.16.1(typescript@5.9.2):
     dependencies:
       '@prisma/config': 6.16.1
       '@prisma/engines': 6.16.1
     optionalDependencies:
       typescript: 5.9.2
->>>>>>> c2b3d15e
     transitivePeerDependencies:
       - magicast
 
@@ -10366,14 +10127,6 @@
       performance-now: 2.1.0
 
   rc9@2.1.2:
-<<<<<<< HEAD
-    dependencies:
-      defu: 6.1.4
-      destr: 2.0.5
-
-  react-day-picker@9.7.0(react@19.1.0):
-=======
->>>>>>> c2b3d15e
     dependencies:
       defu: 6.1.4
       destr: 2.0.5
@@ -10997,14 +10750,6 @@
   tinyexec@0.3.2: {}
 
   tinyexec@1.0.1: {}
-<<<<<<< HEAD
-
-  tinyglobby@0.2.14:
-    dependencies:
-      fdir: 6.4.6(picomatch@4.0.2)
-      picomatch: 4.0.2
-=======
->>>>>>> c2b3d15e
 
   tinyglobby@0.2.15:
     dependencies:
@@ -11402,11 +11147,8 @@
     dependencies:
       xml-name-validator: 5.0.0
 
-<<<<<<< HEAD
-=======
   weakmap-polyfill@2.0.4: {}
 
->>>>>>> c2b3d15e
   webidl-conversions@3.0.1: {}
 
   webidl-conversions@7.0.0: {}
