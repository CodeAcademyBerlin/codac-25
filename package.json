{
  "name": "codac",
  "version": "0.1.0",
  "private": true,
  "packageManager": "pnpm@9.15.0",
  "engines": {
    "node": ">=22.0.0",
    "pnpm": ">=9.0.0"
  },
  "scripts": {
    "dev": "next dev --turbopack",
    "build": "prisma generate && next build",
    "start": "next start",
    "test": "pnpm test:unit && pnpm test:e2e",
    "postinstall": "prisma generate",
    "lint": "next lint",
    "lint:fix": "next lint --fix",
    "ts:check": "tsc --noEmit",
    "db:generate": "prisma generate",
    "db:push": "prisma db push",
    "db:seed": "tsx prisma/seed/seed.ts",
    "db:seed:all": "tsx prisma/seed/seed.ts all",
    "db:seed:clean": "tsx prisma/seed/seed.ts clean",
    "db:seed:attack-on-titan": "tsx prisma/seed/seed.ts 1",
    "db:seed:lms": "tsx prisma/seed/seed.ts 3",
    "db:seed:quizzes": "tsx prisma/seed/seed.ts 4",
    "db:seed:jobs": "tsx prisma/seed/seed.ts 5",
    "db:seed:projects": "tsx prisma/seed/seed.ts 6",
    "db:studio": "prisma studio",
    "db:reset": "prisma db push --force-reset && pnpm db:seed:all",
    "test:e2e": "playwright test",
    "test:e2e:ui": "playwright test --ui",
    "test:e2e:headed": "playwright test --headed",
    "test:e2e:debug": "playwright test --debug",
    "test:e2e:report": "playwright show-report",
    "test:e2e:codegen": "playwright codegen http://localhost:3000",
    "test:unit": "vitest",
    "test:unit:watch": "vitest --watch",
    "test:unit:coverage": "vitest --coverage",
    "test:unit:ui": "vitest --ui",
    "setup": "pnpm install && pnpm db:generate && pnpm db:push && pnpm db:seed:all"
  },
  "dependencies": {
    "@ai-sdk/openai": "^1.3.23",
    "@ai-sdk/provider": "^1.1.3",
    "@ai-sdk/provider-utils": "^2.2.8",
    "@ai-sdk/react": "^1.2.12",
    "@ariakit/react": "^0.4.17",
    "@auth/prisma-adapter": "^2.9.1",
    "@emoji-mart/data": "1.2.1",
    "@faker-js/faker": "10.0.0",
    "@hookform/resolvers": "^5.1.1",
    "@octokit/rest": "22.0.0",
    "@platejs/ai": "^49.0.1",
    "@platejs/autoformat": "^49.0.0",
    "@platejs/basic-nodes": "^49.0.0",
    "@platejs/basic-styles": "^49.0.0",
    "@platejs/callout": "^49.0.0",
    "@platejs/caption": "^49.0.0",
    "@platejs/code-block": "^49.0.0",
    "@platejs/combobox": "^49.0.0",
    "@platejs/comment": "^49.0.0",
    "@platejs/date": "^49.0.2",
    "@platejs/dnd": "^49.0.0",
    "@platejs/docx": "^49.0.0",
    "@platejs/emoji": "^49.0.0",
    "@platejs/floating": "^49.0.0",
    "@platejs/indent": "^49.0.0",
    "@platejs/layout": "^49.0.0",
    "@platejs/link": "^49.0.0",
    "@platejs/list": "^49.0.0",
    "@platejs/markdown": "^49.0.0",
    "@platejs/math": "^49.0.0",
    "@platejs/media": "^49.0.0",
    "@platejs/mention": "^49.0.0",
    "@platejs/resizable": "^49.0.0",
    "@platejs/selection": "^49.0.1",
    "@platejs/slash-command": "^49.0.0",
    "@platejs/suggestion": "^49.0.0",
    "@platejs/table": "^49.0.1",
    "@platejs/toc": "^49.0.0",
    "@platejs/toggle": "^49.0.0",
    "@prisma/client": "^6.15.0",
    "@radix-ui/react-accordion": "^1.2.11",
    "@radix-ui/react-alert-dialog": "^1.1.14",
    "@radix-ui/react-aspect-ratio": "^1.1.7",
    "@radix-ui/react-avatar": "^1.1.10",
    "@radix-ui/react-checkbox": "^1.3.2",
    "@radix-ui/react-collapsible": "^1.1.11",
    "@radix-ui/react-context-menu": "^2.2.15",
    "@radix-ui/react-dialog": "^1.1.14",
    "@radix-ui/react-dropdown-menu": "^2.1.15",
    "@radix-ui/react-hover-card": "^1.1.14",
    "@radix-ui/react-label": "^2.1.7",
    "@radix-ui/react-popover": "^1.1.14",
    "@radix-ui/react-progress": "^1.1.7",
    "@radix-ui/react-scroll-area": "^1.2.9",
    "@radix-ui/react-select": "^2.2.5",
    "@radix-ui/react-separator": "^1.1.7",
    "@radix-ui/react-slot": "^1.2.3",
    "@radix-ui/react-switch": "^1.2.5",
    "@radix-ui/react-tabs": "^1.1.12",
    "@radix-ui/react-toggle": "^1.1.9",
    "@radix-ui/react-toggle-group": "^1.1.10",
    "@radix-ui/react-toolbar": "^1.1.10",
    "@radix-ui/react-tooltip": "^1.2.7",
    "@supabase/ssr": "0.7.0",
    "@supabase/supabase-js": "2.57.2",
    "@tabler/icons-react": "^3.34.0",
    "@udecode/cn": "^48.0.3",
    "@uploadthing/react": "7.3.1",
    "ai": "^4.3.19",
    "bcryptjs": "^3.0.2",
    "class-variance-authority": "^0.7.1",
    "clsx": "^2.1.1",
    "cmdk": "^1.1.1",
    "date-fns": "^4.1.0",
    "embla-carousel-react": "^8.6.0",
    "gray-matter": "^4.0.3",
    "html2canvas-pro": "1.5.11",
    "input-otp": "^1.4.2",
    "lodash": "^4.17.21",
    "lowlight": "^3.3.0",
    "lucide-react": "^0.515.0",
    "next": "15.3.3",
    "next-auth": "5.0.0-beta.28",
    "next-themes": "^0.4.6",
    "pdf-lib": "1.17.1",
    "pg": "^8.12.0",
    "platejs": "^49.0.2",
    "react": "^19.0.0",
    "react-day-picker": "^9.9.0",
    "react-dnd": "^16.0.1",
    "react-dnd-html5-backend": "^16.0.1",
    "react-dom": "^19.0.0",
    "react-hook-form": "^7.57.0",
    "react-lite-youtube-embed": "2.5.6",
    "react-player": "^3.3.1",
    "react-resizable-panels": "^3.0.3",
    "react-textarea-autosize": "^8.5.9",
    "react-tweet": "3.2.2",
    "recharts": "^2.15.3",
    "remark-gfm": "^4.0.1",
    "remark-math": "^6.0.0",
    "resend": "6.0.1",
    "sharp": "^0.34.2",
    "sonner": "^2.0.5",
    "tailwind-merge": "^3.3.1",
    "tailwind-scrollbar-hide": "^4.0.0",
    "uploadthing": "7.7.2",
<<<<<<< HEAD
    "use-file-picker": "2.1.2",
=======
    "vite-tsconfig-paths": "5.1.4",
>>>>>>> 062a73a5
    "zod": "^3.25.64"
  },
  "devDependencies": {
    "@axe-core/playwright": "4.10.2",
    "@eslint/eslintrc": "^3",
    "@playwright/test": "1.54.2",
    "@tailwindcss/postcss": "^4",
    "@testing-library/jest-dom": "6.8.0",
    "@testing-library/react": "16.3.0",
    "@testing-library/user-event": "14.6.1",
    "@types/lodash": "^4.17.17",
    "@types/node": "^22",
    "@types/pg": "^8.11.6",
    "@types/react": "^19",
    "@types/react-dom": "^19",
    "@vitejs/plugin-react": "5.0.2",
    "@vitest/ui": "3.2.4",
    "axe-core": "4.10.3",
    "eslint": "^9",
    "eslint-config-next": "15.3.3",
    "prisma": "^6.15.0",
    "jsdom": "26.1.0",
    "tailwindcss": "^4",
    "tsx": "^4.20.3",
    "tw-animate-css": "^1.3.4",
    "typescript": "^5",
    "vitest": "3.2.4",
    "vitest-mock-extended": "3.1.0"
  }
}<|MERGE_RESOLUTION|>--- conflicted
+++ resolved
@@ -148,11 +148,8 @@
     "tailwind-merge": "^3.3.1",
     "tailwind-scrollbar-hide": "^4.0.0",
     "uploadthing": "7.7.2",
-<<<<<<< HEAD
     "use-file-picker": "2.1.2",
-=======
     "vite-tsconfig-paths": "5.1.4",
->>>>>>> 062a73a5
     "zod": "^3.25.64"
   },
   "devDependencies": {
