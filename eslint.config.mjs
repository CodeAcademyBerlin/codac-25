--- conflicted
+++ resolved
@@ -31,20 +31,13 @@
       'react/require-default-props': 'off',
       'react/jsx-uses-react': 'off',
       'react/react-in-jsx-scope': 'off',
+      'react/no-unescaped-entities': 'warn',
       
       // General code quality
       'no-console': ['warn', { allow: ['warn', 'error'] }],
       'prefer-const': 'error',
       'no-var': 'error',
       
-<<<<<<< HEAD
-      // Import organization (temporarily disabled for build)
-      'import/order': 'off',
-      
-      // Temporarily disable other problematic rules
-      '@typescript-eslint/no-unused-vars': 'warn',
-      'react/no-unescaped-entities': 'warn'
-=======
       // Import organization
       'import/order': [
         'error',
@@ -64,7 +57,6 @@
           }
         }
       ]
->>>>>>> ae11068e
     }
   },
   {
