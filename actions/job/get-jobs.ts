--- conflicted
+++ resolved
@@ -15,26 +15,6 @@
 export async function getJobs(params: GetJobsParams = {}) {
   const { search, type, level, remote, company } = params;
 
-<<<<<<< HEAD
-    try {
-        const jobs = await prisma.job.findMany({
-            where: {
-                isActive: true,
-                AND: [
-                    search
-                        ? {
-                            OR: [
-                                { title: { contains: search } },
-                                { description: { contains: search } },
-                                { company: { contains: search } },
-                            ],
-                        }
-                        : {},
-                    type && type !== 'all' ? { type: type as JobType } : {},
-                    level && level !== 'all' ? { level: level as JobLevel } : {},
-                    remote === 'true' ? { remote: true } : {},
-                    company ? { company: { contains: company } } : {},
-=======
   try {
     const jobs = await prisma.job.findMany({
       where: {
@@ -42,13 +22,12 @@
         AND: [
           search
             ? {
-                OR: [
-                  { title: { contains: search } },
-                  { description: { contains: search } },
-                  { company: { contains: search } },
->>>>>>> 373a7a30
-                ],
-              }
+              OR: [
+                { title: { contains: search } },
+                { description: { contains: search } },
+                { company: { contains: search } },
+              ],
+            }
             : {},
           type && type !== "all" ? { type: type as JobType } : {},
           level && level !== "all" ? { level: level as JobLevel } : {},
