"use server";

import { JobType, JobLevel } from "@prisma/client";

import { prisma } from "@/lib/db/prisma";

interface GetJobsParams {
  search?: string;
  type?: string;
  level?: string;
  remote?: string;
  company?: string;
}

export async function getJobs(params: GetJobsParams = {}) {
  const { search, type, level, remote, company } = params;

  try {
    const jobs = await prisma.job.findMany({
      where: {
        isActive: true,
        AND: [
          search
            ? {
<<<<<<< HEAD
                OR: [
                  { title: { contains: search } },
                  { description: { contains: search } },
                  { company: { contains: search } },
                ],
              }
=======
              OR: [
                { title: { contains: search } },
                { description: { contains: search } },
                { company: { contains: search } },
              ],
            }
>>>>>>> 4d005b7c
            : {},
          type && type !== "all" ? { type: type as JobType } : {},
          level && level !== "all" ? { level: level as JobLevel } : {},
          remote === "true" ? { remote: true } : {},
          company ? { company: { contains: company } } : {},
        ],
      },
      include: {
        postedBy: {
          select: {
            id: true,
            name: true,
            email: true,
            image: true,
          },
        },
        _count: {
          select: {
            applications: true,
          },
        },
      },
      orderBy: [{ featured: "desc" }, { createdAt: "desc" }],
    });

    return jobs;
  } catch (error) {
    console.error("Error fetching jobs:", error);
    return [];
  }
}

export type Job = Awaited<ReturnType<typeof getJobs>>[number];

export async function getJobById(id: string) {
  try {
    const job = await prisma.job.findUnique({
      where: { id },
      include: {
        postedBy: {
          select: {
            id: true,
            name: true,
            email: true,
            image: true,
          },
        },
        _count: {
          select: {
            applications: true,
          },
        },
      },
    });

    return job;
  } catch (error) {
    console.error("Error fetching job:", error);
    return null;
  }
}<|MERGE_RESOLUTION|>--- conflicted
+++ resolved
@@ -22,21 +22,12 @@
         AND: [
           search
             ? {
-<<<<<<< HEAD
-                OR: [
-                  { title: { contains: search } },
-                  { description: { contains: search } },
-                  { company: { contains: search } },
-                ],
-              }
-=======
               OR: [
                 { title: { contains: search } },
                 { description: { contains: search } },
                 { company: { contains: search } },
               ],
             }
->>>>>>> 4d005b7c
             : {},
           type && type !== "all" ? { type: type as JobType } : {},
           level && level !== "all" ? { level: level as JobLevel } : {},
