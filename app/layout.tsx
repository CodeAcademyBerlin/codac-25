--- conflicted
+++ resolved
@@ -46,26 +46,13 @@
   ],
   creator: "Code Academy Berlin",
   icons: {
-<<<<<<< HEAD
     icon: [
       {
         url: "/favicon.svg",
         type: "image/svg+xml",
       },
-      // {
-      // url: "/favicon.ico",
-      // type: "image/x-icon",
-      // sizes: "any"
-      // }
     ],
     apple: "/apple-touch-icon.svg",
-=======
-    icon: [{
-      url: "/favicon.svg",
-      type: "image/svg+xml"
-    }],
-    apple: "/apple-touch-icon.svg"
->>>>>>> 122ef20a
   },
   openGraph: {
     title: "codac - code academy berlin learning community",
