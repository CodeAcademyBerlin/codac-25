<<<<<<< HEAD
import { Suspense } from "react";
import Link from "next/link";
import { Plus } from "lucide-react";

import { Button } from "@/components/ui/button";
import { Skeleton } from "@/components/ui/skeleton";

import { getJobs } from "@/actions/job/get-jobs";
import { JobCard } from "@/components/career/job-card";
import { JobFilters } from "@/components/career/job-filters";
import { auth } from "@/lib/auth/auth";
import { SecretDuckForm } from "@/components/career/secret-duck-form";
import { getDucks } from "@/actions/duck/get-ducks";
import { DuckCard } from "@/components/career/duck-card";
=======
import { Plus } from "lucide-react";
import Link from "next/link";
import { Suspense } from "react";

import { getDucks } from "@/actions/duck/get-ducks";
import { getJobs } from "@/actions/job/get-jobs";
import { DuckCard } from "@/components/career/duck-card";
import { JobCard } from "@/components/career/job-card";
import { JobFilters } from "@/components/career/job-filters";
import { SecretDuckForm } from "@/components/career/secret-duck-form";
import { Button } from "@/components/ui/button";
import { Skeleton } from "@/components/ui/skeleton";
import { auth } from "@/lib/auth/auth";

>>>>>>> 4d005b7c

type Job = Awaited<ReturnType<typeof getJobs>>[number];
type DuckItem = Awaited<ReturnType<typeof getDucks>>[number];

interface JobsPageProps {
<<<<<<< HEAD
  searchParams: {
=======
  searchParams: Promise<{
>>>>>>> 4d005b7c
    search?: string;
    type?: string;
    level?: string;
    remote?: string;
    company?: string;
<<<<<<< HEAD
  };
}

export default async function JobsPage({ searchParams }: JobsPageProps) {
=======
  }>;
}

export default async function JobsPage({ searchParams }: JobsPageProps) {
  const params = await searchParams;
>>>>>>> 4d005b7c
  const session = await auth();
  const user = session?.user;

  const canPostJob = user?.role === "ADMIN" || user?.role === "MENTOR";

  return (
    <div className="container mx-auto py-8">
      <div className="flex items-center justify-between mb-8">
        <div>
          <h1 className="text-3xl font-bold">Job Board</h1>
          <p className="text-muted-foreground mt-2">
            Discover career opportunities from our community and partners
          </p>
        </div>
        {canPostJob && (
          <Button asChild>
            <Link href="/career/jobs/post">
              <Plus className="h-4 w-4 mr-2" />
              Post a Job
            </Link>
          </Button>
        )}
      </div>

      <div className="grid grid-cols-1 lg:grid-cols-4 gap-8">
        {/* Filters Sidebar */}
        <div className="lg:col-span-1">
          <JobFilters />
        </div>

        {/* Jobs List */}
        <div className="lg:col-span-3">
          <Suspense fallback={<JobsLoading />}>
            <JobsList searchParams={params} />
          </Suspense>
        </div>
      </div>
      <SecretDuckForm />
    </div>
  );
}

type JobsListProps = {
<<<<<<< HEAD
  searchParams: JobsPageProps["searchParams"];
};

async function JobsList({ searchParams }: JobsListProps) {
  const jobs = await getJobs(searchParams);
  const ducks = await getDucks();

  const combinedList = [...jobs, ...ducks].sort(
    (a, b) => b.createdAt.getTime() - a.createdAt.getTime()
  );

=======
  searchParams: {
    search?: string;
    type?: string;
    level?: string;
    remote?: string;
    company?: string;
  };
};

async function JobsList({ searchParams }: JobsListProps) {
  const jobs = await getJobs(searchParams);

  // Handle ducks gracefully - if table doesn't exist, use empty array
  let ducks: DuckItem[] = [];
  try {
    ducks = await getDucks();
  } catch (error) {
    console.warn('Failed to fetch ducks:', error);
  }

  const combinedList = [...jobs, ...ducks].sort(
    (a, b) => b.createdAt.getTime() - a.createdAt.getTime()
  );

>>>>>>> 4d005b7c
  if (combinedList.length === 0) {
    return (
      <div className="text-center py-12">
        <h3 className="text-lg font-semibold mb-2">No jobs found</h3>
        <p className="text-muted-foreground">
          Try adjusting your filters or check back later for new opportunities.
        </p>
      </div>
    );
  }

  // Type guard to check if an item is a job
  const isJob = (item: Job | DuckItem): item is Job => "company" in item;

  return (
    <div className="space-y-6">
      {combinedList.map((item) =>
        isJob(item) ? (
          <JobCard key={`job-${item.id}`} job={item} />
        ) : (
          <DuckCard key={`duck-${item.id}`} duck={item} />
        )
      )}
    </div>
  );
}

function JobsLoading() {
  return (
    <div className="space-y-6">
      {[...Array(5)].map((_, i) => (
        <div key={i} className="border rounded-lg p-6">
          <Skeleton className="h-6 w-3/4 mb-2" />
          <Skeleton className="h-4 w-1/2 mb-4" />
          <Skeleton className="h-20 w-full mb-4" />
          <div className="flex gap-2">
            <Skeleton className="h-6 w-16" />
            <Skeleton className="h-6 w-20" />
            <Skeleton className="h-6 w-16" />
          </div>
        </div>
      ))}
    </div>
  );
}<|MERGE_RESOLUTION|>--- conflicted
+++ resolved
@@ -1,4 +1,3 @@
-<<<<<<< HEAD
 import { Suspense } from "react";
 import Link from "next/link";
 import { Plus } from "lucide-react";
@@ -13,49 +12,21 @@
 import { SecretDuckForm } from "@/components/career/secret-duck-form";
 import { getDucks } from "@/actions/duck/get-ducks";
 import { DuckCard } from "@/components/career/duck-card";
-=======
-import { Plus } from "lucide-react";
-import Link from "next/link";
-import { Suspense } from "react";
-
-import { getDucks } from "@/actions/duck/get-ducks";
-import { getJobs } from "@/actions/job/get-jobs";
-import { DuckCard } from "@/components/career/duck-card";
-import { JobCard } from "@/components/career/job-card";
-import { JobFilters } from "@/components/career/job-filters";
-import { SecretDuckForm } from "@/components/career/secret-duck-form";
-import { Button } from "@/components/ui/button";
-import { Skeleton } from "@/components/ui/skeleton";
-import { auth } from "@/lib/auth/auth";
-
->>>>>>> 4d005b7c
 
 type Job = Awaited<ReturnType<typeof getJobs>>[number];
 type DuckItem = Awaited<ReturnType<typeof getDucks>>[number];
 
 interface JobsPageProps {
-<<<<<<< HEAD
   searchParams: {
-=======
-  searchParams: Promise<{
->>>>>>> 4d005b7c
     search?: string;
     type?: string;
     level?: string;
     remote?: string;
     company?: string;
-<<<<<<< HEAD
   };
 }
 
 export default async function JobsPage({ searchParams }: JobsPageProps) {
-=======
-  }>;
-}
-
-export default async function JobsPage({ searchParams }: JobsPageProps) {
-  const params = await searchParams;
->>>>>>> 4d005b7c
   const session = await auth();
   const user = session?.user;
 
@@ -99,7 +70,6 @@
 }
 
 type JobsListProps = {
-<<<<<<< HEAD
   searchParams: JobsPageProps["searchParams"];
 };
 
@@ -111,32 +81,6 @@
     (a, b) => b.createdAt.getTime() - a.createdAt.getTime()
   );
 
-=======
-  searchParams: {
-    search?: string;
-    type?: string;
-    level?: string;
-    remote?: string;
-    company?: string;
-  };
-};
-
-async function JobsList({ searchParams }: JobsListProps) {
-  const jobs = await getJobs(searchParams);
-
-  // Handle ducks gracefully - if table doesn't exist, use empty array
-  let ducks: DuckItem[] = [];
-  try {
-    ducks = await getDucks();
-  } catch (error) {
-    console.warn('Failed to fetch ducks:', error);
-  }
-
-  const combinedList = [...jobs, ...ducks].sort(
-    (a, b) => b.createdAt.getTime() - a.createdAt.getTime()
-  );
-
->>>>>>> 4d005b7c
   if (combinedList.length === 0) {
     return (
       <div className="text-center py-12">
