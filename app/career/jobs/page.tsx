<<<<<<< HEAD
import { Plus } from 'lucide-react'
import Link from 'next/link'
import { Suspense } from 'react'

import { getJobs } from '@/actions/job/get-jobs'
import { JobCard } from '@/components/career/job-card'
import { JobFilters } from '@/components/career/job-filters'
import { Button } from '@/components/ui/button'
import { Skeleton } from '@/components/ui/skeleton'

interface JobsPageProps {
  searchParams: Promise<{
    search?: string
    type?: string
    level?: string
    remote?: string
    company?: string
  }>
}

export default async function JobsPage({ searchParams }: JobsPageProps) {
  const resolvedSearchParams = await searchParams
=======
import { Suspense } from "react";
import Link from "next/link";
import { Plus } from "lucide-react";

import { Button } from "@/components/ui/button";
import { Skeleton } from "@/components/ui/skeleton";

import { getJobs } from "@/actions/job/get-jobs";
import { JobCard } from "@/components/career/job-card";
import { JobFilters } from "@/components/career/job-filters";
import { auth } from "@/lib/auth/auth";
import { SecretDuckForm } from "@/components/career/secret-duck-form";
import { getDucks } from "@/actions/duck/get-ducks";
import { DuckCard } from "@/components/career/duck-card";
import { Duck, Job as JobType } from "@prisma/client";

type Job = Awaited<ReturnType<typeof getJobs>>[number];
type DuckItem = Awaited<ReturnType<typeof getDucks>>[number];

interface JobsPageProps {
  searchParams: {
    search?: string;
    type?: string;
    level?: string;
    remote?: string;
    company?: string;
  };
}

export default async function JobsPage({ searchParams }: JobsPageProps) {
  const session = await auth();
  const user = session?.user;

  const canPostJob = user?.role === "ADMIN" || user?.role === "MENTOR";

>>>>>>> 373a7a30
  return (
    <div className="container mx-auto py-8">
      <div className="flex items-center justify-between mb-8">
        <div>
          <h1 className="text-3xl font-bold">Job Board</h1>
          <p className="text-muted-foreground mt-2">
            Discover career opportunities from our community and partners
          </p>
        </div>
        {canPostJob && (
          <Button asChild>
            <Link href="/career/jobs/post">
              <Plus className="h-4 w-4 mr-2" />
              Post a Job
            </Link>
          </Button>
        )}
      </div>

      <div className="grid grid-cols-1 lg:grid-cols-4 gap-8">
        {/* Filters Sidebar */}
        <div className="lg:col-span-1">
          <JobFilters />
        </div>

        {/* Jobs List */}
        <div className="lg:col-span-3">
          <Suspense fallback={<JobsLoading />}>
            <JobsList searchParams={resolvedSearchParams} />
          </Suspense>
        </div>
      </div>
      <SecretDuckForm />
    </div>
  );
}

<<<<<<< HEAD
async function JobsList({ searchParams }: {
  searchParams: {
    search?: string
    type?: string
    level?: string
    remote?: string
    company?: string
  }
}) {
  const jobs = await getJobs(searchParams)
=======
type JobsListProps = {
  searchParams: JobsPageProps["searchParams"];
};
>>>>>>> 373a7a30

async function JobsList({ searchParams }: JobsListProps) {
  const jobs = await getJobs(searchParams);
  const ducks = await getDucks();

  const combinedList = [...jobs, ...ducks].sort(
    (a, b) => b.createdAt.getTime() - a.createdAt.getTime()
  );

  if (combinedList.length === 0) {
    return (
      <div className="text-center py-12">
        <h3 className="text-lg font-semibold mb-2">No jobs found</h3>
        <p className="text-muted-foreground">
          Try adjusting your filters or check back later for new opportunities.
        </p>
      </div>
    );
  }

<<<<<<< HEAD
  // Transform the jobs data to match JobCard expectations
  const transformedJobs = jobs.map(job => ({
    id: job.id,
    title: job.title,
    description: job.description,
    company: job.company,
    location: job.location,
    type: job.type,
    level: job.level,
    salary: job.salary,
    remote: job.remote,
    skills: Array.isArray(job.skills) ? job.skills as string[] : null,
    benefits: Array.isArray(job.benefits) ? job.benefits as string[] : null,
    featured: job.featured,
    createdAt: job.createdAt,
    postedBy: job.postedBy,
    _count: job._count,
  }))

  return (
    <div className="space-y-6">
      {transformedJobs.map((job) => (
        <JobCard key={job.id} job={job} />
      ))}
=======
  // Type guard to check if an item is a job
  const isJob = (item: Job | DuckItem): item is Job => "company" in item;

  return (
    <div className="space-y-6">
      {combinedList.map((item) =>
        isJob(item) ? (
          <JobCard key={`job-${item.id}`} job={item} />
        ) : (
          <DuckCard key={`duck-${item.id}`} duck={item} />
        )
      )}
>>>>>>> 373a7a30
    </div>
  );
}

function JobsLoading() {
  return (
    <div className="space-y-6">
      {[...Array(5)].map((_, i) => (
        <div key={i} className="border rounded-lg p-6">
          <Skeleton className="h-6 w-3/4 mb-2" />
          <Skeleton className="h-4 w-1/2 mb-4" />
          <Skeleton className="h-20 w-full mb-4" />
          <div className="flex gap-2">
            <Skeleton className="h-6 w-16" />
            <Skeleton className="h-6 w-20" />
            <Skeleton className="h-6 w-16" />
          </div>
        </div>
      ))}
    </div>
  );
}<|MERGE_RESOLUTION|>--- conflicted
+++ resolved
@@ -1,27 +1,3 @@
-<<<<<<< HEAD
-import { Plus } from 'lucide-react'
-import Link from 'next/link'
-import { Suspense } from 'react'
-
-import { getJobs } from '@/actions/job/get-jobs'
-import { JobCard } from '@/components/career/job-card'
-import { JobFilters } from '@/components/career/job-filters'
-import { Button } from '@/components/ui/button'
-import { Skeleton } from '@/components/ui/skeleton'
-
-interface JobsPageProps {
-  searchParams: Promise<{
-    search?: string
-    type?: string
-    level?: string
-    remote?: string
-    company?: string
-  }>
-}
-
-export default async function JobsPage({ searchParams }: JobsPageProps) {
-  const resolvedSearchParams = await searchParams
-=======
 import { Suspense } from "react";
 import Link from "next/link";
 import { Plus } from "lucide-react";
@@ -57,7 +33,6 @@
 
   const canPostJob = user?.role === "ADMIN" || user?.role === "MENTOR";
 
->>>>>>> 373a7a30
   return (
     <div className="container mx-auto py-8">
       <div className="flex items-center justify-between mb-8">
@@ -95,22 +70,9 @@
   );
 }
 
-<<<<<<< HEAD
-async function JobsList({ searchParams }: {
-  searchParams: {
-    search?: string
-    type?: string
-    level?: string
-    remote?: string
-    company?: string
-  }
-}) {
-  const jobs = await getJobs(searchParams)
-=======
 type JobsListProps = {
   searchParams: JobsPageProps["searchParams"];
 };
->>>>>>> 373a7a30
 
 async function JobsList({ searchParams }: JobsListProps) {
   const jobs = await getJobs(searchParams);
@@ -131,32 +93,6 @@
     );
   }
 
-<<<<<<< HEAD
-  // Transform the jobs data to match JobCard expectations
-  const transformedJobs = jobs.map(job => ({
-    id: job.id,
-    title: job.title,
-    description: job.description,
-    company: job.company,
-    location: job.location,
-    type: job.type,
-    level: job.level,
-    salary: job.salary,
-    remote: job.remote,
-    skills: Array.isArray(job.skills) ? job.skills as string[] : null,
-    benefits: Array.isArray(job.benefits) ? job.benefits as string[] : null,
-    featured: job.featured,
-    createdAt: job.createdAt,
-    postedBy: job.postedBy,
-    _count: job._count,
-  }))
-
-  return (
-    <div className="space-y-6">
-      {transformedJobs.map((job) => (
-        <JobCard key={job.id} job={job} />
-      ))}
-=======
   // Type guard to check if an item is a job
   const isJob = (item: Job | DuckItem): item is Job => "company" in item;
 
@@ -169,7 +105,6 @@
           <DuckCard key={`duck-${item.id}`} duck={item} />
         )
       )}
->>>>>>> 373a7a30
     </div>
   );
 }
