<<<<<<< HEAD
import { ArrowLeft } from 'lucide-react'
import Link from 'next/link'
=======
import Link from "next/link";
import { ArrowLeft } from "lucide-react";
>>>>>>> 373a7a30

import { auth } from "@/lib/auth/auth";
import { Button } from "@/components/ui/button";
import {
  Card,
  CardContent,
  CardDescription,
  CardHeader,
  CardTitle,
} from "@/components/ui/card";
import { JobPostingForm } from "@/components/career/job-posting-form";

export default async function PostJobPage() {
  const session = await auth();
  const user = session?.user;

  if (!user || (user.role !== "ADMIN" && user.role !== "MENTOR")) {
    return (
      <div className="container mx-auto py-8 text-center">
        <h1 className="text-3xl font-bold">Unauthorized</h1>
        <p className="text-muted-foreground mt-2">
          You do not have permission to post a job. Please contact an
          administrator if you believe this is a mistake.
        </p>
        <Button asChild className="mt-4">
          <Link href="/career/jobs">
            <ArrowLeft className="h-4 w-4 mr-2" />
            Back to Jobs
          </Link>
        </Button>
      </div>
    );
  }

  return (
    <div className="container mx-auto py-8">
      <div className="mb-6">
        <Button variant="ghost" asChild className="mb-4">
          <Link href="/career/jobs">
            <ArrowLeft className="h-4 w-4 mr-2" />
            Back to Jobs
          </Link>
        </Button>

        <h1 className="text-3xl font-bold">Post a Job</h1>
        <p className="text-muted-foreground mt-2">
          Share career opportunities with our community
        </p>
      </div>

      <div className="max-w-2xl">
        <Card>
          <CardHeader>
            <CardTitle>Job Posting Form</CardTitle>
            <CardDescription>
              Fill out the details below to post your job opportunity
            </CardDescription>
          </CardHeader>
          <CardContent>
            <JobPostingForm />
          </CardContent>
        </Card>
      </div>
    </div>
  );
}<|MERGE_RESOLUTION|>--- conflicted
+++ resolved
@@ -1,10 +1,5 @@
-<<<<<<< HEAD
-import { ArrowLeft } from 'lucide-react'
-import Link from 'next/link'
-=======
 import Link from "next/link";
 import { ArrowLeft } from "lucide-react";
->>>>>>> 373a7a30
 
 import { auth } from "@/lib/auth/auth";
 import { Button } from "@/components/ui/button";
