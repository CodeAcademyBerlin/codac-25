--- conflicted
+++ resolved
@@ -2,13 +2,9 @@
 import { TestHelpers } from '../utils/test-helpers';
 import { DatabaseTestIntegration, TestDataFactory } from '../utils/database-helpers';
 
-<<<<<<< HEAD
-test.describe('Authentication Accessibility & Mobile Tests', () => {
-=======
 import { TestDataFactory } from '../utils/test-helpers';
 
 test.describe('Authentication Accessibility Tests', () => {
->>>>>>> c2b3d15e
   test.describe('Mobile Responsive Design', () => {
     test('should display registration form properly on mobile', async ({ page }) => {
       // Set mobile viewport
@@ -88,12 +84,8 @@
       for (const viewport of viewports) {
         await page.setViewportSize(viewport);
         await page.goto('/auth/signin');
-<<<<<<< HEAD
-        await page.waitForLoadState('networkidle');
-=======
         await page.waitForLoadState('domcontentloaded');
         await page.waitForTimeout(2000);
->>>>>>> c2b3d15e
 
         // Form should be usable in all orientations
         await expect(page.locator('input[name="email"]')).toBeVisible();
@@ -154,61 +146,6 @@
       const dbIntegration = new DatabaseTestIntegration(page);
       await dbIntegration.setup();
 
-<<<<<<< HEAD
-      try {
-        const userData = TestDataFactory.createValidUser();
-        const db = await dbIntegration.setup();
-        await db.createTestUser(userData);
-
-        await page.goto('/auth/signin');
-        await page.waitForLoadState('networkidle');
-
-        // Fill form using keyboard
-        await page.locator('input[name="email"]').focus();
-        await page.keyboard.type(userData.email);
-
-        await page.keyboard.press('Tab');
-        await page.keyboard.type(userData.password!);
-
-        // Submit using Enter key
-        await page.keyboard.press('Enter');
-
-        // Should successfully login
-        await helpers.auth.waitForSignInComplete();
-        const isSignedIn = await helpers.auth.isSignedIn();
-        expect(isSignedIn).toBe(true);
-      } finally {
-        await dbIntegration.cleanup();
-      }
-    });
-
-    test('should support Enter key submission from any form field', async ({ page }) => {
-      const helpers = new TestHelpers(page);
-      const dbIntegration = new DatabaseTestIntegration(page);
-      await dbIntegration.setup();
-
-      try {
-        const userData = TestDataFactory.createValidUser();
-        const db = await dbIntegration.setup();
-        await db.createTestUser(userData);
-
-        await page.goto('/auth/signin');
-        await page.waitForLoadState('networkidle');
-
-        // Fill email field and press Enter
-        await page.locator('input[name="email"]').fill(userData.email);
-        await page.locator('input[name="password"]').fill(userData.password!);
-
-        // Press Enter from password field
-        await page.locator('input[name="password"]').press('Enter');
-
-        await helpers.auth.waitForSignInComplete();
-        const isSignedIn = await helpers.auth.isSignedIn();
-        expect(isSignedIn).toBe(true);
-      } finally {
-        await dbIntegration.cleanup();
-      }
-=======
       // Fill form fields
       await page.locator('input[type="email"]').fill('test@example.com');
       await page.locator('input[type="password"]').fill('password123');
@@ -244,7 +181,6 @@
         page.waitForURL(url => !url.toString().includes('/auth/signin'), { timeout: 5000 }),
         page.waitForSelector('[role="alert"]', { timeout: 3000 })
       ]).catch(() => { });
->>>>>>> c2b3d15e
     });
   });
 
@@ -263,7 +199,6 @@
       await expect(emailInput).toHaveAttribute('id');
       await expect(passwordInput).toHaveAttribute('id');
 
-<<<<<<< HEAD
       // Look for label elements
       await expect(page.locator('label[for]')).toHaveCount(4); // name, email, password, confirm password
     });
@@ -272,14 +207,9 @@
       await page.goto('/auth/signup');
       await page.waitForLoadState('networkidle');
 
-      // Submit empty form to trigger validation
-      await page.locator('button[type="submit"]').click();
-      await page.waitForTimeout(1000);
-=======
       // Form inputs should exist and be accessible
       await expect(page.locator('input[type="email"], input[name="email"]')).toBeVisible();
       await expect(page.locator('input[type="password"], input[name="password"]')).toBeVisible();
->>>>>>> c2b3d15e
 
       // Error messages should be announced to screen readers
       const errorAlert = page.locator('[role="alert"]');
@@ -303,33 +233,6 @@
     });
 
     test('should announce loading states to screen readers', async ({ page }) => {
-<<<<<<< HEAD
-      const helpers = new TestHelpers(page);
-      const dbIntegration = new DatabaseTestIntegration(page);
-      await dbIntegration.setup();
-
-      try {
-        const userData = TestDataFactory.createValidUser();
-        await page.goto('/auth/signup');
-        await page.waitForLoadState('networkidle');
-
-        // Fill form
-        await page.locator('input[name="name"]').fill(userData.name);
-        await page.locator('input[name="email"]').fill(userData.email);
-        await page.locator('input[name="password"]').fill(userData.password!);
-        await page.locator('input[name="confirmPassword"]').fill(userData.password!);
-
-        // Submit form
-        await page.locator('button[type="submit"]').click();
-
-        // Loading state should be accessible
-        const loadingIndicator = page.locator('.animate-spin, [aria-busy="true"], text=Loading');
-        if (await loadingIndicator.isVisible().catch(() => false)) {
-          await expect(loadingIndicator).toBeVisible();
-        }
-      } finally {
-        await dbIntegration.cleanup();
-=======
       const userData = TestDataFactory.createUser({
         name: 'Test User',
         email: 'test@example.com',
@@ -352,7 +255,6 @@
       const loadingIndicator = page.locator('.animate-spin, [aria-busy="true"], text=Loading');
       if (await loadingIndicator.isVisible().catch(() => false)) {
         await expect(loadingIndicator).toBeVisible();
->>>>>>> c2b3d15e
       }
     });
   });
@@ -378,11 +280,7 @@
       }
     });
 
-<<<<<<< HEAD
-    test('should trap focus in modals/dialogs', async ({ page }) => {
-=======
     test('should trap focus in modals/dialogs', async () => {
->>>>>>> c2b3d15e
       // This test would be relevant if you have modal dialogs in auth flow
       // Skip for now unless you have modal components
       test.skip();
@@ -437,25 +335,6 @@
       }
     });
 
-<<<<<<< HEAD
-    test('should be usable without color indicators alone', async ({ page }) => {
-      await page.goto('/auth/signin');
-      await page.waitForLoadState('networkidle');
-
-      // Submit to trigger validation
-      await page.locator('button[type="submit"]').click();
-      await page.waitForTimeout(1000);
-
-      // Error states should be indicated by more than just color
-      const errorElements = page.locator('[role="alert"], .border-red-500');
-      if (await errorElements.count() > 0) {
-        // Check that errors are communicated through text, not just color
-        const hasTextContent = await errorElements.first().textContent();
-        expect(hasTextContent).toBeTruthy();
-      }
-    });
-=======
->>>>>>> c2b3d15e
   });
 
   test.describe('Responsive Touch Targets', () => {
@@ -503,28 +382,6 @@
       }
     });
   });
-<<<<<<< HEAD
-});
-
-test.describe('Cross-Browser Accessibility', () => {
-  ['chromium', 'firefox', 'webkit'].forEach(browserName => {
-    test(`should maintain accessibility in ${browserName}`, async ({ page }) => {
-      // Basic accessibility check across browsers
-      await page.goto('/auth/signin');
-      await page.waitForLoadState('networkidle');
-
-      // Check basic form accessibility
-      await expect(page.locator('input[name="email"]')).toBeVisible();
-      await expect(page.locator('input[name="password"]')).toBeVisible();
-      await expect(page.locator('button[type="submit"]')).toBeVisible();
-
-      // Test keyboard navigation
-      await page.locator('input[name="email"]').focus();
-      await expect(page.locator('input[name="email"]')).toBeFocused();
-
-      await page.keyboard.press('Tab');
-      await expect(page.locator('input[name="password"]')).toBeFocused();
-=======
 
 
   test.describe('Cross-Browser Accessibility', () => {
@@ -546,7 +403,6 @@
         await page.keyboard.press('Tab');
         await expect(page.locator('input[name="password"]')).toBeFocused();
       });
->>>>>>> c2b3d15e
     });
   });
 });