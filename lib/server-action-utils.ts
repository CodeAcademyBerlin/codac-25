--- conflicted
+++ resolved
@@ -248,16 +248,6 @@
   }
 }
 
-<<<<<<< HEAD
-// Chat-specific server action handler that includes authentication
-export async function handleServerAction<TInput, TOutput>(
-  schema: z.ZodSchema<TInput>,
-  input: unknown,
-  handler: (context: { parsed: TInput; user: any }) => Promise<TOutput>
-): Promise<ServerActionResult<TOutput>> {
-  const startTime = Date.now();
-
-=======
 // Helper function to create consistent return types
 export function createReturnType<T>(
   success: boolean,
@@ -277,54 +267,10 @@
   input: unknown,
   handler: (context: { parsed: TInput; user: any }) => Promise<{ ok: boolean; data: TOutput }>
 ): Promise<ServerActionResult<TOutput>> {
->>>>>>> c2b3d15e
   try {
     // Parse and validate input
     const parsed = schema.parse(input);
 
-<<<<<<< HEAD
-    // Get authenticated user from NextAuth
-    const session = await auth();
-    const user = session?.user;
-
-    if (!user) {
-      throw new Error("Authentication required");
-    }
-
-    // Call the handler with validated input and user
-    const result = await handler({ parsed, user });
-
-    logger.info("Server action completed successfully", {
-      metadata: {
-        duration: Date.now() - startTime,
-        success: true,
-        userId: user.id,
-      },
-    });
-
-    return { success: true, data: result };
-  } catch (error) {
-    logger.error(
-      "Server action error",
-      error instanceof Error ? error : new Error(String(error)),
-      {
-        metadata: {
-          duration: Date.now() - startTime,
-        },
-      }
-    );
-
-    if (error instanceof Error && error.name === "ZodError") {
-      logger.logValidationError("server-action", (error as z.ZodError).errors);
-      return { success: false, error: handleValidationError(error) };
-    }
-
-    if (error instanceof Prisma.PrismaClientKnownRequestError) {
-      return { success: false, error: handlePrismaError(error) };
-    }
-
-    return { success: false, error: "An unexpected error occurred" };
-=======
     // Get current user from auth
     const session = await auth();
     const user = session?.user;
@@ -351,6 +297,5 @@
     }
 
     return { success: false, error: 'An unexpected error occurred' };
->>>>>>> c2b3d15e
   }
 }