--- conflicted
+++ resolved
@@ -1,10 +1,5 @@
-<<<<<<< HEAD
-import { createUploadthing, type FileRouter } from "uploadthing/next";
-import { UploadThingError } from "uploadthing/server";
-=======
 import type { FileRouter } from "uploadthing/next";
 import { createUploadthing } from "uploadthing/next";
->>>>>>> 4d005b7c
 
 const f = createUploadthing();
 
@@ -27,10 +22,6 @@
       return {};
     })
     .onUploadComplete(async ({ file }) => {
-<<<<<<< HEAD
-      console.log("Upload complete for file:", file.url);
-=======
->>>>>>> 4d005b7c
       return { url: file.url };
     }),
 } satisfies FileRouter;
