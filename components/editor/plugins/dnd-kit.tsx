'use client';

import { DndPlugin } from '@platejs/dnd';
import { PlaceholderPlugin } from '@platejs/media/react';
<<<<<<< HEAD
=======
import { DndProvider } from 'react-dnd';
import { HTML5Backend } from 'react-dnd-html5-backend';

>>>>>>> ae11068e


import { BlockDraggable } from '@/components/ui/block-draggable';

export const DndKit = [
  DndPlugin.configure({
    options: {
      enableScroller: true,
      onDropFiles: ({ dragItem, editor, target }) => {
        editor
          .getTransforms(PlaceholderPlugin)
          .insert.media(dragItem.files, {
            ...(target && { at: target }),
            nextBlock: false,
          });
      },
    },
    render: {
      aboveNodes: BlockDraggable,
    },
  }),
];<|MERGE_RESOLUTION|>--- conflicted
+++ resolved
@@ -2,12 +2,9 @@
 
 import { DndPlugin } from '@platejs/dnd';
 import { PlaceholderPlugin } from '@platejs/media/react';
-<<<<<<< HEAD
-=======
 import { DndProvider } from 'react-dnd';
 import { HTML5Backend } from 'react-dnd-html5-backend';
 
->>>>>>> ae11068e
 
 
 import { BlockDraggable } from '@/components/ui/block-draggable';
