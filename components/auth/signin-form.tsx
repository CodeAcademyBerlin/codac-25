--- conflicted
+++ resolved
@@ -1,17 +1,4 @@
-<<<<<<< HEAD
 "use client";
-
-import { useRouter, useSearchParams } from "next/navigation";
-import { signIn, useSession } from "next-auth/react";
-import { useState, useEffect } from "react";
-import { oAuthSignIn } from "@/actions/auth/oauth-signin";
-import { Alert, AlertDescription } from "@/components/ui/alert";
-import { Button } from "@/components/ui/button";
-import { Icons } from "@/components/ui/icons";
-import { Input } from "@/components/ui/input";
-import { Label } from "@/components/ui/label";
-=======
-"use client"
 
 import { useRouter, useSearchParams } from "next/navigation"
 import { signIn, useSession } from "next-auth/react"
@@ -23,7 +10,6 @@
 import { Input } from "@/components/ui/input"
 import { Label } from "@/components/ui/label"
 import { Separator } from "@/components/ui/separator"
->>>>>>> 4d005b7c
 
 interface SignInFormProps {
   callbackUrl?: string;
@@ -54,7 +40,6 @@
   }
 }
 
-<<<<<<< HEAD
 export function SignInForm({
   callbackUrl: initialCallbackUrl,
 }: SignInFormProps) {
@@ -63,10 +48,12 @@
   const searchParams = useSearchParams();
 
   // Form state
-  const [email, setEmail] = useState("");
-  const [password, setPassword] = useState("");
-  const [isCredentialsLoading, setIsCredentialsLoading] = useState(false);
-  const [isOAuthLoading, setIsOAuthLoading] = useState(false);
+  const [email, setEmail] = useState("")
+  const [password, setPassword] = useState("")
+  const [magicLinkEmail, setMagicLinkEmail] = useState("")
+  const [isCredentialsLoading, setIsCredentialsLoading] = useState(false)
+  const [isGoogleLoading, setIsGoogleLoading] = useState(false)
+  const [isMagicLinkLoading, setIsMagicLinkLoading] = useState(false)
 
   // Get parameters from URL
   const callbackUrl =
@@ -78,73 +65,9 @@
   useEffect(() => {
     if (status === "authenticated" && session) {
       router.replace(callbackUrl);
-=======
-export function SignInForm({ callbackUrl: initialCallbackUrl }: SignInFormProps) {
-    const { data: session, status } = useSession()
-    const router = useRouter()
-    const searchParams = useSearchParams()
-
-    // Form state
-    const [email, setEmail] = useState("")
-    const [password, setPassword] = useState("")
-    const [magicLinkEmail, setMagicLinkEmail] = useState("")
-    const [isCredentialsLoading, setIsCredentialsLoading] = useState(false)
-    const [isGoogleLoading, setIsGoogleLoading] = useState(false)
-    const [isMagicLinkLoading, setIsMagicLinkLoading] = useState(false)
-
-    // Get parameters from URL
-    const callbackUrl = initialCallbackUrl || searchParams.get('callbackUrl') || "/"
-    const urlError = searchParams.get('error')
-    const [error, setError] = useState<string | undefined>(urlError || undefined)
-
-    // Redirect if already authenticated
-    useEffect(() => {
-        if (status === "authenticated" && session) {
-            router.replace(callbackUrl)
-        }
-    }, [session, status, router, callbackUrl])
-
-    // Update error state when URL error changes
-    useEffect(() => {
-        if (urlError) {
-            setError(urlError)
-        }
-    }, [urlError])
-
-    const handleCredentialsSubmit = async (e: React.FormEvent<HTMLFormElement>) => {
-        e.preventDefault()
-
-        if (!email || !password) {
-            setError("Email and password are required")
-            return
-        }
-
-        setIsCredentialsLoading(true)
-        setError(undefined)
-
-        try {
-            const result = await signIn("credentials", {
-                email,
-                password,
-                callbackUrl,
-                redirect: false,
-            })
-
-            if (result?.error) {
-                setError(result.error)
-            } else if (result?.ok) {
-                router.push(callbackUrl)
-            }
-        } catch {
-            setError("An error occurred during sign in.")
-        } finally {
-            setIsCredentialsLoading(false)
-        }
->>>>>>> 4d005b7c
     }
   }, [session, status, router, callbackUrl]);
 
-<<<<<<< HEAD
   // Update error state when URL error changes
   useEffect(() => {
     if (urlError) {
@@ -156,150 +79,199 @@
     e: React.FormEvent<HTMLFormElement>
   ) => {
     e.preventDefault();
-=======
-    const handleGoogleSignIn = async () => {
-        setIsGoogleLoading(true)
-        setError(undefined)
-
-        try {
-            await signIn("google", {
-                callbackUrl,
-                redirect: true,
-            })
-        } catch {
-            setError("An error occurred during Google sign in.")
-            setIsGoogleLoading(false)
-        }
-    }
-
-    const handleMagicLinkSubmit = async (e: React.FormEvent<HTMLFormElement>) => {
-        e.preventDefault()
-
-        if (!magicLinkEmail) {
-            setError("Email is required for magic link")
-            return
-        }
-
-        setIsMagicLinkLoading(true)
-        setError(undefined)
-
-        try {
-            const result = await signIn("email", {
-                email: magicLinkEmail,
-                callbackUrl,
-                redirect: false,
-            })
-
-            if (result?.error) {
-                setError(result.error)
-            } else if (result?.ok) {
-                // Email provider returns ok=true when email is sent
-                router.push("/auth/verify-request")
-            }
-        } catch {
-            setError("An error occurred while sending the magic link.")
-        } finally {
-            setIsMagicLinkLoading(false)
-        }
-    }
->>>>>>> 4d005b7c
 
     if (!email || !password) {
       setError("Email and password are required");
       return;
     }
 
-    setIsCredentialsLoading(true);
-    setError(undefined);
-
-    try {
-      const result = await signIn("credentials", {
-        email,
-        password,
-        callbackUrl,
-        redirect: false,
-      });
-
-      if (result?.error) {
-        setError(result.error);
-      } else if (result?.ok) {
-        router.push(callbackUrl);
+    const handleGoogleSignIn = async () => {
+      setIsGoogleLoading(true)
+      setError(undefined)
+
+      try {
+        await signIn("google", {
+          callbackUrl,
+          redirect: true,
+        })
+      } catch {
+        setError("An error occurred during Google sign in.")
+        setIsGoogleLoading(false)
       }
-    } catch {
-      setError("An error occurred during sign in.");
-    } finally {
-      setIsCredentialsLoading(false);
-    }
-  };
-
-<<<<<<< HEAD
-  // Show loading while checking authentication status
-  if (status === "loading") {
-    return (
-      <div className="flex justify-center items-center py-8">
-        <Icons.spinner className="h-6 w-6 animate-spin" />
-      </div>
-    );
+    }
+
+    const handleMagicLinkSubmit = async (e: React.FormEvent<HTMLFormElement>) => {
+      e.preventDefault()
+
+      if (!magicLinkEmail) {
+        setError("Email is required for magic link")
+        return
+      }
+
+      setIsMagicLinkLoading(true)
+      setError(undefined)
+
+      try {
+        const result = await signIn("email", {
+          email: magicLinkEmail,
+          callbackUrl,
+          redirect: false,
+        })
+
+        if (result?.error) {
+          setError(result.error)
+        } else if (result?.ok) {
+          // Email provider returns ok=true when email is sent
+          router.push("/auth/verify-request")
+        }
+      } catch {
+        setError("An error occurred while sending the magic link.")
+      } finally {
+        setIsMagicLinkLoading(false)
+      }
+    }
+
+    if (result?.error) {
+      setError(result.error);
+    } else if (result?.ok) {
+      router.push(callbackUrl);
+    }
+  } catch {
+    setError("An error occurred during sign in.");
+  } finally {
+    setIsCredentialsLoading(false);
   }
-
-  // Don't render signin form if already authenticated
-  if (status === "authenticated") {
-    return null;
+};
+
+const isAnyLoading = isCredentialsLoading || isGoogleLoading || isMagicLinkLoading
+
+return (
+  <div className="flex justify-center items-center py-8">
+    <Icons.spinner className="h-6 w-6 animate-spin" />
+  </div>
+);
   }
 
-  const isLoading = isCredentialsLoading || isOAuthLoading;
-
-  return (
-    <div className="space-y-6">
-      <div className="grid grid-cols-2 gap-4">
-        <Button
-          variant="outline"
-          onClick={async () => {
-            setIsOAuthLoading(true);
-            await oAuthSignIn("github", callbackUrl);
-          }}
-          disabled={isLoading}
-        >
-          {isOAuthLoading ? (
-            <Icons.spinner className="mr-2 h-4 w-4 animate-spin" />
-          ) : (
-            <Icons.gitHub className="mr-2 h-4 w-4" />
-          )}{" "}
-          GitHub
-        </Button>
-        <Button
-          variant="outline"
-          onClick={async () => {
-            setIsOAuthLoading(true);
-            await oAuthSignIn("google", callbackUrl);
-          }}
-          disabled={isLoading}
-        >
-          {isOAuthLoading ? (
-            <Icons.spinner className="mr-2 h-4 w-4 animate-spin" />
-          ) : (
-            <Icons.google className="mr-2 h-4 w-4" />
-          )}{" "}
-          Google
-        </Button>
-      </div>
-
-      <div className="relative">
-        <div className="absolute inset-0 flex items-center">
-          <span className="w-full border-t" />
-        </div>
-        <div className="relative flex justify-center text-xs uppercase">
-          <span className="bg-card px-2 text-muted-foreground">
-            Or continue with
-          </span>
-        </div>
-      </div>
-
-      {error && (
-        <Alert variant="destructive">
-          <AlertDescription>{getErrorMessage(error)}</AlertDescription>
-        </Alert>
-      )}
+{/* Google OAuth */ }
+            <Button
+                type="button"
+                variant="outline"
+                className="w-full"
+                onClick={handleGoogleSignIn}
+                disabled={isAnyLoading}
+            >
+                {isGoogleLoading ? (
+                    <Icons.spinner className="mr-2 h-4 w-4 animate-spin" />
+                ) : (
+                    <Icons.google className="mr-2 h-4 w-4" />
+                )}
+                Continue with Google
+            </Button>
+
+            <div className="relative">
+                <div className="absolute inset-0 flex items-center">
+                    <Separator className="w-full" />
+                </div>
+                <div className="relative flex justify-center text-xs uppercase">
+                    <span className="bg-background px-2 text-muted-foreground">
+                        Or continue with
+                    </span>
+                </div>
+            </div>
+
+{/* Email Magic Link */ }
+            <form onSubmit={handleMagicLinkSubmit} className="space-y-4">
+                <div className="space-y-2">
+                    <Label htmlFor="magic-link-email">Email (Magic Link)</Label>
+                    <Input
+                        id="magic-link-email"
+                        name="magic-link-email"
+                        type="email"
+                        placeholder="Enter your email for magic link"
+                        value={magicLinkEmail}
+                        onChange={(e) => setMagicLinkEmail(e.target.value)}
+                        required
+                        disabled={isAnyLoading}
+                    />
+                </div>
+                <Button type="submit" variant="outline" className="w-full" disabled={isAnyLoading}>
+                    {isMagicLinkLoading ? (
+                        <Icons.spinner className="mr-2 h-4 w-4 animate-spin" />
+                    ) : (
+                        <Icons.email className="mr-2 h-4 w-4" />
+                    )}
+                    Send Magic Link
+                </Button>
+            </form>
+
+            <div className="relative">
+                <div className="absolute inset-0 flex items-center">
+                    <Separator className="w-full" />
+                </div>
+                <div className="relative flex justify-center text-xs uppercase">
+                    <span className="bg-background px-2 text-muted-foreground">
+                        Or sign in with password
+                    </span>
+                </div>
+            </div>
+
+{/* Credentials Form */ }
+            <form onSubmit={handleCredentialsSubmit} className="space-y-4">
+                <div className="space-y-2">
+                    <Label htmlFor="email">Email</Label>
+                    <Input
+                        id="email"
+                        name="email"
+                        type="email"
+                        placeholder="Enter your email address"
+                        value={email}
+                        onChange={(e) => setEmail(e.target.value)}
+                        required
+                        disabled={isAnyLoading}
+                    />
+                </div>
+                <div className="space-y-2">
+                    <Label htmlFor="password">Password</Label>
+                    <Input
+                        id="password"
+                        name="password"
+                        type="password"
+                        placeholder="Enter your password"
+                        value={password}
+                        onChange={(e) => setPassword(e.target.value)}
+                        required
+                        disabled={isAnyLoading}
+                    />
+                </div>
+                <Button type="submit" className="w-full" disabled={isAnyLoading}>
+                    {isCredentialsLoading && <Icons.spinner className="mr-2 h-4 w-4 animate-spin" />}
+                    Sign In
+                </Button>
+            </form>
+
+            <div className="text-center text-sm">
+                <span className="text-muted-foreground">Don&apos;t have an account? </span>
+                <Button
+                    variant="link"
+                    className="p-0 h-auto font-normal"
+                    onClick={() => router.push(`/auth/signup?callbackUrl=${encodeURIComponent(callbackUrl)}`)}
+                >
+                    Sign up here
+                </Button>
+            </div>
+        </div >
+  <div className="relative flex justify-center text-xs uppercase">
+    <span className="bg-card px-2 text-muted-foreground">
+      Or continue with
+    </span>
+  </div>
+      </div >
+
+  { error && (
+    <Alert variant="destructive">
+      <AlertDescription>{getErrorMessage(error)}</AlertDescription>
+    </Alert>
+  )}
 
       <form onSubmit={handleCredentialsSubmit} className="space-y-4">
         <div className="space-y-2">
@@ -327,127 +299,6 @@
             required
             disabled={isLoading}
           />
-=======
-    const isAnyLoading = isCredentialsLoading || isGoogleLoading || isMagicLinkLoading
-
-    return (
-        <div className="space-y-6">
-            {error && (
-                <Alert variant="destructive">
-                    <AlertDescription>
-                        {getErrorMessage(error)}
-                    </AlertDescription>
-                </Alert>
-            )}
-
-            {/* Google OAuth */}
-            <Button
-                type="button"
-                variant="outline"
-                className="w-full"
-                onClick={handleGoogleSignIn}
-                disabled={isAnyLoading}
-            >
-                {isGoogleLoading ? (
-                    <Icons.spinner className="mr-2 h-4 w-4 animate-spin" />
-                ) : (
-                    <Icons.google className="mr-2 h-4 w-4" />
-                )}
-                Continue with Google
-            </Button>
-
-            <div className="relative">
-                <div className="absolute inset-0 flex items-center">
-                    <Separator className="w-full" />
-                </div>
-                <div className="relative flex justify-center text-xs uppercase">
-                    <span className="bg-background px-2 text-muted-foreground">
-                        Or continue with
-                    </span>
-                </div>
-            </div>
-
-            {/* Email Magic Link */}
-            <form onSubmit={handleMagicLinkSubmit} className="space-y-4">
-                <div className="space-y-2">
-                    <Label htmlFor="magic-link-email">Email (Magic Link)</Label>
-                    <Input
-                        id="magic-link-email"
-                        name="magic-link-email"
-                        type="email"
-                        placeholder="Enter your email for magic link"
-                        value={magicLinkEmail}
-                        onChange={(e) => setMagicLinkEmail(e.target.value)}
-                        required
-                        disabled={isAnyLoading}
-                    />
-                </div>
-                <Button type="submit" variant="outline" className="w-full" disabled={isAnyLoading}>
-                    {isMagicLinkLoading ? (
-                        <Icons.spinner className="mr-2 h-4 w-4 animate-spin" />
-                    ) : (
-                        <Icons.email className="mr-2 h-4 w-4" />
-                    )}
-                    Send Magic Link
-                </Button>
-            </form>
-
-            <div className="relative">
-                <div className="absolute inset-0 flex items-center">
-                    <Separator className="w-full" />
-                </div>
-                <div className="relative flex justify-center text-xs uppercase">
-                    <span className="bg-background px-2 text-muted-foreground">
-                        Or sign in with password
-                    </span>
-                </div>
-            </div>
-
-            {/* Credentials Form */}
-            <form onSubmit={handleCredentialsSubmit} className="space-y-4">
-                <div className="space-y-2">
-                    <Label htmlFor="email">Email</Label>
-                    <Input
-                        id="email"
-                        name="email"
-                        type="email"
-                        placeholder="Enter your email address"
-                        value={email}
-                        onChange={(e) => setEmail(e.target.value)}
-                        required
-                        disabled={isAnyLoading}
-                    />
-                </div>
-                <div className="space-y-2">
-                    <Label htmlFor="password">Password</Label>
-                    <Input
-                        id="password"
-                        name="password"
-                        type="password"
-                        placeholder="Enter your password"
-                        value={password}
-                        onChange={(e) => setPassword(e.target.value)}
-                        required
-                        disabled={isAnyLoading}
-                    />
-                </div>
-                <Button type="submit" className="w-full" disabled={isAnyLoading}>
-                    {isCredentialsLoading && <Icons.spinner className="mr-2 h-4 w-4 animate-spin" />}
-                    Sign In
-                </Button>
-            </form>
-
-            <div className="text-center text-sm">
-                <span className="text-muted-foreground">Don&apos;t have an account? </span>
-                <Button
-                    variant="link"
-                    className="p-0 h-auto font-normal"
-                    onClick={() => router.push(`/auth/signup?callbackUrl=${encodeURIComponent(callbackUrl)}`)}
-                >
-                    Sign up here
-                </Button>
-            </div>
->>>>>>> 4d005b7c
         </div>
         <Button type="submit" className="w-full" disabled={isLoading}>
           {isCredentialsLoading && (
@@ -472,6 +323,6 @@
           Sign up here
         </Button>
       </div>
-    </div>
+    </div >
   );
 }