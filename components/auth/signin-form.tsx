"use client";

import { useRouter, useSearchParams } from "next/navigation"
import { signIn, useSession } from "next-auth/react"
import { useState, useEffect } from "react"

import { Alert, AlertDescription } from "@/components/ui/alert"
import { Button } from "@/components/ui/button"
import { Icons } from "@/components/ui/icons"
import { Input } from "@/components/ui/input"
import { Label } from "@/components/ui/label"

interface SignInFormProps {
  callbackUrl?: string;
}

function getErrorMessage(error: string | undefined): string {
  switch (error) {
    case "OAuthSignin":
      return "Error in constructing an authorization URL.";
    case "OAuthCallback":
      return "Error in handling the response from an OAuth provider.";
    case "OAuthCreateAccount":
      return "Could not create OAuth account.";
    case "EmailCreateAccount":
      return "Could not create email account.";
    case "Callback":
      return "Error in the OAuth callback handler route.";
    case "OAuthAccountNotLinked":
      return "Email on the account is already linked, but not with this OAuth account.";
    case "EmailSignin":
      return "Check your email address.";
    case "CredentialsSignin":
      return "Sign in failed. Check the details you provided are correct.";
    case "SessionRequired":
      return "Please sign in to access this page.";
    default:
      return "An error occurred during sign in.";
  }
}

<<<<<<< HEAD
export function SignInForm({ callbackUrl: initialCallbackUrl }: SignInFormProps) {
    const { data: session, status } = useSession()
    const router = useRouter()
    const searchParams = useSearchParams()

    // Form state
    const [email, setEmail] = useState("")
    const [password, setPassword] = useState("")
    const [isCredentialsLoading, setIsCredentialsLoading] = useState(false)

    // Get parameters from URL
    const callbackUrl = initialCallbackUrl || searchParams.get('callbackUrl') || "/"
    const urlError = searchParams.get('error')
    const [error, setError] = useState<string | undefined>(urlError || undefined)

    // Redirect if already authenticated
    useEffect(() => {
        if (status === "authenticated" && session) {
            router.replace(callbackUrl)
        }
    }, [session, status, router, callbackUrl])
=======
export function SignInForm({
  callbackUrl: initialCallbackUrl,
}: SignInFormProps) {
  const { data: session, status } = useSession();
  const router = useRouter();
  const searchParams = useSearchParams();
>>>>>>> 5d377d10

  // Form state
  const [email, setEmail] = useState("")
  const [password, setPassword] = useState("")
  const [magicLinkEmail, setMagicLinkEmail] = useState("")
  const [isCredentialsLoading, setIsCredentialsLoading] = useState(false)
  const [isGoogleLoading, setIsGoogleLoading] = useState(false)
  const [isMagicLinkLoading, setIsMagicLinkLoading] = useState(false)

  // Get parameters from URL
  const callbackUrl =
    initialCallbackUrl || searchParams.get("callbackUrl") || "/";
  const urlError = searchParams.get("error");
  const [error, setError] = useState<string | undefined>(urlError || undefined);

  // Redirect if already authenticated
  useEffect(() => {
    if (status === "authenticated" && session) {
      router.replace(callbackUrl);
    }
  }, [session, status, router, callbackUrl]);

  // Update error state when URL error changes
  useEffect(() => {
    if (urlError) {
      setError(urlError);
    }
  }, [urlError]);

  const handleCredentialsSubmit = async (
    e: React.FormEvent<HTMLFormElement>
  ) => {
    e.preventDefault();

    if (!email || !password) {
      setError("Email and password are required");
      return;
    }

<<<<<<< HEAD
    // Show loading while checking authentication status
    if (status === "loading") {
        return (
            <div className="flex justify-center items-center py-8">
                <Icons.spinner className="h-6 w-6 animate-spin" />
            </div>
        )
    }

    // Don't render signin form if already authenticated
    if (status === "authenticated") {
        return null
=======
    const handleGoogleSignIn = async () => {
      setIsGoogleLoading(true)
      setError(undefined)

      try {
        await signIn("google", {
          callbackUrl,
          redirect: true,
        })
      } catch {
        setError("An error occurred during Google sign in.")
        setIsGoogleLoading(false)
      }
    }

    const handleMagicLinkSubmit = async (e: React.FormEvent<HTMLFormElement>) => {
      e.preventDefault()

      if (!magicLinkEmail) {
        setError("Email is required for magic link")
        return
      }

      setIsMagicLinkLoading(true)
      setError(undefined)

      try {
        const result = await signIn("email", {
          email: magicLinkEmail,
          callbackUrl,
          redirect: false,
        })

        if (result?.error) {
          setError(result.error)
        } else if (result?.ok) {
          // Email provider returns ok=true when email is sent
          router.push("/auth/verify-request")
        }
      } catch {
        setError("An error occurred while sending the magic link.")
      } finally {
        setIsMagicLinkLoading(false)
      }
    }

    if (result?.error) {
      setError(result.error);
    } else if (result?.ok) {
      router.push(callbackUrl);
>>>>>>> 5d377d10
    }
  } catch {
    setError("An error occurred during sign in.");
  } finally {
    setIsCredentialsLoading(false);
  }
};

<<<<<<< HEAD
    return (
        <div className="space-y-6">
            {error && (
                <Alert variant="destructive">
                    <AlertDescription>
                        {getErrorMessage(error)}
                    </AlertDescription>
                </Alert>
            )}

            {/* Credentials Form */}
=======
const isAnyLoading = isCredentialsLoading || isGoogleLoading || isMagicLinkLoading

return (
  <div className="flex justify-center items-center py-8">
    <Icons.spinner className="h-6 w-6 animate-spin" />
  </div>
);
  }

{/* Google OAuth */ }
            <Button
                type="button"
                variant="outline"
                className="w-full"
                onClick={handleGoogleSignIn}
                disabled={isAnyLoading}
            >
                {isGoogleLoading ? (
                    <Icons.spinner className="mr-2 h-4 w-4 animate-spin" />
                ) : (
                    <Icons.google className="mr-2 h-4 w-4" />
                )}
                Continue with Google
            </Button>

            <div className="relative">
                <div className="absolute inset-0 flex items-center">
                    <Separator className="w-full" />
                </div>
                <div className="relative flex justify-center text-xs uppercase">
                    <span className="bg-background px-2 text-muted-foreground">
                        Or continue with
                    </span>
                </div>
            </div>

{/* Email Magic Link */ }
            <form onSubmit={handleMagicLinkSubmit} className="space-y-4">
                <div className="space-y-2">
                    <Label htmlFor="magic-link-email">Email (Magic Link)</Label>
                    <Input
                        id="magic-link-email"
                        name="magic-link-email"
                        type="email"
                        placeholder="Enter your email for magic link"
                        value={magicLinkEmail}
                        onChange={(e) => setMagicLinkEmail(e.target.value)}
                        required
                        disabled={isAnyLoading}
                    />
                </div>
                <Button type="submit" variant="outline" className="w-full" disabled={isAnyLoading}>
                    {isMagicLinkLoading ? (
                        <Icons.spinner className="mr-2 h-4 w-4 animate-spin" />
                    ) : (
                        <Icons.email className="mr-2 h-4 w-4" />
                    )}
                    Send Magic Link
                </Button>
            </form>

            <div className="relative">
                <div className="absolute inset-0 flex items-center">
                    <Separator className="w-full" />
                </div>
                <div className="relative flex justify-center text-xs uppercase">
                    <span className="bg-background px-2 text-muted-foreground">
                        Or sign in with password
                    </span>
                </div>
            </div>

{/* Credentials Form */ }
>>>>>>> 5d377d10
            <form onSubmit={handleCredentialsSubmit} className="space-y-4">
                <div className="space-y-2">
                    <Label htmlFor="email">Email</Label>
                    <Input
                        id="email"
                        name="email"
                        type="email"
                        placeholder="Enter your email address"
                        value={email}
                        onChange={(e) => setEmail(e.target.value)}
                        required
                        disabled={isCredentialsLoading}
                    />
                </div>
                <div className="space-y-2">
                    <Label htmlFor="password">Password</Label>
                    <Input
                        id="password"
                        name="password"
                        type="password"
                        placeholder="Enter your password"
                        value={password}
                        onChange={(e) => setPassword(e.target.value)}
                        required
                        disabled={isCredentialsLoading}
                    />
                </div>
                <Button type="submit" className="w-full" disabled={isCredentialsLoading}>
                    {isCredentialsLoading && <Icons.spinner className="mr-2 h-4 w-4 animate-spin" />}
                    Sign In
                </Button>
            </form>

            <div className="text-center text-sm">
                <span className="text-muted-foreground">Don&apos;t have an account? </span>
                <Button
                    variant="link"
                    className="p-0 h-auto font-normal"
                    onClick={() => router.push(`/auth/signup?callbackUrl=${encodeURIComponent(callbackUrl)}`)}
                >
                    Sign up here
                </Button>
            </div>
        </div >
  <div className="relative flex justify-center text-xs uppercase">
    <span className="bg-card px-2 text-muted-foreground">
      Or continue with
    </span>
  </div>
      </div >

  { error && (
    <Alert variant="destructive">
      <AlertDescription>{getErrorMessage(error)}</AlertDescription>
    </Alert>
  )}

      <form onSubmit={handleCredentialsSubmit} className="space-y-4">
        <div className="space-y-2">
          <Label htmlFor="email">Email</Label>
          <Input
            id="email"
            name="email"
            type="email"
            placeholder="Enter your email address"
            value={email}
            onChange={(e) => setEmail(e.target.value)}
            required
            disabled={isLoading}
          />
        </div>
        <div className="space-y-2">
          <Label htmlFor="password">Password</Label>
          <Input
            id="password"
            name="password"
            type="password"
            placeholder="Enter your password"
            value={password}
            onChange={(e) => setPassword(e.target.value)}
            required
            disabled={isLoading}
          />
        </div>
        <Button type="submit" className="w-full" disabled={isLoading}>
          {isCredentialsLoading && (
            <Icons.spinner className="mr-2 h-4 w-4 animate-spin" />
          )}
          Sign In
        </Button>
      </form>

      <div className="text-center text-sm">
        <span className="text-muted-foreground">Don't have an account? </span>
        <Button
          variant="link"
          className="p-0 h-auto font-normal"
          onClick={() =>
            router.push(
              `/auth/signup?callbackUrl=${encodeURIComponent(callbackUrl)}`
            )
          }
          disabled={isLoading}
        >
          Sign up here
        </Button>
      </div>
    </div >
  );
}<|MERGE_RESOLUTION|>--- conflicted
+++ resolved
@@ -39,44 +39,17 @@
   }
 }
 
-<<<<<<< HEAD
-export function SignInForm({ callbackUrl: initialCallbackUrl }: SignInFormProps) {
-    const { data: session, status } = useSession()
-    const router = useRouter()
-    const searchParams = useSearchParams()
-
-    // Form state
-    const [email, setEmail] = useState("")
-    const [password, setPassword] = useState("")
-    const [isCredentialsLoading, setIsCredentialsLoading] = useState(false)
-
-    // Get parameters from URL
-    const callbackUrl = initialCallbackUrl || searchParams.get('callbackUrl') || "/"
-    const urlError = searchParams.get('error')
-    const [error, setError] = useState<string | undefined>(urlError || undefined)
-
-    // Redirect if already authenticated
-    useEffect(() => {
-        if (status === "authenticated" && session) {
-            router.replace(callbackUrl)
-        }
-    }, [session, status, router, callbackUrl])
-=======
 export function SignInForm({
   callbackUrl: initialCallbackUrl,
 }: SignInFormProps) {
   const { data: session, status } = useSession();
   const router = useRouter();
   const searchParams = useSearchParams();
->>>>>>> 5d377d10
 
   // Form state
   const [email, setEmail] = useState("")
   const [password, setPassword] = useState("")
-  const [magicLinkEmail, setMagicLinkEmail] = useState("")
   const [isCredentialsLoading, setIsCredentialsLoading] = useState(false)
-  const [isGoogleLoading, setIsGoogleLoading] = useState(false)
-  const [isMagicLinkLoading, setIsMagicLinkLoading] = useState(false)
 
   // Get parameters from URL
   const callbackUrl =
@@ -108,71 +81,13 @@
       return;
     }
 
-<<<<<<< HEAD
     // Show loading while checking authentication status
     if (status === "loading") {
-        return (
-            <div className="flex justify-center items-center py-8">
-                <Icons.spinner className="h-6 w-6 animate-spin" />
-            </div>
-        )
-    }
-
-    // Don't render signin form if already authenticated
-    if (status === "authenticated") {
-        return null
-=======
-    const handleGoogleSignIn = async () => {
-      setIsGoogleLoading(true)
-      setError(undefined)
-
-      try {
-        await signIn("google", {
-          callbackUrl,
-          redirect: true,
-        })
-      } catch {
-        setError("An error occurred during Google sign in.")
-        setIsGoogleLoading(false)
-      }
-    }
-
-    const handleMagicLinkSubmit = async (e: React.FormEvent<HTMLFormElement>) => {
-      e.preventDefault()
-
-      if (!magicLinkEmail) {
-        setError("Email is required for magic link")
-        return
-      }
-
-      setIsMagicLinkLoading(true)
-      setError(undefined)
-
-      try {
-        const result = await signIn("email", {
-          email: magicLinkEmail,
-          callbackUrl,
-          redirect: false,
-        })
-
-        if (result?.error) {
-          setError(result.error)
-        } else if (result?.ok) {
-          // Email provider returns ok=true when email is sent
-          router.push("/auth/verify-request")
-        }
-      } catch {
-        setError("An error occurred while sending the magic link.")
-      } finally {
-        setIsMagicLinkLoading(false)
-      }
-    }
-
-    if (result?.error) {
-      setError(result.error);
-    } else if (result?.ok) {
-      router.push(callbackUrl);
->>>>>>> 5d377d10
+      return (
+        <div className="flex justify-center items-center py-8">
+          <Icons.spinner className="h-6 w-6 animate-spin" />
+        </div>
+      )
     }
   } catch {
     setError("An error occurred during sign in.");
@@ -181,8 +96,9 @@
   }
 };
 
-<<<<<<< HEAD
-    return (
+const isAnyLoading = isCredentialsLoading || isGoogleLoading || isMagicLinkLoading
+
+return (
         <div className="space-y-6">
             {error && (
                 <Alert variant="destructive">
@@ -193,81 +109,6 @@
             )}
 
             {/* Credentials Form */}
-=======
-const isAnyLoading = isCredentialsLoading || isGoogleLoading || isMagicLinkLoading
-
-return (
-  <div className="flex justify-center items-center py-8">
-    <Icons.spinner className="h-6 w-6 animate-spin" />
-  </div>
-);
-  }
-
-{/* Google OAuth */ }
-            <Button
-                type="button"
-                variant="outline"
-                className="w-full"
-                onClick={handleGoogleSignIn}
-                disabled={isAnyLoading}
-            >
-                {isGoogleLoading ? (
-                    <Icons.spinner className="mr-2 h-4 w-4 animate-spin" />
-                ) : (
-                    <Icons.google className="mr-2 h-4 w-4" />
-                )}
-                Continue with Google
-            </Button>
-
-            <div className="relative">
-                <div className="absolute inset-0 flex items-center">
-                    <Separator className="w-full" />
-                </div>
-                <div className="relative flex justify-center text-xs uppercase">
-                    <span className="bg-background px-2 text-muted-foreground">
-                        Or continue with
-                    </span>
-                </div>
-            </div>
-
-{/* Email Magic Link */ }
-            <form onSubmit={handleMagicLinkSubmit} className="space-y-4">
-                <div className="space-y-2">
-                    <Label htmlFor="magic-link-email">Email (Magic Link)</Label>
-                    <Input
-                        id="magic-link-email"
-                        name="magic-link-email"
-                        type="email"
-                        placeholder="Enter your email for magic link"
-                        value={magicLinkEmail}
-                        onChange={(e) => setMagicLinkEmail(e.target.value)}
-                        required
-                        disabled={isAnyLoading}
-                    />
-                </div>
-                <Button type="submit" variant="outline" className="w-full" disabled={isAnyLoading}>
-                    {isMagicLinkLoading ? (
-                        <Icons.spinner className="mr-2 h-4 w-4 animate-spin" />
-                    ) : (
-                        <Icons.email className="mr-2 h-4 w-4" />
-                    )}
-                    Send Magic Link
-                </Button>
-            </form>
-
-            <div className="relative">
-                <div className="absolute inset-0 flex items-center">
-                    <Separator className="w-full" />
-                </div>
-                <div className="relative flex justify-center text-xs uppercase">
-                    <span className="bg-background px-2 text-muted-foreground">
-                        Or sign in with password
-                    </span>
-                </div>
-            </div>
-
-{/* Credentials Form */ }
->>>>>>> 5d377d10
             <form onSubmit={handleCredentialsSubmit} className="space-y-4">
                 <div className="space-y-2">
                     <Label htmlFor="email">Email</Label>
