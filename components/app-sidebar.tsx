--- conflicted
+++ resolved
@@ -10,15 +10,12 @@
   Code2,
   Trophy,
   BookOpen,
-<<<<<<< HEAD
   Home,
   Settings,
   Upload,
   Users2,
   ShieldCheck,
-=======
   MessageCircle,
->>>>>>> 062a73a5
 } from "lucide-react";
 import Image from "next/image";
 import Link from "next/link";
