--- conflicted
+++ resolved
@@ -10,11 +10,8 @@
   MessageCircle,
   User2,
   BookOpen,
-<<<<<<< HEAD
   ClipboardCheck,
-=======
   Lock,
->>>>>>> 8132de19
 } from "lucide-react";
 import Image from "next/image";
 import Link from "next/link";
@@ -57,68 +54,6 @@
     );
   }
 
-<<<<<<< HEAD
-  // Build secondary navigation items
-  const navSecondaryItems = [
-    {
-      title: "Learning",
-      url: "/lms",
-      icon: BookOpen,
-    },
-    {
-      title: "Documents",
-      url: "/docs",
-      icon: FileText,
-    },
-    {
-      title: "Quizzes",
-      url: "/learning/quiz",
-      icon: Pyramid,
-    },
-  ];
-
-  // Add Attendance menu item for MENTOR and ADMIN users only (after Quizzes)
-  if (role === "MENTOR" || role === "ADMIN") {
-    navSecondaryItems.push({
-      title: "Attendance",
-      url: "/attendance",
-      icon: ClipboardCheck,
-    });
-  }
-
-  return {
-    navTop: [
-      {
-        title: "My Projects",
-        url: "/projects/my",
-        icon: FolderOpen,
-      },
-      {
-        title: "Projects",
-        url: "/projects",
-        icon: Code2,
-      },
-      {
-        title: "Showcase",
-        url: "/showcase",
-        icon: Trophy,
-      },
-      {
-        title: "Community",
-        url: "/community",
-        icon: Users,
-      },
-      {
-        title: "Career",
-        url: "/career/jobs",
-        icon: Briefcase,
-      },
-      ...mentorshipItems,
-    ],
-    navSecondary: navSecondaryItems,
-    footer: [],
-  };
-=======
   // Build career items based on role
   const careerItems = [
     {
@@ -216,7 +151,6 @@
     },
 
   ];
->>>>>>> 8132de19
 };
 
 const navSecondaryItems = [
