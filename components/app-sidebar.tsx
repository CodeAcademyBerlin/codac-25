--- conflicted
+++ resolved
@@ -2,15 +2,6 @@
 
 import {
   Users,
-<<<<<<< HEAD
-  BookOpen,
-  MessageCircle,
-  Home,
-  User as UserIcon,
-  GraduationCap,
-  Pyramid,
-  Folder,
-=======
   Briefcase,
   Code2,
   LayoutDashboard,
@@ -21,7 +12,6 @@
   BookOpen,
   Lock,
   ClipboardCheck,
->>>>>>> c2b3d15e
 } from "lucide-react";
 import Image from "next/image";
 import Link from "next/link";
@@ -44,65 +34,6 @@
 import { NavTop, NavigationGroup } from "./nav-top";
 import { NavUser } from "./nav-user";
 
-<<<<<<< HEAD
-const buildNavigationData = (_userRole?: string, unreadCount?: number) => {
-  const baseNavigation = [
-    {
-      title: "Dashboard",
-      url: "/",
-      icon: Home,
-    },
-    {
-      title: "Profile",
-      url: "/profile",
-      icon: UserIcon,
-    },
-  ];
-
-  const communityNavigation = [
-    {
-      title: "Community",
-      url: "/community",
-      icon: Users,
-    },
-    {
-      title: "Mentorship",
-      url: "/mentorship",
-      icon: BookOpen,
-    },
-    {
-      title: "Projects",
-      url: "/projects",
-      icon: Folder,
-    },
-  ];
-
-  const learningNavigation = [
-    {
-      title: "Learning",
-      url: "/learning",
-      icon: GraduationCap,
-    },
-    {
-      title: "Quizzes",
-      url: "/learning/quiz",
-      icon: Pyramid,
-    },
-    {
-      title: "Chat",
-      url: "/chat",
-      icon: MessageCircle,
-      badge:
-        unreadCount && unreadCount > 0 ? unreadCount.toString() : undefined,
-    },
-  ];
-
-  return {
-    navTop: [...baseNavigation, ...communityNavigation, ...learningNavigation],
-    navSecondary: [],
-    footer: [],
-  };
-=======
 const buildNavigationData = (role?: string): NavigationGroup[] => {
   // Build mentorship items based on role
   const mentorshipItems = [];
@@ -159,14 +90,14 @@
       url: "/lms/admin",
       icon: Lock
     });
-    
-  if (role === "ADMIN") {
-    learningItems.push({
-      title: "Attendance",
-      url: "/attendance",
-      icon: ClipboardCheck,
-    });
-  }
+
+    if (role === "ADMIN") {
+      learningItems.push({
+        title: "Attendance",
+        url: "/attendance",
+        icon: ClipboardCheck,
+      });
+    }
   }
 
   return [
@@ -229,7 +160,6 @@
     },
 
   ];
->>>>>>> c2b3d15e
 };
 
 const navSecondaryItems = [
@@ -247,27 +177,15 @@
 
 export function AppSidebar({ ...props }: React.ComponentProps<typeof Sidebar>) {
   const { data: session } = useSession();
-<<<<<<< HEAD
-  const { totalUnreadCount } = useTotalUnreadCount();
-  const [navData, setNavData] = React.useState(() =>
-    buildNavigationData(undefined, 0)
-=======
   const [navGroups, setNavGroups] = React.useState(() =>
     buildNavigationData(undefined)
->>>>>>> c2b3d15e
   );
 
   // Update navigation when user role or unread count changes
   React.useEffect(() => {
     if (session?.user) {
       const userData = session.user as User;
-<<<<<<< HEAD
-      setNavData(buildNavigationData(userData.role, totalUnreadCount));
-    } else {
-      setNavData(buildNavigationData(undefined, totalUnreadCount));
-=======
       setNavGroups(buildNavigationData(userData.role));
->>>>>>> c2b3d15e
     }
   }, [session, totalUnreadCount]);
 
