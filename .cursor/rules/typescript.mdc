--- conflicted
+++ resolved
@@ -1,12 +1,8 @@
 ---
 description: Applies general TypeScript coding standards and best practices across the project.
-<<<<<<< HEAD
-globs: **/*{.tsx,.ts}
-alwaysApply: false
-=======
 globs: **/*{.ts,.tsx}
->>>>>>> 8132de19
 ---
+
 - Use TypeScript for all code; prefer `type` over `interface`.
 - Write concise, technical TypeScript code with accurate examples.
 - Use functional and declarative programming patterns; avoid classes.
